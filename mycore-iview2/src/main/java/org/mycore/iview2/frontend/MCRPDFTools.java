/*
 * This file is part of ***  M y C o R e  ***
 * See http://www.mycore.de/ for details.
 *
 * MyCoRe is free software: you can redistribute it and/or modify
 * it under the terms of the GNU General Public License as published by
 * the Free Software Foundation, either version 3 of the License, or
 * (at your option) any later version.
 *
 * MyCoRe is distributed in the hope that it will be useful,
 * but WITHOUT ANY WARRANTY; without even the implied warranty of
 * MERCHANTABILITY or FITNESS FOR A PARTICULAR PURPOSE.  See the
 * GNU General Public License for more details.
 *
 * You should have received a copy of the GNU General Public License
 * along with MyCoRe.  If not, see <http://www.gnu.org/licenses/>.
 */

package org.mycore.iview2.frontend;

import java.awt.Color;
import java.awt.Graphics2D;
import java.awt.RenderingHints;
import java.awt.image.BufferedImage;
import java.io.IOException;
import java.io.InputStream;
import java.nio.file.Files;
import java.nio.file.Path;
import java.nio.file.attribute.BasicFileAttributes;

import org.apache.logging.log4j.LogManager;
import org.apache.logging.log4j.Logger;
import org.apache.pdfbox.pdmodel.PDDocument;
import org.apache.pdfbox.rendering.PDFRenderer;
import org.mycore.common.content.MCRContent;
import org.mycore.tools.MCRPNGTools;

/**
 * @author Thomas Scheffler (yagee)
 */
class MCRPDFTools implements AutoCloseable {

    static final int PDF_DEFAULT_DPI = 72; //from private org.apache.pdfbox.pdmodel.PDPage.DEFAULT_USER_SPACE_UNIT_DPI

    private static final Color TRANSPARENT_WHITE = new Color(255, 255, 255, 0);

    private static Logger LOGGER = LogManager.getLogger(MCRPDFTools.class);

    private MCRPNGTools pngTools;

    public MCRPDFTools() {
        this.pngTools = new MCRPNGTools();
    }

    static BufferedImage getThumbnail(Path pdfFile, int thumbnailSize, boolean centered) throws IOException {
        InputStream fileIS = Files.newInputStream(pdfFile);
        try (PDDocument pdf = PDDocument.load(fileIS)) {
            PDFRenderer pdfRenderer = new PDFRenderer(pdf);
            BufferedImage level1Image = pdfRenderer.renderImage(0);
            int imageType = BufferedImage.TYPE_INT_ARGB;

            if (!centered) {
                return level1Image;
            }
            final double width = level1Image.getWidth();
            final double height = level1Image.getHeight();
            LOGGER.info("new PDFBox: {}x{}", width, height);
            LOGGER.info("temporary image dimensions: {}x{}", width, height);
            final int newWidth = width < height ? (int) Math.ceil(thumbnailSize * width / height) : thumbnailSize;
            final int newHeight = width < height ? thumbnailSize : (int) Math.ceil(thumbnailSize * height / width);
            //if centered make thumbnailSize x thumbnailSize image
            final BufferedImage bicubic = new BufferedImage(centered ? thumbnailSize : newWidth,
                centered ? thumbnailSize : newHeight, imageType);
            LOGGER.info("target image dimensions: {}x{}", bicubic.getWidth(), bicubic.getHeight());
            final Graphics2D bg = bicubic.createGraphics();
<<<<<<< HEAD
            bg.setRenderingHint(RenderingHints.KEY_INTERPOLATION, RenderingHints.VALUE_INTERPOLATION_BICUBIC);
            int x = centered ? (thumbnailSize - newWidth) / 2 : 0;
            int y = centered ? (thumbnailSize - newHeight) / 2 : 0;
            if (x != 0 && y != 0) {
                LOGGER.warn("Writing at position {},{}", x, y);
=======
            try {
                bg.setRenderingHint(RenderingHints.KEY_INTERPOLATION, RenderingHints.VALUE_INTERPOLATION_BICUBIC);
                int x = centered ? (thumbnailSize - newWidth) / 2 : 0;
                int y = centered ? (thumbnailSize - newHeight) / 2 : 0;
                if (x != 0 && y != 0) {
                    LOGGER.warn("Writing at position {},{}", x, y);
                }
                bg.drawImage(level1Image, x, y, x + newWidth, y + newHeight, 0, 0, (int) Math.ceil(width),
                    (int) Math.ceil(height), null);
            } finally {
                bg.dispose();
>>>>>>> 039f3e38
            }
            return bicubic;
        }
    }

    MCRContent getThumnail(Path pdfFile, BasicFileAttributes attrs, int thumbnailSize, boolean centered)
        throws IOException {
        BufferedImage thumbnail = MCRPDFTools.getThumbnail(pdfFile, thumbnailSize, centered);
        MCRContent pngContent = pngTools.toPNGContent(thumbnail);
        BasicFileAttributes fattrs = attrs != null ? attrs : Files.readAttributes(pdfFile, BasicFileAttributes.class);
        pngContent.setLastModified(fattrs.lastModifiedTime().toMillis());
        return pngContent;
    }

    @Override
    public void close() throws Exception {
        this.pngTools.close();
    }

}<|MERGE_RESOLUTION|>--- conflicted
+++ resolved
@@ -73,13 +73,6 @@
                 centered ? thumbnailSize : newHeight, imageType);
             LOGGER.info("target image dimensions: {}x{}", bicubic.getWidth(), bicubic.getHeight());
             final Graphics2D bg = bicubic.createGraphics();
-<<<<<<< HEAD
-            bg.setRenderingHint(RenderingHints.KEY_INTERPOLATION, RenderingHints.VALUE_INTERPOLATION_BICUBIC);
-            int x = centered ? (thumbnailSize - newWidth) / 2 : 0;
-            int y = centered ? (thumbnailSize - newHeight) / 2 : 0;
-            if (x != 0 && y != 0) {
-                LOGGER.warn("Writing at position {},{}", x, y);
-=======
             try {
                 bg.setRenderingHint(RenderingHints.KEY_INTERPOLATION, RenderingHints.VALUE_INTERPOLATION_BICUBIC);
                 int x = centered ? (thumbnailSize - newWidth) / 2 : 0;
@@ -91,7 +84,6 @@
                     (int) Math.ceil(height), null);
             } finally {
                 bg.dispose();
->>>>>>> 039f3e38
             }
             return bicubic;
         }
