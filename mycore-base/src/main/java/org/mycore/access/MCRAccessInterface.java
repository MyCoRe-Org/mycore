--- conflicted
+++ resolved
@@ -214,14 +214,26 @@
      * @see org.mycore.common.MCRSessionMgr#getCurrentSession()
      * @see org.mycore.common.MCRSession
      */
-<<<<<<< HEAD
+    @Deprecated
     boolean checkPermission(String id, String permission, String userID);
-=======
-    @Deprecated
-    public boolean checkPermission(String id, String permission, String userID);
-    
-    public boolean checkPermission(String id, String permission, MCRUserInformation userInfo);
->>>>>>> 13cdfad5
+
+    /**
+     * determines whether a given user has the permission to perform a
+     * certain action. no session data will be checked here.
+     *
+     *
+     * The parameter <code>id</code> serves as an identifier for the concrete
+     * underlying rule, e.g. a MCRObjectID.
+     *
+     * @param id
+     *            the ID-String of the object
+     * @param permission
+     *            the permission/action to be granted, e.g. "read"
+     * @param userInfo
+     *            the MCRUser, whose permissions are checked
+     * @return true if the permission is granted, else false
+     */
+    boolean checkPermission(String id, String permission, MCRUserInformation userInfo);
 
     /**
      * determines whether the current user has the permission to perform a
@@ -260,14 +272,23 @@
      * @see org.mycore.common.MCRSessionMgr#getCurrentSession()
      * @see org.mycore.common.MCRSession
      */
-<<<<<<< HEAD
+    @Deprecated
     boolean checkPermissionForUser(String permission, String userID);
-=======
-    @Deprecated
-    public boolean checkPermissionForUser(String permission, String userID);
-    
-    public boolean checkPermissionForUser(String permission, MCRUserInformation userInfo);
->>>>>>> 13cdfad5
+
+    /**
+     * determines whether a given user has the permission to perform a
+     * certain action. no session data will be checked here.
+     *
+     * This method is used for checking "a priori permissions" like "create-document"
+     *     where a String ID does not exist yet
+     *
+     * @param permission
+     *            the permission/action to be granted, e.g. "create-document"
+     * @param userInfo
+     *            the MCRUser, whose permissions are checked
+     * @return true if the permission is granted, else false
+     */
+    boolean checkPermissionForUser(String permission, MCRUserInformation userInfo);
 
     /**
      * determines whether the current user has the permission to perform a
