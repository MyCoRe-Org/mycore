--- conflicted
+++ resolved
@@ -49,12 +49,7 @@
         order = 10)
     public static synchronized void changeLogLevel(String name, String logLevelToSet) {
         LOGGER.info("Setting log level for \"{}\" to \"{}\"", name, logLevelToSet);
-<<<<<<< HEAD
-
-        Level newLevel = Level.toLevel(logLevelToSet);
-=======
         Level newLevel = Level.getLevel(logLevelToSet);
->>>>>>> 1f59e926
         if (newLevel == null) {
             LOGGER.error("Unknown log level \"{}\"", logLevelToSet);
             return;
@@ -64,17 +59,7 @@
             LOGGER.error("Could not get logger for \"{}\"", name);
             return;
         }
-<<<<<<< HEAD
-
-        LOGGER.info("Change log level from {} to {}", log.getLevel(), newLevel);
-        LoggerContext ctx = (LoggerContext) LogManager.getContext(false);
-        Configuration config = ctx.getConfiguration();
-        LoggerConfig loggerConfig = config.getLoggerConfig(log.getName());
-        loggerConfig.setLevel(newLevel);
-        ctx.updateLoggers();
-=======
         LOGGER.info("Change log level from {} to {}", log.getLevel(), newLevel);
         Configurator.setLevel(log.getName(), newLevel);
->>>>>>> 1f59e926
     }
 }