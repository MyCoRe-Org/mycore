/*
 * This file is part of ***  M y C o R e  ***
 * See http://www.mycore.de/ for details.
 *
 * MyCoRe is free software: you can redistribute it and/or modify
 * it under the terms of the GNU General Public License as published by
 * the Free Software Foundation, either version 3 of the License, or
 * (at your option) any later version.
 *
 * MyCoRe is distributed in the hope that it will be useful,
 * but WITHOUT ANY WARRANTY; without even the implied warranty of
 * MERCHANTABILITY or FITNESS FOR A PARTICULAR PURPOSE.  See the
 * GNU General Public License for more details.
 *
 * You should have received a copy of the GNU General Public License
 * along with MyCoRe.  If not, see <http://www.gnu.org/licenses/>.
 */

package org.mycore.frontend.filter;

import java.io.IOException;
import java.nio.charset.StandardCharsets;
import java.util.regex.Pattern;

import org.apache.logging.log4j.LogManager;
import org.apache.logging.log4j.Logger;
import org.mycore.common.config.MCRConfiguration2;

import jakarta.servlet.Filter;
import jakarta.servlet.FilterChain;
import jakarta.servlet.FilterConfig;
import jakarta.servlet.ServletException;
import jakarta.servlet.ServletRequest;
import jakarta.servlet.ServletResponse;
import jakarta.servlet.http.HttpServletRequest;
import jakarta.servlet.http.HttpServletResponse;
import jakarta.servlet.http.HttpSession;

/**
 * Automatically closes HttpSession of certain user agents.
 * 
 * If the <code>User-Agent</code> header matches a regular expression
 * defined by the property <code>MCR.Filter.UserAgent.Pattern</code> the
 * HTTP session is closed after the request.
 *
 * If the <code>User-Agent</code> header is invalid a 403 FORBIDDEN response
 * is sent to client if not <code>MCR.Filter.UserAgent.AcceptInvalid = true</code>.
 *
 * A <code>User-Agent</code> header is considered invalid if it is not sent at all or
 * its value has not at least <code>MCR.Filter.UserAgent.MinLength</code> characters.
 *
 * @author Thomas Scheffler (yagee)
 */
public class MCRUserAgentFilter implements Filter {
    private static final int MIN_USER_AGENT_LENGTH = MCRConfiguration2
            .getOrThrow("MCR.Filter.UserAgent.MinLength", Integer::parseInt);
    private static final boolean ACCEPT_INVALID_USER_AGENTS = MCRConfiguration2
            .getOrThrow("MCR.Filter.UserAgent.AcceptInvalid", Boolean::parseBoolean);
    private static Pattern agentPattern;

    private static final Logger LOGGER = LogManager.getLogger();

    @Override
<<<<<<< HEAD
    public void init(final FilterConfig arg0) {
        final String agentRegEx = MCRConfiguration2.getString("MCR.Filter.UserAgent")
            .orElse("(bot|spider|crawler|mercator|slurp|seek|nagios|Java)");
=======
    public void init(final FilterConfig arg0) throws ServletException {
        final String agentRegEx = MCRConfiguration2.getStringOrThrow("MCR.Filter.UserAgent.BotPattern");
>>>>>>> 34780966
        agentPattern = Pattern.compile(agentRegEx);
    }

    @Override
    public void destroy() {
    }

    @Override
    public void doFilter(final ServletRequest sreq, final ServletResponse sres, final FilterChain chain)
        throws IOException, ServletException {
        final HttpServletRequest request = (HttpServletRequest) sreq;
        final HttpServletResponse response = (HttpServletResponse) sres;
        final String userAgent = request.getHeader("User-Agent");
        boolean invalidUserAgent = isInvalidUserAgent(userAgent);
        if (invalidUserAgent) {
            handleInvalidUserAgent(response, userAgent);
            if (response.isCommitted()) {
                return;
            }
        }
        final boolean newSession = request.getSession(false) == null;
        chain.doFilter(sreq, sres);
        final HttpSession session = request.getSession(false);
        if (session != null && newSession) {
            try {
                if (invalidUserAgent) {
                    LOGGER.info("Closing session, invalid User-Agent: " + userAgent);
                    session.invalidate();
                } else if (agentPattern.matcher(userAgent).find()) {
                    LOGGER.info("Closing session: {} matches {}", userAgent, agentPattern);
                    session.invalidate();
                } else {
                    LOGGER.debug("{} does not match {}", userAgent, agentPattern);
                }
            } catch (IllegalStateException e) {
                LOGGER.warn("Session was allready closed");
            }
        }
    }

    private static boolean isInvalidUserAgent(String userAgent) {
        return userAgent == null || userAgent.length() < MIN_USER_AGENT_LENGTH;
    }

    private void handleInvalidUserAgent(HttpServletResponse response, String userAgent) throws IOException {
        if (ACCEPT_INVALID_USER_AGENTS) {
            return;
        }
        //don't use sendError here as we do not want to trigger error handling by container
        response.setStatus(HttpServletResponse.SC_FORBIDDEN);
        try (var os = response.getOutputStream()) {
            byte[] msg = getInvalidMsg(userAgent).getBytes(StandardCharsets.UTF_8);
            response.setContentLength(msg.length);
            os.write(msg);
        }
        response.flushBuffer();
    }

    private static String getInvalidMsg(String userAgent) {
        return userAgent == null ? "User-Agent header required." : "Invalid User-Agent: " + userAgent;
    }
}<|MERGE_RESOLUTION|>--- conflicted
+++ resolved
@@ -53,22 +53,16 @@
  */
 public class MCRUserAgentFilter implements Filter {
     private static final int MIN_USER_AGENT_LENGTH = MCRConfiguration2
-            .getOrThrow("MCR.Filter.UserAgent.MinLength", Integer::parseInt);
+        .getOrThrow("MCR.Filter.UserAgent.MinLength", Integer::parseInt);
     private static final boolean ACCEPT_INVALID_USER_AGENTS = MCRConfiguration2
-            .getOrThrow("MCR.Filter.UserAgent.AcceptInvalid", Boolean::parseBoolean);
+        .getOrThrow("MCR.Filter.UserAgent.AcceptInvalid", Boolean::parseBoolean);
     private static Pattern agentPattern;
 
     private static final Logger LOGGER = LogManager.getLogger();
 
     @Override
-<<<<<<< HEAD
     public void init(final FilterConfig arg0) {
-        final String agentRegEx = MCRConfiguration2.getString("MCR.Filter.UserAgent")
-            .orElse("(bot|spider|crawler|mercator|slurp|seek|nagios|Java)");
-=======
-    public void init(final FilterConfig arg0) throws ServletException {
         final String agentRegEx = MCRConfiguration2.getStringOrThrow("MCR.Filter.UserAgent.BotPattern");
->>>>>>> 34780966
         agentPattern = Pattern.compile(agentRegEx);
     }
 
