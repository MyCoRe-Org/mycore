--- conflicted
+++ resolved
@@ -36,20 +36,12 @@
 
     private int priority;
 
-<<<<<<< HEAD
-    private Instant created;
-=======
     private long created;
->>>>>>> 9827c49d
 
     public MCRPrioritySupplier(Supplier<T> delegate, int priority) {
         this.delegate = delegate;
         this.priority = priority;
-<<<<<<< HEAD
-        this.created = Instant.now();
-=======
         this.created = System.nanoTime();
->>>>>>> 9827c49d
     }
 
     @Override
@@ -63,14 +55,7 @@
     }
 
     @Override
-<<<<<<< HEAD
-    public Instant getCreated() {
-        return this.created;
-    }
-
-=======
     public long getCreated() {
         return created;
     }
->>>>>>> 9827c49d
 }