--- conflicted
+++ resolved
@@ -198,13 +198,8 @@
      */
     @Override
     public void debug() {
-<<<<<<< HEAD
-        super.debugDefault();
-        if(LOGGER.isDebugEnabled()) {
-=======
         if(LOGGER.isDebugEnabled()) {
             super.debugDefault();
->>>>>>> fe6f1450
             LOGGER.debug("Value              = " + Boolean.toString(value));
             LOGGER.debug(" ");
         }
