/*
 * 
 * $Revision$ $Date$
 *
 * This file is part of ***  M y C o R e  ***
 * See http://www.mycore.de/ for details.
 *
 * This program is free software; you can use it, redistribute it
 * and / or modify it under the terms of the GNU General Public License
 * (GPL) as published by the Free Software Foundation; either version 2
 * of the License or (at your option) any later version.
 *
 * This program is distributed in the hope that it will be useful, but
 * WITHOUT ANY WARRANTY; without even the implied warranty of
 * MERCHANTABILITY or FITNESS FOR A PARTICULAR PURPOSE.  See the
 * GNU General Public License for more details.
 *
 * You should have received a copy of the GNU General Public License
 * along with this program, in a file called gpl.txt or license.txt.
 * If not, write to the Free Software Foundation Inc.,
 * 59 Temple Place - Suite 330, Boston, MA  02111-1307 USA
 */

package org.mycore.datamodel.metadata;

import java.util.ArrayList;
import java.util.Iterator;
import java.util.List;

import org.apache.logging.log4j.LogManager;
import org.apache.logging.log4j.Logger;
import org.jdom2.Element;
import org.mycore.common.MCRConstants;
import org.mycore.common.MCRException;
import org.mycore.common.config.MCRConfiguration;

import com.google.gson.JsonArray;
import com.google.gson.JsonObject;

/**
 * This class is designed to to have a basic class for all metadata. The class
 * has inside a ArrayList that holds all metaddata elements for one XML tag.
 * Furthermore, this class supports the linking of a document owing this
 * metadata element to another document, the id of which is given in the
 * xlink:href attribute of the MCRMetaLink representing the link. The class name
 * of such a metadata element must be MCRMetaLink, and the metadata element is
 * considered to be a folder of links.
 * 
 * @author Jens Kupferschmidt
 * @author Mathias Hegner
 * @version $Revision$ $Date$
 */
public class MCRMetaElement implements Iterable<MCRMetaInterface>, Cloneable {
    // common data
    protected final static MCRConfiguration CONFIG = MCRConfiguration.instance();

    public final static String DEFAULT_LANGUAGE = CONFIG.getString("MCR.Metadata.DefaultLang", MCRConstants.DEFAULT_LANG);

    public final static boolean DEFAULT_HERITABLE = CONFIG.getBoolean("MCR.MetaElement.defaults.heritable", false);

    public final static boolean DEFAULT_NOT_INHERIT = CONFIG.getBoolean("MCR.MetaElement.defaults.notinherit", true);

    private String META_PACKAGE_NAME = "org.mycore.datamodel.metadata.";

    // logger
    static Logger LOGGER = LogManager.getLogger();

    private Class<? extends MCRMetaInterface> clazz = null;

    private String tag = null;

    private boolean heritable;

    private boolean notinherit;

    private ArrayList<MCRMetaInterface> list = null;

    /**
     * This is the constructor of the MCRMetaElement class. The default language
     * for the element was set to <b>MCR.Metadata.DefaultLang</b>.
     */
    public MCRMetaElement() {
        list = new ArrayList<MCRMetaInterface>();
        heritable=DEFAULT_HERITABLE;
        notinherit = DEFAULT_NOT_INHERIT;
    }

    /**
     * This is the constructor of the MCRMetaElement class.
     * @param set_tag
     *            the name of this tag
     * @param set_heritable
     *            set this flag to true if all child objects of this element can
     *            inherit this data
     * @param set_notinherit
     *            set this flag to true if this element should not inherit from
     *            his parent object
     * @param set_list
     *            a list of MCRMeta... data lines to add in this element (can be null)
     */
    public MCRMetaElement(Class<? extends MCRMetaInterface> clazz, String set_tag, boolean set_heritable, boolean set_notinherit,
        List<? extends MCRMetaInterface> set_list) {
        this();
        this.clazz = clazz;
        setTag(set_tag);
        heritable = set_heritable;
        notinherit = set_notinherit;

        if (set_list != null) {
            list.addAll(set_list);
        }
    }

    /**
     * This methode return the name of this metadata class as string.
     * 
     * @return the name of this metadata class as string
     */
    public final String getClassName() {
        return getClazz().getSimpleName();
    }

    /**
     * This method returns the instance of an element from the list with index
     * i.
     * 
     * @return the instance of an element, if index is out of range return null
     */
    public final MCRMetaInterface getElement(int index) {
        if ((index < 0) || (index > list.size())) {
            return null;
        }

        return (MCRMetaInterface) list.get(index);
    }

    /**
     * This method returns the instance of an element from the list with the given 
     * name
     * 
     * @return the instance of the element with the given name or null if there is no such element
     * */
    public final MCRMetaInterface getElementByName(String name) {
        for (MCRMetaInterface sub : this) {
            if (sub.getSubTag().equals(name)) {
                return sub;
            }
        }
        return null;
    }

    /**
     * This methode return the heritable flag of this metadata as boolean value.
     * 
     * @return the heritable flag of this metadata class
     */
    public final boolean isHeritable() {
        return heritable;
    }

    /**
     * This methode return the nonherit flag of this metadata as boolean value.
     * 
     * @return the notherit flag of this metadata class
     */
    public final boolean inheritsNot() {
        return notinherit;
    }

    /**
     * This methode return the tag of this metadata class as string.
     * 
     * @return the tag of this metadata class as string
     */
    public final String getTag() {
        return tag;
    }

    /**
     * This methode set the heritable flag for the metadata class.
     * 
     * @param heritable
     *            the heritable flag as boolean value
     */
    public void setHeritable(boolean heritable) {
        this.heritable = heritable;
    }

    /**
     * This methode set the notinherit flag for the metadata class.
     * 
     * @param notinherit
     *            the notinherit flag as boolean value
     */
    public void setNotInherit(boolean notinherit) {
        this.notinherit = notinherit;
    }

    /**
     * This methode set the tag for the metadata class.
     * 
     * @param tag
     *            the tag for the metadata class
     */
    public void setTag(String tag) {
        if (tag == null || (tag = tag.trim()).length() == 0) {
            return;
        }

        this.tag = tag;
    }

    /**
     * This methode set the element class for the metadata elements.
     * 
     * @param clazz
     *            the class for the metadata elements
     */
    public final void setClass(Class<? extends MCRMetaInterface> clazz) {
        this.clazz = clazz;
    }

    public Class<? extends MCRMetaInterface> getClazz() {
        return clazz;
    }

    /**
     * <em>size</em> returns the number of elements in this instance.
     * 
     * @return int the size of "list"
     */
    public final int size() {
        return list.size();
    }

    /**
     * The method add a metadata object, that implements the MCRMetaInterface to
     * this element.
     * 
     * @param obj
     *            a metadata object
     * @exception MCRException
     *                if the class name of the object is not the same like the
     *                name of all store metadata in this element.
     */
    public final void addMetaObject(MCRMetaInterface obj) {
        list.add(obj);
    }

    /**
     * This method remove the instance of an element from the list with index
     * i.
     * 
     * @return true if the instance is removed, otherwise return else
     */
    public final boolean removeElement(int index) {
        if ((index < 0) || (index > list.size())) {
            return false;
        }
        list.remove(index);
        return true;
    }

    /**
     * The method remove a metadata object, that implements the MCRMetaInterface to
     * this element.
     * 
     * @param obj
     *            a metadata object
     * @exception MCRException
     *                if the class name of the object is not the same like the
     *                name of all store metadata in this element.
     * @return true if this <code>MCRMetaElement</code> contained the specified
     *              <code>MCRMetaInterface</code>
     */
    public final boolean removeMetaObject(MCRMetaInterface obj) {
        return list.remove(obj);
    }

    /**
     * The method removes all inherited metadata objects of this MCRMetaElement.
     */
    public final void removeInheritedMetadata() {
        for (int i = 0; i < size(); i++) {
            if ((list.get(i)).getInherited() > 0) {
                list.remove(i);
                i--;
            }
        }
    }

    /**
     * This methode read the XML input stream part from a DOM part for the
     * metadata of the document.
     * 
     * @param element
     *            a relevant JDOM element for the metadata
     * @exception MCRException
     *                if the class can't loaded
     */
    @SuppressWarnings("unchecked")
    public final void setFromDOM(org.jdom2.Element element) throws MCRException {

        String fullname;
        Class<? extends MCRMetaInterface> forName;
        try {
            String classname = element.getAttributeValue("class");
            if(classname == null) {
                throw new MCRException("Missing required class attribute in element " + element.getName() + " of object "
                        + element.getDocument().getRootElement().getAttributeValue("ID"));
            }
            fullname = META_PACKAGE_NAME + classname;
            forName = (Class<? extends MCRMetaInterface>) Class.forName(fullname);
            setClass(forName);
        } catch (ClassNotFoundException e) {
            throw new MCRException(e);
        }
        tag = element.getName();
        String heritable = element.getAttributeValue("heritable");
        if (heritable != null)
            setHeritable(Boolean.valueOf(heritable));

        String notInherit = element.getAttributeValue("notinherit");
        if (notInherit != null)
            setNotInherit(Boolean.valueOf(notInherit));

        List<Element> element_list = element.getChildren();
        for (Element anElement_list : element_list) {
            Element subtag = (Element) anElement_list;
            MCRMetaInterface obj;

            try {
                obj = forName.newInstance();
                obj.setFromDOM(subtag);
            } catch (IllegalAccessException e) {
                throw new MCRException(fullname + " IllegalAccessException");
            } catch (InstantiationException e) {
                throw new MCRException(fullname + " InstantiationException");
            }

            list.add(obj);
        }
    }

    /**
     * This methode create a XML stream for all data in this class, defined by
     * the MyCoRe XML MCRLangText definition for the given subtag.
     * 
     * @param flag
     *            true if all inherited data should be include, else false
     * @exception MCRException
     *                if the content of this class is not valid
     * @return a JDOM Element with the XML Element part
     */
    public final Element createXML(boolean flag) throws MCRException {
        try {
            validate();
        } catch(MCRException exc) {
            debug();
            throw new MCRException("MCRMetaElement : The content is not valid: Tag=" + this.tag, exc);
        }
        Element elm = new Element(tag);
        elm.setAttribute("class", getClassName());
        elm.setAttribute("heritable", String.valueOf(heritable));
        elm.setAttribute("notinherit", String.valueOf(notinherit));
        list
            .stream()
            .filter(metaInterface -> (flag || metaInterface.getInherited() == 0))
            .map(MCRMetaInterface::createXML)
            .forEachOrdered(elm::addContent);
        return elm;
    }

    /**
     * Creates the JSON representation of this metadata element.
     * 
     * <pre>
     *   {
     *      class: 'MCRMetaLangText',
     *      heritable: true,
     *      notinherit: false,
     *      data: [
     *        {@link MCRMetaInterface#createJSON()},
     *        ...
     *      ]
     *   }
     * </pre>
     * 
     * @return a json gson representation of this metadata element
     */
    public JsonObject createJSON(boolean flag) {
        JsonObject meta = new JsonObject();
        meta.addProperty("class", getClassName());
        meta.addProperty("heritable", isHeritable());
        meta.addProperty("notinherit", notinherit);
        JsonArray data = new JsonArray();
        list
            .stream()
            .filter(metaInterface -> (flag || metaInterface.getInherited() == 0))
            .map(MCRMetaInterface::createJSON)
            .forEachOrdered(data::add);
        meta.add("data", data);
        return meta;
    }

    /**
     * This methode check the validation of the content of this class. The
     * methode returns <em>true</em> if
     * <ul>
     * <li>the classname is not null or empty
     * <li>the tag is not null or empty
     * <li>if the list is empty
     * <li>the lang value was supported
     * </ul>
     * otherwise the methode return <em>false</em>
     * 
     * @return a boolean value
     */
    public final boolean isValid() {
        try {
            validate();
            return true;
        } catch (MCRException exc) {
            LOGGER.warn("The '" + getTag() + "' is invalid.", exc);
        }
        return false;
    }

    /**
     * Validates this MCRMetaElement. This method throws an exception if:
     * <ul>
     * <li>the classname is not null or empty</li>
     * <li>the tag is not null or empty</li>
     * <li>if the list is empty</li>
     * <li>the lang value was supported</li>
     * </ul>
     * 
     * @throws MCRException the MCRMetaElement is invalid
     */
    public void validate() throws MCRException {
        if (tag == null || (tag = tag.trim()).length() == 0) {
            throw new MCRException("No tag name defined!");
        }
        if (clazz == null) {
            throw new MCRException(getTag() + ": @class is not defined");
        }
        if (!clazz.getPackage().getName().equals(META_PACKAGE_NAME.substring(0, META_PACKAGE_NAME.length() - 1))) {
            throw new MCRException(getTag() + ": package " + clazz.getPackage().getName() + " does not equal " + META_PACKAGE_NAME);
        }
        if (list.size() == 0) {
            throw new MCRException(getTag() + ": does not contain any sub elements");
        }
    }

    /**
     * This method make a clone of this class.
     */
    @Override
    public final MCRMetaElement clone() {
        MCRMetaElement out = new MCRMetaElement();
        out.setClass(getClazz());
        out.setTag(tag);
        out.setHeritable(heritable);
        out.setNotInherit(notinherit);

        for (int i = 0; i < size(); i++) {
            MCRMetaInterface mif = (MCRMetaInterface) (list.get(i)).clone();
            out.addMetaObject(mif);
        }

        return out;
    }

    /**
     * This method put debug data to the logger (for the debug mode).
     */
    public final void debug() {
        if(LOGGER.isDebugEnabled()) {
            LOGGER.debug("ClassName          = " + getClassName());
            LOGGER.debug("Tag                = " + tag);
            LOGGER.debug("Heritable          = " + String.valueOf(heritable));
            LOGGER.debug("NotInherit         = " + String.valueOf(notinherit));
            LOGGER.debug("Elements           = " + String.valueOf(list.size()));
            LOGGER.debug(" ");
<<<<<<< HEAD
        }
        for (MCRMetaInterface aList : list) {
            aList.debug();
=======
            for (MCRMetaInterface aList : list) {
                aList.debug();
            }
>>>>>>> fe6f1450
        }
    }

    @Override
    public Iterator<MCRMetaInterface> iterator() {
        return list.iterator();
    }

}<|MERGE_RESOLUTION|>--- conflicted
+++ resolved
@@ -482,15 +482,9 @@
             LOGGER.debug("NotInherit         = " + String.valueOf(notinherit));
             LOGGER.debug("Elements           = " + String.valueOf(list.size()));
             LOGGER.debug(" ");
-<<<<<<< HEAD
-        }
-        for (MCRMetaInterface aList : list) {
-            aList.debug();
-=======
             for (MCRMetaInterface aList : list) {
                 aList.debug();
             }
->>>>>>> fe6f1450
         }
     }
 
