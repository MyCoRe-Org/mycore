--- conflicted
+++ resolved
@@ -265,13 +265,8 @@
      */
     @Override
     public final void debug() {
-<<<<<<< HEAD
-        super.debugDefault();
-        if(LOGGER.isDebugEnabled()) {
-=======
         if(LOGGER.isDebugEnabled()) {
             super.debugDefault();
->>>>>>> fe6f1450
             LOGGER.debug("Format             = " + form);
             LOGGER.debug("Text               = " + text);
             LOGGER.debug(" ");
