--- conflicted
+++ resolved
@@ -389,13 +389,10 @@
      * This method put debug data to the logger (for the debug mode).
      */
     public void debug() {
-        debugDefault();
-<<<<<<< HEAD
-=======
         if(LOGGER.isDebugEnabled()) {
+            debugDefault();
             LOGGER.debug(" ");
         }
->>>>>>> fe6f1450
     }
 
     /**
@@ -408,10 +405,6 @@
             LOGGER.debug("Type               = " + type);
             LOGGER.debug("DataPart           = " + datapart);
             LOGGER.debug("Inhreited          = " + String.valueOf(inherited));
-<<<<<<< HEAD
-            LOGGER.debug(" ");
-=======
->>>>>>> fe6f1450
         }
     }
 
