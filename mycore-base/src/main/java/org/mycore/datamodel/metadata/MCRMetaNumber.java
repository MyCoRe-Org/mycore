/*
 *
 * $Revision$ $Date$
 *
 * This file is part of ***  M y C o R e  ***
 * See http://www.mycore.de/ for details.
 *
 * This program is free software; you can use it, redistribute it
 * and / or modify it under the terms of the GNU General Public License
 * (GPL) as published by the Free Software Foundation; either version 2
 * of the License or (at your option) any later version.
 *
 * This program is distributed in the hope that it will be useful, but
 * WITHOUT ANY WARRANTY; without even the implied warranty of
 * MERCHANTABILITY or FITNESS FOR A PARTICULAR PURPOSE.  See the
 * GNU General Public License for more details.
 *
 * You should have received a copy of the GNU General Public License
 * along with this program, in a file called gpl.txt or license.txt.
 * If not, write to the Free Software Foundation Inc.,
 * 59 Temple Place - Suite 330, Boston, MA  02111-1307 USA
 */

package org.mycore.datamodel.metadata;

import java.math.BigDecimal;
import java.text.NumberFormat;
import java.util.Locale;

import org.apache.logging.log4j.LogManager;
import org.apache.logging.log4j.Logger;
import org.jdom2.Element;
import org.mycore.common.MCRException;
import org.mycore.common.config.MCRConfiguration;

/**
 * <p>
 * Implements methods to handle MCRMetaNumber fields of a metadata object.
 * The MCRMetaNumber class presents a number value in decimal
 * format and optional a dimension type and a measurement. The input number can have the format
 * like <em>xxxx</em>, <em>xxxx.x</em> or <em>xxxx,xxx</em>.
 * </p>
 * <p>
 * The length of the dimension type is limited by the property <em>MCR.Metadata.MetaNumber.DimensionLength</em>.
 * The default length is defined in MAX_DIMENSION_LENGTH = 128.
 * </p>
 * <p>
 * The length of the measurement type is limited by the property <em>MCR.Metadata.MetaNumber.MeasurementLength</em>.
 * The default length is defined in MAX_MEASURE_LENGTH = 64.
 * </p>
 * <p>
 * The String output format of the number is determined by the property
 * <em>MCR.Metadata.MetaNumber.FractionDigits</em>, default is DEFAULT_FRACTION_DIGITS = 3, and the ENGLISH Locale.
 * For more digits in fraction as defined in property <em>MCR.Metadata.MetaNumber.FractionDigits</em> 
 * will be round the output!
 * </p>
 * <p>
 * For transforming the dot of the ENGLISH locale to other Characters use the tools of your layout process.
 * </p>
 * <pre>
 * &lt;tag class="MCRMetaNumber" heritable="..."&gt;
 *   &lt;subtag type="..." measurement="..." dimension="..."&gt;
 *     xxxx.xxx or xxx
 *   &lt;/subtag&gt;
 * &lt;/tag&gt;
 * </pre>
 * 
 * @author Jens Kupferschmidt
 * @version $Revision$ $Date$
 */
final public class MCRMetaNumber extends MCRMetaDefault {

    public static final int MAX_DIMENSION_LENGTH = 128;

    public static final int MAX_MEASUREMENT_LENGTH = 64;

    public static final int DEFAULT_FRACTION_DIGITS = 3;

    private BigDecimal number;

    private String dimension;

    private String measurement;

    private static final Logger LOGGER = LogManager.getLogger();

    private static final MCRConfiguration CONFIG = MCRConfiguration.instance();

    private int FRACTION_DIGITS;
    private int DIMENSION_LENGTH;
    private int MEASUREMENT_LENGTH;

    private void loadProperties() {
        FRACTION_DIGITS = CONFIG.getInt("MCR.Metadata.MetaNumber.FractionDigits", DEFAULT_FRACTION_DIGITS);
        DIMENSION_LENGTH = CONFIG.getInt("MCR.Metadata.MetaNumber.DimensionLength", MAX_DIMENSION_LENGTH);
        MEASUREMENT_LENGTH = CONFIG.getInt("MCR.Metadata.MetaNumber.MeasurementLength", MAX_MEASUREMENT_LENGTH);
    }

    /**
     * This is the constructor. <br>
     * Sets the number to zero, the measurement and the dimension to an empty string.
     */
    public MCRMetaNumber() {
        super();
        loadProperties();
        number = new BigDecimal("0");
        dimension = "";
        measurement = "";
    }

    /**
     * This is the constructor. <br>
     * The subtag element was set to the value of <em>subtag</em>.
     * If the value of <em>subtag</em>  is null or empty a MCRException will be thrown.
     * The dimension element was set to the value of <em>dimension</em>, if it is null,
     * an empty string was set to the dimension element.
     * The measurement element was set to the value of <em>measurement</em>, if it is null,
     * an empty string was set to the measurement element.
     * The number string <em>number</em> was set to the number element, if it is null, empty or not a number, a
     * MCRException will be thown.
     * @param subtag       the name of the subtag
     * @param inherted     a value &gt;= 0
     * @param dimension    the optional dimension string
     * @param measurement  the optional measurement string
     * @param number       the number string
     * @exception MCRException if the subtag value is null or empty or if
     *   the number string is not in a number format
     */
    public MCRMetaNumber(String subtag, int inherted, String dimension, String measurement, String number)
            throws MCRException {
        super(subtag, null, null, inherted);
        loadProperties();
        setDimension(dimension);
        setMeasurement(measurement);
        setNumber(number);
    }

    /**
     * This is the constructor. <br>
     * The subtag element was set to the value of <em>subtag</em>.
     * If the value of <em>subtag</em>  is null or empty a MCRException will be thrown.
     * The dimension element was set to the value of <em>dimension</em>, if it is null,
     * an empty string was set to the dimension element.
     * The measurement element was set to the value of <em>measurement</em>, if it is null,
     * an empty string was set to the measurement element.
     * The number <em>number</em> was set to the number element, if it is null a MCRException will be thrown.
     * @param subtag       the name of the subtag
     * @param inherted     a value &gt;= 0
     * @param dimension    the optional dimension string
     * @param measurement  the optional measurement string
     * @param number       the number string
     * @exception MCRException if the subtag value is null or empty or if
     *   the number string is not in a number format
     */
    public MCRMetaNumber(String subtag, int inherted, String dimension, String measurement, BigDecimal number)
            throws MCRException {
        super(subtag, null, null, inherted);
        loadProperties();
        setDimension(dimension);
        setMeasurement(measurement);
        setNumber(number);
    }

    /**
     * This is the constructor. <br>
     * The subtag element was set to the value of <em>subtag</em>.
     * If the value of <em>subtag</em>  is null or empty a MCRException will be thrown.
     * The dimension element was set to the value of <em>dimension</em>, if it is null,
     * an empty string was set to the dimension element.
     * The measurement element was set to the value of <em>measurement</em>, if it is null,
     * an empty string was set to the measurement element.
     * The number <em>number</em> was convert to the number element, if it is null a MCRException will be thrown.
     * @param subtag       the name of the subtag
     * @param inherted     a value &gt;= 0
     * @param dimension    the optional dimension string
     * @param measurement  the optional measurement string
     * @param number       the number string
     * @exception MCRException if the subtag value is null or empty or if
     *   the number string is not in a number format
     */
    @Deprecated
    public MCRMetaNumber(String subtag, int inherted, String dimension, String measurement, double number)
            throws MCRException {
        super(subtag, null, null, inherted);
        loadProperties();
        setDimension(dimension);
        setMeasurement(measurement);
        setNumber(number);
    }

    /**
     * This method set the dimension, if it is null, an empty string was set to
     * the dimension element.
     *
     * @param dimension
     *            the dimension string
     */
    public final void setDimension(String dimension) {
        if (dimension == null) {
            this.dimension = "";
        } else {
            if (dimension.length() > DIMENSION_LENGTH) {
                this.dimension = dimension.substring(DIMENSION_LENGTH);
                LOGGER.warn(getSubTag() + ": dimension is too long: " + dimension.length());
            } else {
                this.dimension = dimension;
            }
        }
    }

    /**
     * This method set the measurement, if it is null, an empty string was set
     * to the measurement element.
     *
     * @param measurement
     *            the measurement string
     */
    public final void setMeasurement(String measurement) {
        if (measurement == null) {
            this.measurement = "";
        } else {
            if (measurement.length() > MEASUREMENT_LENGTH) {
                this.measurement = measurement.substring(MEASUREMENT_LENGTH);
                LOGGER.warn(getSubTag() + ": measurement is too long: " + measurement.length());
            } else {
                this.measurement = measurement;
            }
        }
    }

    /**
     * This method set the number, if it is null or not a number, a MCRException
     * will be throw.
     *
     * @param number
     *            the number string
     * @exception MCRException
     *                if the number string is not in a number format
     */
    public final void setNumber(String number) throws MCRException {
        try {
            if (number == null) {
                throw new MCRException("Number cannot be null");
            }
            String tmp_number = number.replace(',', '.');
            this.number = new BigDecimal(tmp_number);
        } catch (NumberFormatException e) {
            throw new MCRException("The format of a number is invalid.");
        }
    }

    /**
     * This method set the number.
     *
     * @param number
     *            the number value as double datatype
     */
    @Deprecated
    public final void setNumber(double number) {
        this.number = new BigDecimal(number);
    }

    /**
     * This method set the number, if it is null a MCRException will be throw.
     *
     * @param number
     *            the number as BigDecimal
     * @exception MCRException
     *                if the number string is null
     */
    public final void setNumber(BigDecimal number) throws MCRException {
        if (number == null) {
            throw new MCRException("Number cannot be null");
        }
        this.number = number;
    }

    /**
     * This method get the dimension element.
     *
     * @return the dimension String
     */
    public final String getDimension() {
        return dimension;
    }

    /**
     * This method get the measurement element.
     *
     * @return the measurement String
     */
    public final String getMeasurement() {
        return measurement;
    }

    /**
     * This method get the number element.
     *
     * @return the number converted to a double
     */
    @Deprecated
    public final double getNumber() {
        return number.doubleValue();
    }

    /**
     * This method get the number element.
     *
     * @return the number as BigDecimal
     */
    public final BigDecimal getNumberAsBigDecimal() {
        return number;
    }

    /**
     * This method get the number element as formatted String. The number of
     * fraction digits is defined by property <em>MCR.Metadata.MetaNumber.FractionDigits</em>.
     * The default is 3 fraction digits.
     *
     * @return the number as formatted String
     */
    public final String getNumberAsString() {
        final NumberFormat numberFormat = NumberFormat.getNumberInstance(Locale.ENGLISH);
        numberFormat.setGroupingUsed(false);
        numberFormat.setMaximumFractionDigits(FRACTION_DIGITS);
        numberFormat.setMinimumFractionDigits(FRACTION_DIGITS);
        return numberFormat.format(number);
    }

    /**
     * This method read the XML input stream part from a DOM part for the
     * metadata of the document.
     *
     * @param element
     *            a relevant JDOM element for the metadata
     */
    @Override
    public final void setFromDOM(org.jdom2.Element element) {
        super.setFromDOM(element);
        setMeasurement(element.getAttributeValue("measurement"));
        setDimension(element.getAttributeValue("dimension"));
        setNumber(element.getTextTrim());
    }

    /**
     * This method creates an XML element containing all data in this instance,
     * as defined by the MyCoRe XML MCRNumber definition for the given subtag.
     *
     * @exception MCRException
     *                if the content of this instance is not valid
     * @return a JDOM Element with the XML MCRNumber part
     */
    @Override
    public final org.jdom2.Element createXML() throws MCRException {
        Element elm = super.createXML();
        if (dimension != null && dimension.length() != 0) {
            elm.setAttribute("dimension", dimension);
        }

        if (measurement != null && measurement.length() != 0) {
            elm.setAttribute("measurement", measurement);
        }
        elm.addContent(getNumberAsString());
        return elm;
    }

    @Override
    public final MCRMetaNumber clone() {
        return new MCRMetaNumber(subtag, inherited, dimension, measurement, number);
    }

    /**
     * Logs debug output.
     */
    @Override
    public final void debug() {
<<<<<<< HEAD
        super.debugDefault();
        if(LOGGER.isDebugEnabled()) {
=======
        if(LOGGER.isDebugEnabled()) {
            super.debugDefault();
>>>>>>> fe6f1450
            LOGGER.debug("Measurement        = " + measurement);
            LOGGER.debug("Dimension          = " + dimension);
            LOGGER.debug("Value              = " + number.toPlainString());
            LOGGER.debug("");
        }
    }
}<|MERGE_RESOLUTION|>--- conflicted
+++ resolved
@@ -374,13 +374,8 @@
      */
     @Override
     public final void debug() {
-<<<<<<< HEAD
-        super.debugDefault();
-        if(LOGGER.isDebugEnabled()) {
-=======
         if(LOGGER.isDebugEnabled()) {
             super.debugDefault();
->>>>>>> fe6f1450
             LOGGER.debug("Measurement        = " + measurement);
             LOGGER.debug("Dimension          = " + dimension);
             LOGGER.debug("Value              = " + number.toPlainString());
