--- conflicted
+++ resolved
@@ -804,21 +804,11 @@
                                            .map(MCRMetaLinkID::getXLinkHref)
                                            .collect(Collectors.toList());
         mcrObject.getStructure().clearChildren();
-<<<<<<< HEAD
-
-        final List<String> derOrder = mcrObject.getStructure()
-                                         .getDerivates()
-                                         .stream()
-                                         .map(MCRMetaLinkID::getXLinkHref)
-                                         .collect(Collectors.toList());
-
-=======
         List<String> derOrder = mcrObject.getStructure()
                                          .getDerivates()
                                          .stream()
                                          .map(MCRMetaLink::getXLinkHref)
                                          .collect(Collectors.toList());
->>>>>>> 514eb9b7
         HashMap<String, String> newlinkTitles = new HashMap<String, String>();
         HashMap<String, String> newlinkLabels = new HashMap<String, String>();
         for (MCRMetaLinkID newlinkID : mcrObject.getStructure().getDerivates()) {
