/*
 * $Id$ $Revision: 5697 $ $Date: 10.09.2010 $
 * 
 * This file is part of *** M y C o R e *** See http://www.mycore.de/ for
 * details.
 * 
 * This program is free software; you can use it, redistribute it and / or
 * modify it under the terms of the GNU General Public License (GPL) as
 * published by the Free Software Foundation; either version 2 of the License or
 * (at your option) any later version.
 * 
 * This program is distributed in the hope that it will be useful, but WITHOUT
 * ANY WARRANTY; without even the implied warranty of MERCHANTABILITY or FITNESS
 * FOR A PARTICULAR PURPOSE. See the GNU General Public License for more
 * details.
 * 
 * You should have received a copy of the GNU General Public License along with
 * this program, in a file called gpl.txt or license.txt. If not, write to the
 * Free Software Foundation Inc., 59 Temple Place - Suite 330, Boston, MA
 * 02111-1307 USA
 */

package org.mycore.datamodel.metadata;

import static org.mycore.access.MCRAccessManager.PERMISSION_DELETE;
import static org.mycore.access.MCRAccessManager.PERMISSION_WRITE;

import java.io.File;
import java.io.IOException;
import java.nio.file.Files;
import java.nio.file.NoSuchFileException;
import java.nio.file.Path;
import java.nio.file.attribute.BasicFileAttributes;
import java.text.MessageFormat;
import java.util.ArrayList;
import java.util.Collection;
import java.util.Collections;
import java.util.Comparator;
import java.util.Date;
import java.util.HashMap;
import java.util.List;
import java.util.Optional;
import java.util.concurrent.TimeUnit;
import java.util.function.BiConsumer;
import java.util.stream.Collectors;

import javax.persistence.PersistenceException;

import org.apache.logging.log4j.LogManager;
import org.apache.logging.log4j.Logger;
import org.jdom2.Document;
import org.jdom2.JDOMException;
import org.mycore.access.MCRAccessException;
import org.mycore.access.MCRAccessManager;
import org.mycore.common.MCRCache;
import org.mycore.common.MCRCache.ModifiedHandle;
import org.mycore.common.MCRException;
import org.mycore.common.MCRPersistenceException;
import org.mycore.common.events.MCREvent;
import org.mycore.common.events.MCREventManager;
import org.mycore.datamodel.common.MCRActiveLinkException;
import org.mycore.datamodel.common.MCRLinkTableManager;
import org.mycore.datamodel.common.MCRMarkManager;
import org.mycore.datamodel.common.MCRMarkManager.Operation;
import org.mycore.datamodel.common.MCRXMLMetadataManager;
import org.mycore.datamodel.metadata.share.MCRMetadataShareAgent;
import org.mycore.datamodel.metadata.share.MCRMetadataShareAgentFactory;
import org.mycore.datamodel.niofs.MCRPath;
import org.mycore.datamodel.niofs.utils.MCRRecursiveDeleter;
import org.mycore.datamodel.niofs.utils.MCRTreeCopier;
import org.xml.sax.SAXException;

/**
 * Delivers persistence operations for {@link MCRObject} and {@link MCRDerivate} .
 * 
 * @author Thomas Scheffler (yagee)
 * @since 2.0.92
 */
public final class MCRMetadataManager {

    private static final Logger LOGGER = LogManager.getLogger();

    private static final MCRCache<MCRObjectID, MCRObjectID> derivateObjectMap = new MCRCache<>(10000,
        "derivate objectid cache");

    private static final MCRCache<MCRObjectID, List<MCRObjectID>> objectDerivateMap = new MCRCache<>(10000,
        "derivate objectid cache");

    private static MCRXMLMetadataManager XML_MANAGER = MCRXMLMetadataManager.instance();

    private MCRMetadataManager() {

    }

    /**
     * Returns the MCRObjectID of the object containing derivate with the given ID.
     * 
     * @param derivateID
     *            derivateID
     * @param expire
     *            when should lastModified information expire
     * @return null if derivateID has no object referenced
     * @see #getDerivateIds(MCRObjectID, long, TimeUnit)
     */
    public static MCRObjectID getObjectId(final MCRObjectID derivateID, final long expire, TimeUnit unit) {
        ModifiedHandle modifiedHandle = XML_MANAGER.getLastModifiedHandle(derivateID, expire, unit);
        MCRObjectID mcrObjectID = null;
        try {
            mcrObjectID = derivateObjectMap.getIfUpToDate(derivateID, modifiedHandle);
        } catch (IOException e) {
            LOGGER.warn("Could not determine last modified timestamp of derivate " + derivateID);
        }
        if (mcrObjectID != null) {
            return mcrObjectID;
        }
        //one cheap db query
        Collection<String> list = MCRLinkTableManager.instance().getSourceOf(derivateID,
            MCRLinkTableManager.ENTRY_TYPE_DERIVATE);
        if (!(list == null || list.isEmpty())) {
            mcrObjectID = MCRObjectID.getInstance(list.iterator().next());
        } else {
            //one expensive process
            if (exists(derivateID)) {
                MCRDerivate d = MCRMetadataManager.retrieveMCRDerivate(derivateID);
                mcrObjectID = d.getOwnerID();
            }
        }
        if (mcrObjectID == null) {
            return null;
        }
        derivateObjectMap.put(derivateID, mcrObjectID);
        return mcrObjectID;
    }

    /**
     * Returns a list of MCRObjectID of the derivates contained in the object with the given ID.
     * 
     * @param objectId
     *            objectId
     * @param expire
     *            when should lastModified information expire
     * @return null if object with objectId does not exist
     * @see #getObjectId(MCRObjectID, long, TimeUnit)
     */
    public static List<MCRObjectID> getDerivateIds(final MCRObjectID objectId, final long expire, final TimeUnit unit) {
        ModifiedHandle modifiedHandle = XML_MANAGER.getLastModifiedHandle(objectId, expire, unit);
        List<MCRObjectID> derivateIds = null;
        try {
            derivateIds = objectDerivateMap.getIfUpToDate(objectId, modifiedHandle);
        } catch (IOException e) {
            LOGGER.warn("Could not determine last modified timestamp of derivate " + objectId);
        }
        if (derivateIds != null) {
            return derivateIds;
        }
        Collection<String> destinationOf = MCRLinkTableManager.instance().getDestinationOf(objectId,
            MCRLinkTableManager.ENTRY_TYPE_DERIVATE);
        if (!(destinationOf == null || destinationOf.isEmpty())) {
            derivateIds = new ArrayList<>(destinationOf.size());
            for (String strId : destinationOf) {
                derivateIds.add(MCRObjectID.getInstance(strId));
            }
        } else {
            if (exists(objectId)) {
                MCRObject mcrObject = MCRMetadataManager.retrieveMCRObject(objectId);
                List<MCRMetaLinkID> derivates = mcrObject.getStructure().getDerivates();
                derivateIds = new ArrayList<>(derivates.size());
                for (MCRMetaLinkID der : derivates) {
                    derivateIds.add(der.getXLinkHrefID());
                }
            }
        }
        return derivateIds;
    }

    /**
     * Stores the derivate.
     * 
     * @param mcrDerivate
     *            derivate instance to store
     * @exception MCRPersistenceException
     *                if a persistence problem is occurred
     * @throws MCRAccessException if write permission to object is missing
     */
    public static void create(final MCRDerivate mcrDerivate)
        throws MCRPersistenceException, IOException, MCRAccessException {
        // exist the derivate?
        if (exists(mcrDerivate.getId())) {
            throw new MCRPersistenceException(
                "The derivate " + mcrDerivate.getId() + " allready exists, nothing done.");
        }

        try {
            mcrDerivate.validate();
        } catch (MCRException exc) {
            throw new MCRPersistenceException("The derivate " + mcrDerivate.getId() + " is not valid.", exc);
        }
        final MCRObjectID objid = mcrDerivate.getDerivate().getMetaLink().getXLinkHrefID();
        if (!MCRAccessManager.checkPermission(objid, PERMISSION_WRITE)) {
            throw MCRAccessException.missingPermission("Add derivate " + mcrDerivate.getId() + " to object.",
                objid.toString(),
                PERMISSION_WRITE);
        }
        byte[] objectBackup;
        objectBackup = MCRXMLMetadataManager.instance().retrieveBLOB(objid);
        if (objectBackup == null) {
            throw new MCRPersistenceException(
                "Cannot find " + objid + " to attach derivate " + mcrDerivate.getId() + " to it.");
        }

        // prepare the derivate metadata and store under the XML table
        if (mcrDerivate.getService().getDate("createdate") == null || !mcrDerivate.isImportMode()) {
            mcrDerivate.getService().setDate("createdate");
        }
        if (mcrDerivate.getService().getDate("modifydate") == null || !mcrDerivate.isImportMode()) {
            mcrDerivate.getService().setDate("modifydate");
        }

        // handle events
        fireEvent(mcrDerivate, null, MCREvent.CREATE_EVENT);

        // add the link to metadata
        final MCRMetaLinkID der = new MCRMetaLinkID();
        der.setReference(mcrDerivate.getId().toString(), null, mcrDerivate.getLabel());
        der.setSubTag("derobject");

        try {
            if (LOGGER.isDebugEnabled()) {
                LOGGER.debug("adding Derivate in data store");
            }
            MCRMetadataManager.addOrUpdateDerivateToObject(objid, der);
        } catch (final Exception e) {
            MCRMetadataManager.restore(mcrDerivate, objid, objectBackup);
            // throw final exception
            throw new MCRPersistenceException("Error while creatlink to MCRObject " + objid + ".", e);
        }

        // create data in IFS
        if (mcrDerivate.getDerivate().getInternals() != null) {
            MCRObjectID derId = mcrDerivate.getId();
            MCRPath rootPath = MCRPath.getPath(derId.toString(), "/");
            if (mcrDerivate.getDerivate().getInternals().getSourcePath() == null) {
                rootPath.getFileSystem().createRoot(rootPath.getOwner());
                BasicFileAttributes attrs = Files.readAttributes(rootPath, BasicFileAttributes.class);
                if (!(attrs.fileKey() instanceof String)) {
                    throw new MCRPersistenceException(
                        "Cannot get ID from newely created directory, as it is not a String." + rootPath);
                }
                mcrDerivate.getDerivate().getInternals().setIFSID(attrs.fileKey().toString());
            } else {
                final String sourcepath = mcrDerivate.getDerivate().getInternals().getSourcePath();
                final File f = new File(sourcepath);
                if (f.exists()) {
                    try {
                        if (LOGGER.isDebugEnabled()) {
                            LOGGER.debug("Starting File-Import");
                        }
                        importDerivate(derId.toString(), f.toPath());
                        BasicFileAttributes attrs = Files.readAttributes(rootPath, BasicFileAttributes.class);
                        if (!(attrs.fileKey() instanceof String)) {
                            throw new MCRPersistenceException(
                                "Cannot get ID from newely created directory, as it is not a String." + rootPath);
                        }
                        mcrDerivate.getDerivate().getInternals().setIFSID(attrs.fileKey().toString());
                    } catch (final Exception e) {
                        if (Files.exists(rootPath)) {
                            deleteDerivate(derId.toString());
                        }
                        MCRMetadataManager.restore(mcrDerivate, objid, objectBackup);
                        throw new MCRPersistenceException("Can't add derivate to the IFS", e);
                    }
                } else {
                    LOGGER.warn("Empty derivate, the File or Directory -->" + sourcepath + "<--  was not found.");
                }
            }
        }
    }

    private static void deleteDerivate(String derivateID) throws IOException {
        MCRPath rootPath = MCRPath.getPath(derivateID, "/");
        if (!Files.exists(rootPath)) {
            LOGGER.info("Derivate does not exist: " + derivateID);
            return;
        }
        Files.walkFileTree(rootPath, MCRRecursiveDeleter.instance());
        rootPath.getFileSystem().removeRoot(derivateID);
    }

    private static void importDerivate(String derivateID, Path sourceDir) throws NoSuchFileException, IOException {
        MCRPath rootPath = MCRPath.getPath(derivateID, "/");
        if (Files.exists(rootPath)) {
            LOGGER.info("Derivate does already exist: " + derivateID);
        }
        rootPath.getFileSystem().createRoot(derivateID);
        Files.walkFileTree(sourceDir, new MCRTreeCopier(sourceDir, rootPath));
    }

    /**
     * Stores the object.
     * 
     * @param mcrObject
     *            object instance to store
     * @exception MCRPersistenceException
     *                if a persistence problem is occured
     * @throws MCRAccessException if "create-{objectType}" privilege is missing
     */
    public static void create(final MCRObject mcrObject) throws MCRPersistenceException, MCRAccessException {
        String createBasePrivilege = "create-" + mcrObject.getId().getBase();
        String createTypePrivilege = "create-" + mcrObject.getId().getTypeId();
        if (!MCRAccessManager.checkPermission(createBasePrivilege)
            && !MCRAccessManager.checkPermission(createTypePrivilege)) {
            throw MCRAccessException.missingPrivilege("Create object with id " + mcrObject.getId(), createBasePrivilege,
                createTypePrivilege);
        }
        // exist the object?
        if (MCRMetadataManager.exists(mcrObject.getId())) {
            throw new MCRPersistenceException("The object " + mcrObject.getId() + " allready exists, nothing done.");
        }

        // create this object in datastore
        if (mcrObject.getService().getDate("createdate") == null) {
            mcrObject.getService().setDate("createdate");
        }
        if (mcrObject.getService().getDate("modifydate") == null) {
            mcrObject.getService().setDate("modifydate");
        }

        // prepare this object with parent metadata
        receiveMetadata(mcrObject);

        final MCRObjectID parent_id = mcrObject.getStructure().getParentID();
        MCRObject parent = null;
        if (parent_id != null) {
            if (LOGGER.isDebugEnabled()) {
                LOGGER.debug("Parent ID = " + parent_id.toString());
            }
            parent = MCRMetadataManager.retrieveMCRObject(parent_id);
        }

        // handle events
        fireEvent(mcrObject, null, MCREvent.CREATE_EVENT);

        // add the MCRObjectID to the child list in the parent object
        if (parent_id != null) {
            parent.getStructure().addChild(new MCRMetaLinkID("child", mcrObject.getId(),
                mcrObject.getStructure().getParent().getXLinkLabel(), mcrObject.getLabel()));
            MCRMetadataManager.fireUpdateEvent(parent);
        }
    }

    /**
     * Deletes MCRDerivate.
     * 
     * @param mcrDerivate
     *            to be deleted
     * @throws MCRPersistenceException
     *             if persistence problem occurs
     * @throws MCRAccessException if delete permission is missing
     */
    public static void delete(final MCRDerivate mcrDerivate) throws MCRPersistenceException, MCRAccessException {
        MCRObjectID id = mcrDerivate.getId();
        if (!MCRAccessManager.checkPermission(id, PERMISSION_DELETE)) {
            throw MCRAccessException.missingPermission("Delete derivate", id.toString(), PERMISSION_DELETE);
        }
        // mark for deletion
        MCRMarkManager.instance().mark(id, Operation.DELETE);

        // remove link
        MCRObjectID metaId = null;
        try {
            metaId = mcrDerivate.getDerivate().getMetaLink().getXLinkHrefID();
            if (MCRMetadataManager.removeDerivateFromObject(metaId, id)) {
                LOGGER.info(MessageFormat.format("Link in MCRObject {0} to MCRDerivate {1} is deleted.", metaId, id));
            } else {
                LOGGER.warn(
                    MessageFormat.format("Link in MCRObject {0} to MCRDerivate {1} could not be deleted.", metaId, id));
            }
        } catch (final Exception e) {
            LOGGER.warn("Can't delete link for MCRDerivate " + id + " from MCRObject " + metaId + ". Error ignored.");
        }

        // delete data from IFS
        if (mcrDerivate.getDerivate().getInternals() != null) {
            try {
                deleteDerivate(id.toString());
                LOGGER.info("IFS entries for MCRDerivate " + id.toString() + " are deleted.");
            } catch (final Exception e) {
<<<<<<< HEAD
                throw new MCRPersistenceException("Error while delete for ID " + id.toString() + " from IFS with ID "
                    + mcrDerivate.getDerivate().getInternals().getIFSID(), e);
=======
                throw new MCRPersistenceException("Error while delete MCRDerivate " + id.toString() + " in IFS", e);
>>>>>>> 2163aaa8
            }
        }

        // handle events
        fireEvent(mcrDerivate, null, MCREvent.DELETE_EVENT);

        // remove mark
        MCRMarkManager.instance().remove(id);
    }

    /**
     * Deletes MCRObject.
     * 
     * @param mcrObject
     *            to be deleted
     * @throws MCRActiveLinkException 
     * @throws MCRPersistenceException
     *             if persistence problem occurs
     * @throws MCRAccessException if delete permission is missing
     */
    public static void delete(final MCRObject mcrObject)
        throws MCRPersistenceException, MCRActiveLinkException, MCRAccessException {
        delete(mcrObject, MCRMetadataManager::removeChildObject);
    }

    /**
     * Deletes the <code>mcrObject</code>.
     * 
     * @param mcrObject
     *            the object to be deleted
     * @param parentOperation
     *            function to handle the parent of the object @see {@link #removeChildObject(MCRObject, MCRObjectID)}
     * @throws MCRPersistenceException
     *            if persistence problem occurs
     * @throws MCRActiveLinkException
     *            object couldn't  be deleted because its linked somewhere
     * @throws MCRAccessException if delete permission is missing
     */
    private static void delete(final MCRObject mcrObject, BiConsumer<MCRObject, MCRObjectID> parentOperation)
        throws MCRPersistenceException, MCRActiveLinkException, MCRAccessException {
        MCRObjectID id = mcrObject.getId();
        if (id == null) {
            throw new MCRPersistenceException("The MCRObjectID is null.");
        }
        if (!MCRAccessManager.checkPermission(id, PERMISSION_DELETE)) {
            throw MCRAccessException.missingPermission("Delete object", mcrObject.getId().toString(),
                PERMISSION_DELETE);
        }

        // check for active links
        final Collection<String> sources = MCRLinkTableManager.instance().getSourceOf(mcrObject.mcr_id,
            MCRLinkTableManager.ENTRY_TYPE_REFERENCE);
        if (LOGGER.isDebugEnabled()) {
            LOGGER.debug("Sources size:" + sources.size());
        }
        if (sources.size() > 0) {
            final MCRActiveLinkException activeLinks = new MCRActiveLinkException("Error while deleting object " + id
                + ". This object is still referenced by other objects and can not be removed until all links are released.");
            for (final String curSource : sources) {
                activeLinks.addLink(curSource, id.toString());
            }
            throw activeLinks;
        }

        // mark for deletion
        MCRMarkManager.instance().mark(id, Operation.DELETE);

        // remove child from parent
        final MCRObjectID parentId = mcrObject.getStructure().getParentID();
        if (parentId != null) {
            parentOperation.accept(mcrObject, parentId);
        }

        // remove all children
        for (MCRMetaLinkID child : mcrObject.getStructure().getChildren()) {
            MCRObjectID childId = child.getXLinkHrefID();
            if (!MCRMetadataManager.exists(childId)) {
                LOGGER.warn("Unable to remove not existing object " + childId + " of parent " + id);
                continue;
            }
            MCRMetadataManager.deleteMCRObject(childId, (MCRObject o, MCRObjectID p) -> {
                /**
                 * Do nothing with the parent, because its removed anyway.
                 */
            });
        }

        // remove all derivates
        for (MCRMetaLinkID derivate : mcrObject.getStructure().getDerivates()) {
            MCRObjectID derivateId = derivate.getXLinkHrefID();
            if (!MCRMetadataManager.exists(derivateId)) {
                LOGGER.warn("Unable to remove not existing derivate " + derivateId + " of object " + id);
                continue;
            }
            MCRMetadataManager.deleteMCRDerivate(derivateId);
        }

        // handle events
        fireEvent(mcrObject, null, MCREvent.DELETE_EVENT);

        // remove mark
        MCRMarkManager.instance().remove(id);
    }

    /**
     * Helper method to remove the <code>mcrObject</code> of the given parent. This does just
     * remove the linking between both objects.
     * 
     * @param mcrObject
     *            the object (child) to remove
     * @param
     *            parentId the parent id
     * @throws PersistenceException
     *            when the child cannot be removed due persistent problems
     */
    private static void removeChildObject(final MCRObject mcrObject, final MCRObjectID parentId)
        throws PersistenceException {
        if (LOGGER.isDebugEnabled()) {
            LOGGER.debug("Parent ID = " + parentId.toString());
        }
        try {
            if (MCRXMLMetadataManager.instance().exists(parentId)) {
                final MCRObject parent = MCRMetadataManager.retrieveMCRObject(parentId);
                parent.getStructure().removeChild(mcrObject.getId());
                MCRMetadataManager.fireUpdateEvent(parent);
            } else {
                LOGGER.warn("Unable to find parent " + parentId + " of " + mcrObject.getId());
            }
        } catch (Exception exc) {
            throw new PersistenceException(
                "Error while deleting object. Unable to remove child " + mcrObject.getId() + " from parent " + parentId
                    + ".",
                exc);
        }
    }

    /**
     * Delete the derivate. The order of delete steps is:<br>
     * <ul>
     * <li>remove link in object metadata</li>
     * <li>remove all files from IFS</li>
     * <li>remove derivate</li>
     * </ul>
     * 
     * @param id
     *            the object ID
     * @exception MCRPersistenceException
     *                if a persistence problem is occurred
     * @throws MCRAccessException if delete permission is missing
     */
    public static void deleteMCRDerivate(final MCRObjectID id) throws MCRPersistenceException, MCRAccessException {
        final MCRDerivate derivate = MCRMetadataManager.retrieveMCRDerivate(id);
        MCRMetadataManager.delete(derivate);
    }

    /**
     * Deletes the object.
     * 
     * @exception MCRPersistenceException
     *                if a persistence problem is occurred
     * @throws MCRActiveLinkException
     *             if object is referenced by other objects
     * @throws MCRAccessException if delete permission is missing
     */
    public static void deleteMCRObject(final MCRObjectID id)
        throws MCRPersistenceException, MCRActiveLinkException, MCRAccessException {
        deleteMCRObject(id, MCRMetadataManager::removeChildObject);
    }

    /**
     * Deletes the mcr object with the given <code>id</code>.
     * 
     * @param id
     *            the object to be deleted
     * @param parentOperation
     *            function to handle the parent of the object @see {@link #removeChildObject(MCRObject, MCRObjectID)}
     * @throws MCRPersistenceException
     *            if persistence problem occurs
     * @throws MCRActiveLinkException
     *            object couldn't  be deleted because its linked somewhere
     * @throws MCRAccessException if delete permission is missing
     */
    private static void deleteMCRObject(final MCRObjectID id, BiConsumer<MCRObject, MCRObjectID> parentOperation)
        throws MCRPersistenceException, MCRActiveLinkException, MCRAccessException {
        final MCRObject object = retrieveMCRObject(id);
        MCRMetadataManager.delete(object, parentOperation);
    }

    /**
     * Tells if the object or derivate with <code>id</code> exists.
     * 
     * @param id
     *            the object ID
     * @throws MCRPersistenceException 
     */
    public static boolean exists(final MCRObjectID id) {
        try {
            return MCRXMLMetadataManager.instance().exists(id);
        } catch (IOException e) {
            throw new MCRPersistenceException("Error while checking existence of " + id, e);
        }
    }

    /**
     * Fires {@link MCREvent#REPAIR_EVENT} for given derivate.
     * 
     */
    public static void fireRepairEvent(final MCRDerivate mcrDerivate) throws MCRPersistenceException {
        // handle events
        fireEvent(mcrDerivate, null, MCREvent.REPAIR_EVENT);
    }

    /**
     * Fires {@link MCREvent#REPAIR_EVENT} for given object.
     * 
     */
    public static void fireRepairEvent(final MCRBase mcrBaseObj) throws MCRPersistenceException {
        if (mcrBaseObj instanceof MCRDerivate) {
            MCRMetadataManager.fireRepairEvent((MCRDerivate) mcrBaseObj);
        } else if (mcrBaseObj instanceof MCRObject) {
            MCRMetadataManager.fireRepairEvent((MCRObject) mcrBaseObj);
        }
    }

    /**
     * Fires {@link MCREvent#REPAIR_EVENT} for given object.
     * 
     */
    public static void fireRepairEvent(final MCRObject mcrObject) throws MCRPersistenceException {
        // check derivate link
        for (MCRMetaLinkID derivate : mcrObject.getStructure().getDerivates()) {
            if (!exists(derivate.getXLinkHrefID())) {
                LOGGER.error("Can't find MCRDerivate " + derivate.getXLinkHrefID());
            }
        }
        // handle events
        fireEvent(mcrObject, null, MCREvent.REPAIR_EVENT);
    }

    /**
     * Fires {@link MCREvent#UPDATE_EVENT} for given object. If {@link MCRObject#isImportMode()} modifydate will not be
     * updated.
     * 
     * @param mcrObject
     *            TODO
     */
    public static void fireUpdateEvent(final MCRObject mcrObject) throws MCRPersistenceException {
        if (!mcrObject.isImportMode() || mcrObject.getService().getDate("modifydate") == null) {
            mcrObject.getService().setDate("modifydate");
        }
        // remove ACL if it is set from data source
        for (int i = 0; i < mcrObject.getService().getRulesSize(); i++) {
            mcrObject.getService().removeRule(i);
            i--;
        }
        // handle events
        fireEvent(mcrObject, retrieveMCRObject(mcrObject.getId()), MCREvent.UPDATE_EVENT);
    }

    /**
     * Retrieves instance of {@link MCRDerivate} with the given {@link MCRObjectID}
     * 
     * @param id
     *            the derivate ID
     * @exception MCRPersistenceException
     *                if a persistence problem is occurred
     */
    public static MCRDerivate retrieveMCRDerivate(final MCRObjectID id) throws MCRPersistenceException {
        try {
            Document xml = MCRXMLMetadataManager.instance().retrieveXML(id);
            if (xml == null) {
                throw new MCRPersistenceException("Could not retrieve xml of derivate: " + id);
            }
            return new MCRDerivate(xml);
        } catch (IOException | JDOMException | SAXException e) {
            throw new MCRPersistenceException("Could not retrieve xml of derivate: " + id, e);
        }
    }

    /**
     * Retrieves instance of {@link MCRObject} with the given {@link MCRObjectID}
     * 
     * @param id
     *            the object ID
     * @exception MCRPersistenceException
     *                if a persistence problem is occurred
     */
    public static MCRObject retrieveMCRObject(final MCRObjectID id) throws MCRPersistenceException {
        try {
            Document xml = MCRXMLMetadataManager.instance().retrieveXML(id);
            if (xml == null) {
                throw new MCRPersistenceException("Could not retrieve xml of object: " + id);
            }
            return new MCRObject(xml);
        } catch (IOException | JDOMException | SAXException e) {
            throw new MCRPersistenceException("Could not retrieve xml of object: " + id, e);
        }
    }

    /**
     * @deprecated use {@link #retrieveMCRObject(MCRObjectID)} with {@link MCRObjectID#getInstance(String)} instead.
     * @return a {@link MCRObject} if there is an object with the id given or <code>null</code> otherwise
     */
    @Deprecated
    public static MCRObject retrieveMCRObject(final String id) throws MCRPersistenceException {
        if (!MCRMetadataManager.exists(MCRObjectID.getInstance(id))) {
            return null;
        }
        return retrieveMCRObject(MCRObjectID.getInstance(id));
    }

    /**
     * Retrieves instance of {@link MCRObject} or {@link MCRDerivate} depending on {@link MCRObjectID#getTypeId()}
     * 
     * @param id
     *            derivate or object id
     * @exception MCRPersistenceException
     *                if a persistence problem is occurred
     */
    public static MCRBase retrieve(final MCRObjectID id) throws MCRPersistenceException {
        if (id.getTypeId().equals("derivate")) {
            return retrieveMCRDerivate(id);
        }
        return retrieveMCRObject(id);
    }

    /**
     * @param base
     * @throws MCRPersistenceException
     * @throws IOException
     * @throws MCRAccessException
     * @throws MCRActiveLinkException
     */
    public static void update(final MCRBase base)
        throws MCRPersistenceException, IOException, MCRAccessException, MCRActiveLinkException {
        if (base instanceof MCRObject) {
            MCRMetadataManager.update((MCRObject) base);
        } else if (base instanceof MCRDerivate) {
            MCRMetadataManager.update((MCRDerivate) base);
        } else
            throw new IllegalArgumentException("Type is unsupported");
    }

    /**
     * Updates the derivate or creates it if it does not exist yet.
     * 
     * @exception MCRPersistenceException
     *                if a persistence problem is occurred
     * @throws MCRAccessException if write permission to object or derivate is missing
     */
    public static void update(final MCRDerivate mcrDerivate)
        throws MCRPersistenceException, IOException, MCRAccessException {
        MCRObjectID id = mcrDerivate.getId();
        // check deletion mark
        if (MCRMarkManager.instance().isMarkedForDeletion(id)) {
            return;
        }
        if (!MCRMetadataManager.exists(id)) {
            MCRMetadataManager.create(mcrDerivate);
            return;
        }
        if (!MCRAccessManager.checkPermission(id, PERMISSION_WRITE)) {
            throw MCRAccessException.missingPermission("Update derivate", id.toString(), PERMISSION_WRITE);
        }
        File fileSourceDirectory = null;
        if (mcrDerivate.getDerivate().getInternals() != null
            && mcrDerivate.getDerivate().getInternals().getSourcePath() != null) {
            fileSourceDirectory = new File(mcrDerivate.getDerivate().getInternals().getSourcePath());

            if (!fileSourceDirectory.exists()) {
                LOGGER.warn(id + ": the directory " + fileSourceDirectory + " was not found.");
                fileSourceDirectory = null;
            }
        }
        // get the old Item
        MCRDerivate old = MCRMetadataManager.retrieveMCRDerivate(id);

        // remove the old link to metadata
        MCRMetaLinkID oldLink = old.getDerivate().getMetaLink();
        MCRMetaLinkID newLink = mcrDerivate.getDerivate().getMetaLink();
        if (!oldLink.equals(newLink)) {
            MCRObjectID oldMetadataObjectID = oldLink.getXLinkHrefID();
            MCRObjectID newMetadataObjectID = newLink.getXLinkHrefID();
            if (!oldMetadataObjectID.equals(newLink.getXLinkHrefID())) {
                try {
                    MCRMetadataManager.removeDerivateFromObject(oldMetadataObjectID, id);
                } catch (final MCRException e) {
                    LOGGER.warn(e.getMessage(), e);
                }
            }
            // add the link to metadata
            final MCRMetaLinkID der = new MCRMetaLinkID("derobject", id, null, mcrDerivate.getLabel(),
                newLink.getXLinkRole());
            addOrUpdateDerivateToObject(newMetadataObjectID, der);
        }
        // update the derivate
        mcrDerivate.getService().setDate("createdate", old.getService().getDate("createdate"));
        if (!mcrDerivate.getService().isFlagTypeSet(MCRObjectService.FLAG_TYPE_CREATEDBY)) {
            for (String flagCreatedBy : old.getService().getFlags(MCRObjectService.FLAG_TYPE_CREATEDBY)) {
                mcrDerivate.getService().addFlag(MCRObjectService.FLAG_TYPE_CREATEDBY, flagCreatedBy);
            }
        }

        MCRMetadataManager.updateMCRDerivateXML(mcrDerivate);

        // update to IFS
        if (fileSourceDirectory != null) {
            MCRPath rootPath = MCRPath.getPath(id.toString(), "/");
            Files.walkFileTree(fileSourceDirectory.toPath(), new MCRTreeCopier(fileSourceDirectory.toPath(), rootPath));
        }

    }

    /**
     * Updates the object or creates it if it does not exist yet.
     * 
     * @exception MCRPersistenceException
     *                if a persistence problem is occurred
     * @throws MCRActiveLinkException
     *             if object is created (no real update), see {@link #create(MCRObject)}
     * @throws MCRAccessException if write permission is missing or see {@link #create(MCRObject)}
     */
    public static void update(final MCRObject mcrObject)
        throws MCRPersistenceException, MCRActiveLinkException, MCRAccessException {
        MCRObjectID id = mcrObject.getId();
        // check deletion mark
        if (MCRMarkManager.instance().isMarkedForDeletion(id)) {
            return;
        }
        if (!MCRMetadataManager.exists(id)) {
            MCRMetadataManager.create(mcrObject);
            return;
        }
        if (!MCRAccessManager.checkPermission(id, PERMISSION_WRITE)) {
            throw MCRAccessException.missingPermission("Update object.", id.toString(), PERMISSION_WRITE);
        }
        MCRObject old = MCRMetadataManager.retrieveMCRObject(id);

        // save the order of derivates and clean the structure
        final List<String> childOrder = mcrObject.getStructure()
            .getChildren()
            .stream()
            .map(MCRMetaLinkID::getXLinkHref)
            .collect(Collectors.toList());
        mcrObject.getStructure().clearChildren();
        List<String> derOrder = mcrObject.getStructure()
            .getDerivates()
            .stream()
            .map(MCRMetaLink::getXLinkHref)
            .collect(Collectors.toList());
        HashMap<String, String> newlinkTitles = new HashMap<String, String>();
        HashMap<String, String> newlinkLabels = new HashMap<String, String>();
        for (MCRMetaLinkID newlinkID : mcrObject.getStructure().getDerivates()) {
            if (newlinkID.getXLinkTitle() != null) {
                newlinkTitles.put(newlinkID.getXLinkHref(), newlinkID.getXLinkTitle());
            }
            if (newlinkID.getXLinkLabel() != null) {
                newlinkLabels.put(newlinkID.getXLinkHref(), newlinkID.getXLinkLabel());
            }
        }
        mcrObject.getStructure().clearDerivates();

        // set the derivate data in structure
        List<MCRMetaLinkID> linkIDs = mcrObject.getStructure().getDerivates();
        List<MCRMetaLinkID> oldlinkIDs = old.getStructure().getDerivates();
        for (MCRMetaLinkID oldlinkID : oldlinkIDs) {
            if (newlinkTitles.containsKey(oldlinkID.getXLinkHref())) {
                oldlinkID.setXLinkTitle(newlinkTitles.get(oldlinkID.getXLinkHref()));
            }
            if (newlinkLabels.containsKey(oldlinkID.getXLinkHref())) {
                oldlinkID.setXLinkLabel(newlinkLabels.get(oldlinkID.getXLinkHref()));
            }
            linkIDs.add(oldlinkID);
        }

        //set the new order of derivates
        for (int newPos = 0; newPos < derOrder.size(); newPos++) {
            for (int pos = 0; pos < mcrObject.getStructure().getDerivates().size(); pos++) {
                if (derOrder.get(newPos).equals(mcrObject.getStructure().getDerivates().get(pos).getXLinkHref())) {
                    Collections.swap(mcrObject.getStructure().getDerivates(), pos, newPos);
                    break;
                }
            }
        }

        // set the parent from the original and this update
        MCRObjectID oldParentID = old.getStructure().getParentID();
        MCRObjectID newParentID = mcrObject.getStructure().getParentID();

        if (oldParentID != null && exists(oldParentID) && (newParentID == null || !newParentID.equals(oldParentID))) {
            // remove child from the old parent
            if (LOGGER.isDebugEnabled()) {
                LOGGER.debug("Parent ID = " + oldParentID);
            }
            final MCRObject parent = MCRMetadataManager.retrieveMCRObject(oldParentID);
            parent.getStructure().removeChild(id);
            MCRMetadataManager.fireUpdateEvent(parent);
        }

        // set the children from the original -> but with new order
        List<MCRMetaLinkID> children = old.getStructure().getChildren();
        children.sort(new Comparator<MCRMetaLinkID>() {
            @Override
            public int compare(MCRMetaLinkID o1, MCRMetaLinkID o2) {
                int i1 = childOrder.indexOf(o1.getXLinkHref());
                int i2 = childOrder.indexOf(o2.getXLinkHref());
                return Integer.compare(i1, i2);
            }
        });
        mcrObject.getStructure().getChildren().addAll(children);

        // import all herited matadata from the parent
        receiveMetadata(mcrObject);

        // if not imported via cli, createdate remains unchanged
        if (!mcrObject.isImportMode() || mcrObject.getService().getDate("createdate") == null) {
            mcrObject.getService().setDate("createdate", old.getService().getDate("createdate"));
        }
        if (!mcrObject.isImportMode() && !mcrObject.getService().isFlagTypeSet(MCRObjectService.FLAG_TYPE_CREATEDBY)) {
            for (String flagCreatedBy : old.getService().getFlags(MCRObjectService.FLAG_TYPE_CREATEDBY)) {
                mcrObject.getService().addFlag(MCRObjectService.FLAG_TYPE_CREATEDBY, flagCreatedBy);
            }
        }

        // update this dataset
        MCRMetadataManager.fireUpdateEvent(mcrObject);

        // check if the parent was new set and set them
        if (newParentID != null && !newParentID.equals(oldParentID)) {
            MCRObject newParent = retrieveMCRObject(newParentID);
            newParent.getStructure().addChild(new MCRMetaLinkID("child", id, null, mcrObject.getLabel()));
            MCRMetadataManager.fireUpdateEvent(newParent);
        }

        // update all children
        boolean updatechildren = shareableMetadataChanged(mcrObject, old);
        if (updatechildren) {
            MCRMetadataShareAgent metadataShareAgent = MCRMetadataShareAgentFactory.getAgent(id);
            metadataShareAgent.distributeMetadata(mcrObject);
        }
    }

    private static boolean shareableMetadataChanged(final MCRObject mcrObject, MCRObject old) {
        MCRMetadataShareAgent metadataShareAgent = MCRMetadataShareAgentFactory.getAgent(mcrObject.getId());
        return metadataShareAgent.shareableMetadataChanged(old, mcrObject);
    }

    private static void receiveMetadata(final MCRObject recipient) {
        MCRMetadataShareAgent metadataShareAgent = MCRMetadataShareAgentFactory.getAgent(recipient.getId());
        metadataShareAgent.receiveMetadata(recipient);
    }

    /**
     * Updates only the XML part of the derivate.
     * 
     * @exception MCRPersistenceException
     *                if a persistence problem is occurred
     */
    public static void updateMCRDerivateXML(final MCRDerivate mcrDerivate) throws MCRPersistenceException {
        if (!mcrDerivate.isImportMode() || mcrDerivate.getService().getDate("modifydate") == null) {
            mcrDerivate.getService().setDate("modifydate");
        }
        fireEvent(mcrDerivate, retrieveMCRDerivate(mcrDerivate.getId()), MCREvent.UPDATE_EVENT);
    }

    /**
     * Adds or updates a derivate MCRMetaLinkID to the structure part and updates the object with the ID in the data
     * store.
     * 
     * @param id
     *            the object ID
     * @param link
     *            a link to a derivate as MCRMetaLinkID
     * @return True if the link is added or updated, false if nothing changed.
     * @throws MCRPersistenceException
     *             if a persistence problem is occurred
     */
    public static boolean addOrUpdateDerivateToObject(final MCRObjectID id, final MCRMetaLinkID link)
        throws MCRPersistenceException {
        final MCRObject object = MCRMetadataManager.retrieveMCRObject(id);
        if (!object.getStructure().addOrUpdateDerivate(link)) {
            return false;
        }
        if (!object.isImportMode()) {
            object.getService().setDate("modifydate");
        }
        MCRMetadataManager.fireUpdateEvent(object);
        return true;
    }

    public static boolean removeDerivateFromObject(final MCRObjectID objectID, final MCRObjectID derivateID)
        throws MCRPersistenceException {
        final MCRObject object = MCRMetadataManager.retrieveMCRObject(objectID);
        if (object.getStructure().removeDerivate(derivateID)) {
            object.getService().setDate("modifydate");
            MCRMetadataManager.fireUpdateEvent(object);
            return true;
        }
        return false;
    }

    private static void restore(final MCRDerivate mcrDerivate, final MCRObjectID mcrObjectId, final byte[] backup) {
        try {
            final MCRObject obj = new MCRObject(backup, false);
            // If an event handler exception occurred, its crucial to restore the object first
            // before updating it again. Otherwise the exception could be thrown again and
            // the object will be in an invalid state (the not existing derivate will be
            // linked with the object).
            MCRXMLMetadataManager.instance().update(mcrObjectId, obj.createXML(), new Date());

            // update and call event handlers
            MCRMetadataManager.update(obj);
        } catch (final Exception e1) {
            LOGGER.warn("Error while restoring " + mcrObjectId, e1);
        } finally {
            // remove derivate
            fireEvent(mcrDerivate, null, MCREvent.DELETE_EVENT);
        }
    }

    private static void fireEvent(MCRBase base, MCRBase oldBase, String eventType) {
        boolean objectEvent = base instanceof MCRObject;
        String type = objectEvent ? MCREvent.OBJECT_TYPE : MCREvent.DERIVATE_TYPE;
        final MCREvent evt = new MCREvent(type, eventType);
        if (objectEvent) {
            evt.put(MCREvent.OBJECT_KEY, base);
        } else {
            evt.put(MCREvent.DERIVATE_KEY, base);
        }
        Optional.ofNullable(oldBase)
            .ifPresent(b -> evt.put(objectEvent ? MCREvent.OBJECT_OLD_KEY : MCREvent.DERIVATE_OLD_KEY, b));
        if (MCREvent.DELETE_EVENT.equals(eventType)) {
            MCREventManager.instance().handleEvent(evt, MCREventManager.BACKWARD);
        } else {
            MCREventManager.instance().handleEvent(evt);
        }
    }
}<|MERGE_RESOLUTION|>--- conflicted
+++ resolved
@@ -385,12 +385,7 @@
                 deleteDerivate(id.toString());
                 LOGGER.info("IFS entries for MCRDerivate " + id.toString() + " are deleted.");
             } catch (final Exception e) {
-<<<<<<< HEAD
-                throw new MCRPersistenceException("Error while delete for ID " + id.toString() + " from IFS with ID "
-                    + mcrDerivate.getDerivate().getInternals().getIFSID(), e);
-=======
                 throw new MCRPersistenceException("Error while delete MCRDerivate " + id.toString() + " in IFS", e);
->>>>>>> 2163aaa8
             }
         }
 
