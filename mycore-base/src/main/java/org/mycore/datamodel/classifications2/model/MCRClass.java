
/*
 * This file is part of ***  M y C o R e  ***
 * See https://www.mycore.de/ for details.
 *
 * MyCoRe is free software: you can redistribute it and/or modify
 * it under the terms of the GNU General Public License as published by
 * the Free Software Foundation, either version 3 of the License, or
 * (at your option) any later version.
 *
 * MyCoRe is distributed in the hope that it will be useful,
 * but WITHOUT ANY WARRANTY; without even the implied warranty of
 * MERCHANTABILITY or FITNESS FOR A PARTICULAR PURPOSE.  See the
 * GNU General Public License for more details.
 *
 * You should have received a copy of the GNU General Public License
 * along with MyCoRe.  If not, see <http://www.gnu.org/licenses/>.
 */

package org.mycore.datamodel.classifications2.model;

import java.net.URI;
import java.util.ArrayList;
import java.util.List;
import java.util.Optional;

import org.mycore.datamodel.classifications2.MCRCategory;
import org.mycore.datamodel.classifications2.MCRCategoryID;
import org.mycore.datamodel.classifications2.MCRLabel;
import org.mycore.datamodel.classifications2.impl.MCRCategoryImpl;

import com.fasterxml.jackson.annotation.JsonGetter;
import com.fasterxml.jackson.annotation.JsonInclude;
import com.fasterxml.jackson.annotation.JsonPropertyOrder;

import jakarta.xml.bind.annotation.XmlAccessType;
import jakarta.xml.bind.annotation.XmlAccessorType;
import jakarta.xml.bind.annotation.XmlAttribute;
import jakarta.xml.bind.annotation.XmlElement;
import jakarta.xml.bind.annotation.XmlElementWrapper;
import jakarta.xml.bind.annotation.XmlRootElement;
import jakarta.xml.bind.annotation.XmlSeeAlso;
import jakarta.xml.bind.annotation.XmlType;
import jakarta.xml.bind.annotation.adapters.NormalizedStringAdapter;
import jakarta.xml.bind.annotation.adapters.XmlJavaTypeAdapter;

@SuppressWarnings("PMD.AvoidDuplicateLiterals")
@XmlRootElement(name = "mycoreclass")
@XmlAccessorType(XmlAccessType.FIELD)
@XmlType(name = "MCRClass",
    propOrder = {
        "label",
        "url",
        "categories"
    })
@XmlSeeAlso({ MCRClassCategory.class, MCRClassURL.class, MCRLabel.class })
@JsonInclude(JsonInclude.Include.NON_EMPTY)
@JsonPropertyOrder({ "ID", "url", "labels", "categories" })
public class MCRClass {

    @XmlElement(required = true)
    protected List<MCRLabel> label;

    protected MCRClassURL url;

    @XmlElementWrapper(name = "categories")
    @XmlElement(name = "category")
    protected List<MCRClassCategory> categories;

    @XmlAttribute(name = "ID", required = true)
    @XmlJavaTypeAdapter(NormalizedStringAdapter.class)
    protected String id;

    @JsonGetter("labels")
    public List<MCRLabel> getLabel() {
        if (label == null) {
            label = new ArrayList<>();
        }
        return this.label;
    }

    public MCRClassURL getUrl() {
        return url;
    }

    public void setUrl(MCRClassURL value) {
        this.url = value;
    }

    @JsonGetter("categories")
    public List<MCRClassCategory> getCategories() {
        return categories;
    }

    public void setCategories(List<MCRClassCategory> value) {
        this.categories = value;
    }

    @JsonGetter
    public String getID() {
        return id;
    }

    public void setID(String value) {
        this.id = value;
    }

    /**
     * @deprecated Use {@link #ofCategory(MCRCategory)} instead
     */
    @Deprecated
    public static MCRClass getClassification(MCRCategory rootCategory) {
        return ofCategory(rootCategory);
    }

    public static MCRClass ofCategory(MCRCategory rootCategory) {
        if (!rootCategory.getId().isRootID()) {
            throw new IllegalArgumentException("Not a root category");
        }
        MCRClass mcrClass = new MCRClass();
        mcrClass.setID(rootCategory.getId().getRootID());
        mcrClass.setUrl(MCRClassURL.ofUri(rootCategory.getURI()));
        mcrClass.getLabel().addAll(
            rootCategory.getLabels()
                .stream()
                .map(MCRLabel::clone)
                .toList());
        mcrClass.setCategories(rootCategory.getChildren()
            .stream()
            .map(MCRClassCategory::ofCategory)
            .toList());
        return mcrClass;
    }

    public MCRCategory toCategory() {
        MCRCategoryImpl category = new MCRCategoryImpl();
        category.setId(new MCRCategoryID(getID()));
        category.setLevel(0);
        URI uri = Optional.ofNullable(getUrl())
            .map(MCRClassURL::getHref)
            .map(URI::create)
            .orElse(null);
        category.setURI(uri);
        category.getLabels()
            .addAll(getLabel().stream()
                .map(MCRLabel::clone)
                .toList());
<<<<<<< HEAD
=======
        category.setChildren(new ArrayList<>());
        this.getCategories()
                .forEach((c) -> buildCategory(getID(), c, category));

>>>>>>> 789d4288
        return category;
    }

    public static MCRCategory buildCategory(String classID, MCRClassCategory e, MCRCategory parent) {
        MCRCategoryImpl category = new MCRCategoryImpl();
        //setId must be called before setParent (info important)
        category.setId(new MCRCategoryID(classID, e.getID()));
        category.setRoot(parent.getRoot());
        category.setChildren(new ArrayList<>());
        category.setParent(parent);
        category.getLabels()
            .addAll(e.getLabel().stream()
                .map(MCRLabel::clone)
                .toList());
        category.setLevel(parent.getLevel() + 1);
        URI uri = Optional.ofNullable(e.getUrl())
            .map(MCRClassURL::getHref)
            .map(URI::create)
            .orElse(null);
        category.setURI(uri);
        for (MCRClassCategory child : e.getCategory()) {
            buildCategory(classID, child, category);
        }
        return category;
    }

}<|MERGE_RESOLUTION|>--- conflicted
+++ resolved
@@ -145,13 +145,10 @@
             .addAll(getLabel().stream()
                 .map(MCRLabel::clone)
                 .toList());
-<<<<<<< HEAD
-=======
         category.setChildren(new ArrayList<>());
         this.getCategories()
                 .forEach((c) -> buildCategory(getID(), c, category));
 
->>>>>>> 789d4288
         return category;
     }
 
