--- conflicted
+++ resolved
@@ -1,10 +1,4 @@
 /*
-<<<<<<< HEAD
-=======
- *
- * $Revision$ $Date$
- *
->>>>>>> 81b62307
  * This file is part of ***  M y C o R e  ***
  * See http://www.mycore.de/ for details.
  *
