--- conflicted
+++ resolved
@@ -29,6 +29,7 @@
 import java.util.stream.Collectors;
 
 import javax.persistence.EntityManager;
+import javax.persistence.TypedQuery;
 import javax.persistence.criteria.CriteriaBuilder;
 import javax.persistence.criteria.CriteriaQuery;
 import javax.persistence.criteria.Path;
@@ -373,47 +374,17 @@
 
     @Override
     public Collection<String> getTypes() {
-<<<<<<< HEAD
-        EntityManager em = MCREntityManagerProvider.getCurrentEntityManager();
-        CriteriaBuilder cb = em.getCriteriaBuilder();
-        CriteriaQuery<String> query = cb.createQuery(String.class);
-        Root<MCRCategoryLinkImpl> li = query.from(LINK_CLASS);
-        return em
-            .createQuery(
-                query
-                    .distinct(true)
-                    .select(li.get(MCRCategoryLinkImpl_.objectReference).get(MCRCategLinkReference_.type)))
-            .setHint(QueryHints.READ_ONLY, "true")
-            .getResultList();
-=======
-        Query<?> q = HIB_CONNECTION_INSTANCE.getNamedQuery(NAMED_QUERY_NAMESPACE + "types");
-        q.setCacheable(true);
-        q.setReadOnly(true);
-        return (Collection<String>) q.getResultList();
->>>>>>> 039f3e38
+        EntityManager em = MCREntityManagerProvider.getCurrentEntityManager();
+        TypedQuery<String> q = em.createNamedQuery(NAMED_QUERY_NAMESPACE + "types", String.class);
+        return q.getResultList();
     }
 
     @Override
     public Collection<MCRCategoryLink> getLinks(String type) {
-<<<<<<< HEAD
-        EntityManager em = MCREntityManagerProvider.getCurrentEntityManager();
-        CriteriaBuilder cb = em.getCriteriaBuilder();
-        CriteriaQuery<MCRCategoryLink> query = cb.createQuery(MCRCategoryLink.class);
-        Root<MCRCategoryLinkImpl> li = query.from(LINK_CLASS);
-        return em
-            .createQuery(
-                query
-                    .where(
-                        cb.equal(li.get(MCRCategoryLinkImpl_.objectReference).get(MCRCategLinkReference_.type), type)))
-            .setHint(QueryHints.READ_ONLY, "true")
-            .getResultList();
-=======
-        Query<?> q = HIB_CONNECTION_INSTANCE.getNamedQuery(NAMED_QUERY_NAMESPACE + "links");
-        q.setCacheable(true);
+        EntityManager em = MCREntityManagerProvider.getCurrentEntityManager();
+        TypedQuery<MCRCategoryLink> q = em.createNamedQuery(NAMED_QUERY_NAMESPACE + "links", MCRCategoryLink.class);
         q.setParameter("type", type);
-        q.setReadOnly(true);
-        return (Collection<MCRCategoryLink>) q.getResultList();
->>>>>>> 039f3e38
+        return q.getResultList();
     }
 
 }