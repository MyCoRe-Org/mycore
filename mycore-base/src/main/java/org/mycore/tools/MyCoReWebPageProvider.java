--- conflicted
+++ resolved
@@ -151,16 +151,11 @@
         if (title != null && !title.isEmpty()) {
             section.setAttribute(XML_TITLE, title);
         }
-<<<<<<< HEAD
         for (Content content : contentList) {
-            if (content instanceof Text) {
-=======
-        for(Content content : contentList) {
-            if(content instanceof Text text) {
-                if(text.getTextTrim().isEmpty()) {
+            if (content instanceof Text text) {
+                if (text.getTextTrim().isEmpty()) {
                     continue;
                 }
->>>>>>> 2135439a
                 // MyCoReWebPage.xsl ignores single text content -> wrap it in a p
                 section.addContent(new Element("p").addContent(content));
             } else {
