/**
 * 
 * $Revision$ $Date$
 *
 * This file is part of ** M y C o R e **
 * Visit our homepage at http://www.mycore.de/ for details.
 *
 * This program is free software; you can use it, redistribute it
 * and / or modify it under the terms of the GNU General Public License
 * (GPL) as published by the Free Software Foundation; either version 2
 * of the License or (at your option) any later version.
 *
 * This program is distributed in the hope that it will be useful, but
 * WITHOUT ANY WARRANTY; without even the implied warranty of
 * MERCHANTABILITY or FITNESS FOR A PARTICULAR PURPOSE.  See the
 * GNU General Public License for more details.
 *
 * You should have received a copy of the GNU General Public License
 * along with this program, normally in the file license.txt.
 * If not, write to the Free Software Foundation Inc.,
 * 59 Temple Place - Suite 330, Boston, MA  02111-1307 USA
 *
 **/
package org.mycore.services.queuedjob;

import java.lang.reflect.Constructor;
import java.util.Date;
import java.util.concurrent.ExecutionException;

import javax.persistence.EntityManager;
import javax.persistence.EntityTransaction;

import org.apache.logging.log4j.LogManager;
import org.apache.logging.log4j.Logger;
import org.mycore.backend.jpa.MCREntityManagerProvider;
import org.mycore.common.MCRSession;
import org.mycore.common.MCRSessionMgr;
import org.mycore.common.MCRSystemUserInformation;
import org.mycore.common.processing.MCRAbstractProcessable;
import org.mycore.common.processing.MCRProcessableStatus;

/**
 * A slave thread of {@link MCRJobMaster}.
 * 
 * This class execute the specified action for {@link MCRJob} and performs {@link MCRJobAction#rollback()} 
 * if an error occurs. 
 *
 * @author Ren\u00E9 Adler
 *
 */
<<<<<<< HEAD
public class MCRJobThread extends MCRAbstractProcessable implements Runnable {
    protected MCRJob job = null;
=======
public class MCRJobThread implements Runnable {
>>>>>>> c60b13fe

    private static Logger LOGGER = LogManager.getLogger(MCRJobThread.class);

    protected MCRJobQueue queue = null;

    protected MCRJob job = null;

    public MCRJobThread(MCRJob job) {
        this.job = job;
<<<<<<< HEAD
        setName(this.job.getAction().getSimpleName());
        setStatus(MCRProcessableStatus.created);
=======
        this.queue = MCRJobQueue.getInstance(job.getAction());
>>>>>>> c60b13fe
    }

    public void run() {
        MCRSession mcrSession = MCRSessionMgr.getCurrentSession();
        mcrSession.setUserInformation(MCRSystemUserInformation.getSystemUserInstance());
        EntityManager em = MCREntityManagerProvider.getEntityManagerFactory().createEntityManager();
        EntityTransaction transaction = em.getTransaction();
        try {
            Class<? extends MCRJobAction> actionClass = job.getAction();
            Constructor<? extends MCRJobAction> actionConstructor = actionClass.getConstructor(MCRJob.class);
            MCRJobAction action = actionConstructor.newInstance(job);

            transaction.begin();

            try {
                setStatus(MCRProcessableStatus.processing);
                job.setStart(new Date());

                action.execute();

                job.setFinished(new Date());
                job.setStatus(MCRJobStatus.FINISHED);
                setStatus(MCRProcessableStatus.successful);
            } catch (ExecutionException ex) {
                LOGGER.error("Exception occured while try to start job. Perform rollback.", ex);
                setError(ex);
                action.rollback();
            } catch (Exception ex) {
                LOGGER.error("Exception occured while try to start job.", ex);
                setError(ex);
            }
            em.merge(job);
            transaction.commit();

            // notify the queue we have processed the job
            synchronized (queue) {
                queue.notifyAll();
            }
        } catch (Exception e) {
            LOGGER.error("Error while getting next job.", e);
            if (transaction != null) {
                transaction.rollback();
            }
        } finally {
            em.close();
            MCRSessionMgr.releaseCurrentSession();
            mcrSession.close();
        }
    }

    
}<|MERGE_RESOLUTION|>--- conflicted
+++ resolved
@@ -48,12 +48,7 @@
  * @author Ren\u00E9 Adler
  *
  */
-<<<<<<< HEAD
 public class MCRJobThread extends MCRAbstractProcessable implements Runnable {
-    protected MCRJob job = null;
-=======
-public class MCRJobThread implements Runnable {
->>>>>>> c60b13fe
 
     private static Logger LOGGER = LogManager.getLogger(MCRJobThread.class);
 
@@ -63,12 +58,9 @@
 
     public MCRJobThread(MCRJob job) {
         this.job = job;
-<<<<<<< HEAD
         setName(this.job.getAction().getSimpleName());
         setStatus(MCRProcessableStatus.created);
-=======
         this.queue = MCRJobQueue.getInstance(job.getAction());
->>>>>>> c60b13fe
     }
 
     public void run() {
