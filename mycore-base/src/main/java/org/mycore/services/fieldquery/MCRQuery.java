/*
 * This file is part of ***  M y C o R e  ***
 * See http://www.mycore.de/ for details.
 *
 * MyCoRe is free software: you can redistribute it and/or modify
 * it under the terms of the GNU General Public License as published by
 * the Free Software Foundation, either version 3 of the License, or
 * (at your option) any later version.
 *
 * MyCoRe is distributed in the hope that it will be useful,
 * but WITHOUT ANY WARRANTY; without even the implied warranty of
 * MERCHANTABILITY or FITNESS FOR A PARTICULAR PURPOSE.  See the
 * GNU General Public License for more details.
 *
 * You should have received a copy of the GNU General Public License
 * along with MyCoRe.  If not, see <http://www.gnu.org/licenses/>.
 */

package org.mycore.services.fieldquery;

import java.util.ArrayList;
import java.util.Arrays;
import java.util.List;
import java.util.stream.Collectors;

import org.jdom2.Document;
import org.jdom2.Element;
import org.mycore.parsers.bool.MCRCondition;

/** Represents a query with its condition and optional parameters */
public class MCRQuery {

    /** The query condition */
    private MCRCondition cond;

    /** The maximum number of results, default is 0 = unlimited */
    private int maxResults = 0;

    /** A list of MCRSortBy criteria, may be empty */
    private List<MCRSortBy> sortBy = new ArrayList<>();

    /** A List of SOLR fields they should be return in the response */
    private List<String> returnFields = new ArrayList<>();

    /** A cached xml representation of the query */
    private Document doc = null;

    /**
     * Builds a new MCRQuery object without sort criteria and unlimited results.
     * 
     * @param cond
     *            the query conditions
     */
    public MCRQuery(MCRCondition<Void> cond) {
        this.cond = MCRQueryParser.normalizeCondition(cond);
    }

    /**
     * Builds a new MCRQuery object with sort criteria and limited number of
     * results.
     * 
     * @param cond
     *            the query conditions
     * @param sortBy
     *            a list of MCRSortBy criteria for sorting the results
     * @param maxResults
     *            the maximum number of results to return
     * @param returnFields
     *            the return fields for the SOLR parameter fl
     */
<<<<<<< HEAD
    public MCRQuery(MCRCondition<Void> cond, List<MCRSortBy> sortBy, int maxResults) {
=======
    public MCRQuery(MCRCondition cond, List<MCRSortBy> sortBy, int maxResults, List<String> returnFields) {
>>>>>>> 026a1df5
        this.cond = MCRQueryParser.normalizeCondition(cond);
        this.setSortBy(sortBy);
        setMaxResults(maxResults);
        this.setReturnFields(returnFields);
    }

    /**
     * Returns the query condition
     * 
     * @return the query condition
     */
    public MCRCondition getCondition() {
        return cond;
    }

    /**
     * Returns the maximum number of results the query should return
     * 
     * @return the maximum number of results, or 0
     */
    public int getMaxResults() {
        return maxResults;
    }

    /**
     * Sets the maximum number of results the query should return. Default is 0
     * which means "return all results".
     * 
     * @param maxResults
     *            the maximum number of results
     */
    public void setMaxResults(int maxResults) {
        if (maxResults < 0) {
            maxResults = 0;
        }
        this.maxResults = maxResults;
        doc = null;
    }

    /**
     * Returns the list of MCRSortBy criteria for sorting query results
     * 
     * @return a list of MCRSortBy objects, may be empty
     */
    public List<MCRSortBy> getSortBy() {
        return sortBy;
    }

    /**
     * Sets the sort criteria for the query results
     * 
     * @param sortBy
     *            a list of MCRSortBy objects, may be empty
     */
    public void setSortBy(List<MCRSortBy> sortBy) {
        if (sortBy == null) {
            sortBy = new ArrayList<>();
        }
        this.sortBy = sortBy;
        doc = null;
    }

    /**
     * Sets the sort criteria for the query results
     * 
     * @param sortBy
     *            a MCRSortBy object
     */
    public void setSortBy(MCRSortBy sortBy) {
        this.sortBy = new ArrayList<>();
        if (sortBy != null) {
            this.sortBy.add(sortBy);
        }
        doc = null;
    }

    /**
     * Returns the list of SOLR-fields they should return for a query
     * results
     * 
     * @return a list of field names, may be empty
     */
    public List<String> getReturnFields() {
        return returnFields;
    }

    /**
     * Returns the CSV-list of SOLR-fields they should return for a query
     * results
     * 
     * @return a list of field names, may be empty
     */
    public String getReturnFieldsAsString() {
        return returnFields.stream().collect(Collectors.joining(","));
    }

    /**
     * Sets the return fields list for the query results
     * 
     * @param returnFields
     *            a list of SOLR return fields, may be empty
     */
    public void setReturnFields(List<String> returnFields) {
        this.returnFields = returnFields == null ? new ArrayList<>() : returnFields;
    }

    /**
     * Sets the return fields as String for the query results
     * 
     * @param returnFields
     *            a CSV-list of SOLR return fields, may be empty
     */
    public void setReturnFields(String returnFields) {
        if (returnFields == null || returnFields.length() == 0) {
            this.returnFields = new ArrayList<>();
        }
        this.returnFields = Arrays.asList(returnFields.split(","));
    }

    /**
     * Builds a XML representation of the query
     * 
     * @return a XML document containing all query parameters
     */
    public synchronized Document buildXML() {
        if (doc == null) {
            Element query = new Element("query");
            query.setAttribute("maxResults", String.valueOf(maxResults));

            if (sortBy != null && sortBy.size() > 0) {
                Element sortByElem = new Element("sortBy");
                query.addContent(sortByElem);
                for (MCRSortBy sb : sortBy) {
                    Element ref = new Element("field");
                    ref.setAttribute("name", sb.getFieldName());
                    ref.setAttribute("order", sb.getSortOrder() ? "ascending" : "descending");
                    sortByElem.addContent(ref);
                }
            }

            if (returnFields != null && returnFields.size() > 0) {
                Element returns = new Element("returnFields");
                returns.setText(returnFields.stream().collect(Collectors.joining(",")));
                query.addContent(returns);
            }

            Element conditions = new Element("conditions");
            query.addContent(conditions);
            conditions.setAttribute("format", "xml");
            conditions.addContent(cond.toXML());
            doc = new Document(query);
        }
        return doc;
    }

    /**
     * Parses a XML representation of a query.
     * 
     * @param doc
     *            the XML document
     * @return the parsed MCRQuery
     */
    public static MCRQuery parseXML(Document doc) {
        Element xml = doc.getRootElement();
        Element conditions = xml.getChild("conditions");
        MCRQuery query = null;
        if (conditions.getAttributeValue("format", "xml").equals("xml")) {
            Element condElem = conditions.getChildren().get(0);
            query = new MCRQuery(new MCRQueryParser().parse(condElem));
        } else {
            String queryString = conditions.getTextTrim();
            query = new MCRQuery(new MCRQueryParser().parse(queryString));
        }

        String max = xml.getAttributeValue("maxResults", "");
        if (max.length() > 0) {
            query.setMaxResults(Integer.parseInt(max));
        }

        List<MCRSortBy> sortBy = null;
        Element sortByElem = xml.getChild("sortBy");

        if (sortByElem != null) {
            List children = sortByElem.getChildren();
            sortBy = new ArrayList<>(children.size());

            for (Object aChildren : children) {
                Element sortByChild = (Element) aChildren;
                String name = sortByChild.getAttributeValue("name");
                String ad = sortByChild.getAttributeValue("order");

                boolean direction = "ascending".equals(ad) ? MCRSortBy.ASCENDING : MCRSortBy.DESCENDING;
                sortBy.add(new MCRSortBy(name, direction));
            }
        }

        if (sortBy != null) {
            query.setSortBy(sortBy);
        }

        Element returns = xml.getChild("returnFields");
        if (returns != null) {
            query.setReturnFields(returns.getText());
        }

        return query;
    }
}<|MERGE_RESOLUTION|>--- conflicted
+++ resolved
@@ -68,11 +68,7 @@
      * @param returnFields
      *            the return fields for the SOLR parameter fl
      */
-<<<<<<< HEAD
-    public MCRQuery(MCRCondition<Void> cond, List<MCRSortBy> sortBy, int maxResults) {
-=======
-    public MCRQuery(MCRCondition cond, List<MCRSortBy> sortBy, int maxResults, List<String> returnFields) {
->>>>>>> 026a1df5
+    public MCRQuery(MCRCondition<Void> cond, List<MCRSortBy> sortBy, int maxResults, List<String> returnFields) {
         this.cond = MCRQueryParser.normalizeCondition(cond);
         this.setSortBy(sortBy);
         setMaxResults(maxResults);
