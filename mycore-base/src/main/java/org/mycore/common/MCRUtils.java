/*
 *
 * $Revision$ $Date$
 *
 * This file is part of *** M y C o R e *** See http://www.mycore.de/ for
 * details.
 *
 * This program is free software; you can use it, redistribute it and / or
 * modify it under the terms of the GNU General Public License (GPL) as
 * published by the Free Software Foundation; either version 2 of the License or
 * (at your option) any later version.
 *
 * This program is distributed in the hope that it will be useful, but WITHOUT
 * ANY WARRANTY; without even the implied warranty of MERCHANTABILITY or FITNESS
 * FOR A PARTICULAR PURPOSE. See the GNU General Public License for more
 * details.
 *
 * You should have received a copy of the GNU General Public License along with
 * this program, in a file called gpl.txt or license.txt. If not, write to the
 * Free Software Foundation Inc., 59 Temple Place - Suite 330, Boston, MA
 * 02111-1307 USA
 */

package org.mycore.common;

import java.io.File;
import java.io.IOException;
import java.io.InputStream;
import java.io.PrintWriter;
import java.io.Reader;
import java.io.StringWriter;
import java.lang.reflect.Constructor;
import java.lang.reflect.InvocationTargetException;
import java.nio.charset.Charset;
import java.nio.charset.StandardCharsets;
import java.nio.file.FileSystem;
import java.nio.file.FileVisitResult;
import java.nio.file.Files;
import java.nio.file.Path;
import java.nio.file.Paths;
import java.nio.file.SimpleFileVisitor;
import java.nio.file.StandardCopyOption;
import java.nio.file.StandardOpenOption;
import java.nio.file.attribute.FileTime;
import java.security.MessageDigest;
import java.security.NoSuchAlgorithmException;
import java.text.Normalizer;
import java.text.Normalizer.Form;
import java.time.Duration;
import java.util.ArrayList;
import java.util.Arrays;
import java.util.Collections;
import java.util.HashMap;
import java.util.Locale;
<<<<<<< HEAD
import java.util.Optional;
=======
import java.util.Objects;
>>>>>>> 2abbb599
import java.util.Properties;
import java.util.concurrent.TimeUnit;
import java.util.function.Consumer;
import java.util.function.Function;
import java.util.stream.Stream;

import javax.xml.bind.DatatypeConverter;
import javax.xml.parsers.SAXParser;
import javax.xml.parsers.SAXParserFactory;

import org.apache.commons.compress.archivers.tar.TarArchiveEntry;
import org.apache.commons.compress.archivers.tar.TarArchiveInputStream;
import org.apache.commons.io.IOUtils;
import org.apache.logging.log4j.LogManager;
import org.apache.logging.log4j.Logger;
import org.mycore.common.config.MCRConfigurationException;
import org.mycore.common.content.streams.MCRDevNull;
import org.mycore.common.content.streams.MCRMD5InputStream;
import org.mycore.common.function.MCRThrowableTask;
import org.mycore.datamodel.niofs.MCRPathUtils;
import org.xml.sax.Attributes;
import org.xml.sax.InputSource;
import org.xml.sax.helpers.DefaultHandler;

/**
 * This class represent a general set of external methods to support the programming API.
 *
 * @author Jens Kupferschmidt
 * @author Frank Lützenkirchen
 * @author Thomas Scheffler (yagee)
 * @version $Revision$ $Date$
 */
public class MCRUtils {
    // public constant data
    private static final Logger LOGGER = LogManager.getLogger();

    // The file slash
    private static String SLASH = System.getProperty("file.separator");

    /**
     * Reads exactly <code>len</code> bytes from the input stream into the byte array. This method reads repeatedly from
     * the underlying stream until all the bytes are read. InputStream.read is often documented to block like this, but
     * in actuality it does not always do so, and returns early with just a few bytes. readBlockiyng blocks until all
     * the bytes are read, the end of the stream is detected, or an exception is thrown. You will always get as many
     * bytes as you asked for unless you get an eof or other exception. Unlike readFully, you find out how many bytes
     * you did get.
     *
     * @param b
     *            the buffer into which the data is read.
     * @param off
     *            the start offset of the data.
     * @param len
     *            the number of bytes to read.
     * @return number of bytes actually read.
     * @exception IOException
     *                if an I/O error occurs.
     */
    public static int readBlocking(InputStream in, byte[] b, int off, int len) throws IOException {
        int totalBytesRead = 0;

        while (totalBytesRead < len) {
            int bytesRead = in.read(b, off + totalBytesRead, len - totalBytesRead);

            if (bytesRead < 0) {
                break;
            }

            totalBytesRead += bytesRead;
        }

        return totalBytesRead;
    } // end readBlocking

    /**
     * Reads exactly <code>len</code> bytes from the input stream into the byte array. This method reads repeatedly from
     * the underlying stream until all the bytes are read. Reader.read is often documented to block like this, but in
     * actuality it does not always do so, and returns early with just a few bytes. readBlockiyng blocks until all the
     * bytes are read, the end of the stream is detected, or an exception is thrown. You will always get as many bytes
     * as you asked for unless you get an eof or other exception. Unlike readFully, you find out how many bytes you did
     * get.
     *
     * @param c
     *            the buffer into which the data is read.
     * @param off
     *            the start offset of the data.
     * @param len
     *            the number of bytes to read.
     * @return number of bytes actually read.
     * @exception IOException
     *                if an I/O error occurs.
     */
    public static int readBlocking(Reader in, char[] c, int off, int len) throws IOException {
        int totalCharsRead = 0;

        while (totalCharsRead < len) {
            int charsRead = in.read(c, off + totalCharsRead, len - totalCharsRead);

            if (charsRead < 0) {
                break;
            }

            totalCharsRead += charsRead;
        }

        return totalCharsRead;
    } // end readBlocking

    /**
     * Writes plain text to a file.
     *
     * @param textToWrite
     *            the text to write into the file
     * @param fileName
     *            the name of the file to write to, given as absolute path
     * @return a handle to the written file
     */
    public static Path writeTextToFile(String textToWrite, String fileName, Charset cs) throws IOException {
        Path file = Paths.get(fileName);
        Files.write(file, Collections.singletonList(textToWrite), cs, StandardOpenOption.CREATE);
        return file;
    }

    /**
     * The method return a list of all file names under the given directory and subdirectories of itself.
     *
     * @param basedir
     *            the File instance of the basic directory
     * @return an ArrayList with file names as pathes
     */
    public static ArrayList<String> getAllFileNames(File basedir) {
        ArrayList<String> out = new ArrayList<>();
        File[] stage = basedir.listFiles();

        for (File element : stage) {
            if (element.isFile()) {
                out.add(element.getName());
            }

            if (element.isDirectory()) {
                out.addAll(getAllFileNames(element, element.getName() + SLASH));
            }
        }

        return out;
    }

    /**
     * The method return a list of all file names under the given directory and subdirectories of itself.
     *
     * @param basedir
     *            the File instance of the basic directory
     * @param path
     *            the part of directory path
     * @return an ArrayList with file names as pathes
     */
    public static ArrayList<String> getAllFileNames(File basedir, String path) {
        ArrayList<String> out = new ArrayList<>();
        File[] stage = basedir.listFiles();

        for (File element : stage) {
            if (element.isFile()) {
                out.add(path + element.getName());
            }

            if (element.isDirectory()) {
                out.addAll(getAllFileNames(element, path + element.getName() + SLASH));
            }
        }

        return out;
    }

    /**
     * The method return a list of all directory names under the given directory and subdirectories of itself.
     *
     * @param basedir
     *            the File instance of the basic directory
     * @return an ArrayList with directory names as pathes
     */
    public static ArrayList<String> getAllDirectoryNames(File basedir) {
        ArrayList<String> out = new ArrayList<>();
        File[] stage = basedir.listFiles();

        for (File element : stage) {
            if (element.isDirectory()) {
                out.add(element.getName());
                out.addAll(getAllDirectoryNames(element, element.getName() + SLASH));
            }
        }

        return out;
    }

    /**
     * The method return a list of all directory names under the given directory and subdirectories of itself.
     *
     * @param basedir
     *            the File instance of the basic directory
     * @param path
     *            the part of directory path
     * @return an ArrayList with directory names as pathes
     */
    public static ArrayList<String> getAllDirectoryNames(File basedir, String path) {
        ArrayList<String> out = new ArrayList<>();
        File[] stage = basedir.listFiles();

        for (File element : stage) {
            if (element.isDirectory()) {
                out.add(path + element.getName());
                out.addAll(getAllDirectoryNames(element, path + element.getName() + SLASH));
            }
        }

        return out;
    }

    public static String parseDocumentType(InputStream in) {
        SAXParser parser = null;

        try {
            parser = SAXParserFactory.newInstance().newSAXParser();
        } catch (Exception ex) {
            String msg = "Could not build a SAX Parser for processing XML input";
            throw new MCRConfigurationException(msg, ex);
        }

        final Properties detected = new Properties();
        final String forcedInterrupt = "mcr.forced.interrupt";

        DefaultHandler handler = new DefaultHandler() {
            @Override
            public void startElement(String uri, String localName, String qName, Attributes attributes) {
                LOGGER.debug("MCRLayoutService detected root element = {}", qName);
                detected.setProperty("docType", qName);
                throw new MCRException(forcedInterrupt);
            }
        };

        try {
            parser.parse(new InputSource(in), handler);
        } catch (Exception ex) {
            if (!forcedInterrupt.equals(ex.getMessage())) {
                String msg = "Error while detecting XML document type from input source";
                throw new MCRException(msg, ex);
            }
        }

        String docType = detected.getProperty("docType");
        int pos = docType.indexOf(':') + 1;
        if (pos > 0) {
            //filter namespace prefix
            docType = docType.substring(pos);
        }
        return docType;

    }

    public static String asSHA1String(int iterations, byte[] salt, String text) throws NoSuchAlgorithmException {
        return getHash(iterations, salt, text, "SHA-1");
    }

    public static String asSHA256String(int iterations, byte[] salt, String text) throws NoSuchAlgorithmException {
        return getHash(iterations, salt, text, "SHA-256");
    }

    public static String asMD5String(int iterations, byte[] salt, String text) throws NoSuchAlgorithmException {
        return getHash(iterations, salt, text, "MD5");
    }

    public static String asCryptString(String salt, String text) {
        return MCRCrypt.crypt(salt, text);
    }

    private static String getHash(int iterations, byte[] salt, String text, String algorithm)
        throws NoSuchAlgorithmException {
        MessageDigest digest;
        if (--iterations < 0) {
            iterations = 0;
        }
        byte[] data;
        digest = MessageDigest.getInstance(algorithm);
        text = Normalizer.normalize(text, Form.NFC);
        if (salt != null) {
            digest.update(salt);
        }
        data = digest.digest(text.getBytes(StandardCharsets.UTF_8));
        for (int i = 0; i < iterations; i++) {
            data = digest.digest(data);
        }
        return toHexString(data);
    }

    public static String toHexString(byte[] data) {
        return DatatypeConverter.printHexBinary(data).toLowerCase(Locale.ROOT);
    }

    /**
     * Calculates md5 sum of InputStream. InputStream is consumed after calling this method and automatically closed.
     */
    public static String getMD5Sum(InputStream inputStream) throws IOException {
        MCRMD5InputStream md5InputStream = null;
        try {
            md5InputStream = new MCRMD5InputStream(inputStream);
            IOUtils.copy(md5InputStream, new MCRDevNull());
            return md5InputStream.getMD5String();
        } finally {
            if (md5InputStream != null) {
                md5InputStream.close();
            }
        }
    }

    /**
     * Extracts files in a tar archive. Currently works only on uncompressed tar files.
     *
     * @param source
     *            the uncompressed tar to extract
     * @param expandToDirectory
     *            the directory to extract the tar file to
     * @throws IOException
     *             if the source file does not exists
     */
    public static void untar(Path source, Path expandToDirectory) throws IOException {
        try (TarArchiveInputStream tain = new TarArchiveInputStream(Files.newInputStream(source))) {
            TarArchiveEntry tarEntry;
            FileSystem targetFS = expandToDirectory.getFileSystem();
            HashMap<Path, FileTime> directoryTimes = new HashMap<>();
            while ((tarEntry = tain.getNextTarEntry()) != null) {
                Path target = MCRPathUtils.getPath(targetFS, tarEntry.getName());
                Path absoluteTarget = expandToDirectory.resolve(target).normalize().toAbsolutePath();
                if (tarEntry.isDirectory()) {
                    Files.createDirectories(expandToDirectory.resolve(absoluteTarget));
                    directoryTimes.put(absoluteTarget, FileTime.fromMillis(tarEntry.getLastModifiedDate().getTime()));
                } else {
                    if (Files.notExists(absoluteTarget.getParent())) {
                        Files.createDirectories(absoluteTarget.getParent());
                    }
                    Files.copy(tain, absoluteTarget, StandardCopyOption.REPLACE_EXISTING);
                    Files.setLastModifiedTime(absoluteTarget,
                        FileTime.fromMillis(tarEntry.getLastModifiedDate().getTime()));
                }
            }
            //restore directory dates
            Files.walkFileTree(expandToDirectory, new SimpleFileVisitor<Path>() {
                @Override
                public FileVisitResult postVisitDirectory(Path dir, IOException exc) throws IOException {
                    Path absolutePath = dir.normalize().toAbsolutePath();
                    Files.setLastModifiedTime(absolutePath, directoryTimes.get(absolutePath));
                    return super.postVisitDirectory(dir, exc);
                }
            });
        }
    }

    @SafeVarargs
    public static Exception unwrapExCeption(Exception e, Class<? extends Exception>... classes) {
        if (classes.length == 0) {
            return e;
        }
        Class<? extends Exception> mainExceptionClass = classes[0];
        Throwable check = e;
        for (Class<? extends Exception> instChk : classes) {
            if (instChk.isInstance(check)) {
                return (Exception) check;
            }
            check = check.getCause();
            if (check == null) {
                break;
            }
        }
        @SuppressWarnings("unchecked")
        Constructor<? extends Exception>[] constructors = (Constructor<? extends Exception>[]) mainExceptionClass
            .getConstructors();
        for (Constructor<? extends Exception> c : constructors) {
            Class<?>[] parameterTypes = c.getParameterTypes();
            try {
                if (parameterTypes.length == 0) {
                    Exception exception = c.newInstance((Object[]) null);
                    exception.initCause(e);
                    return exception;
                }
                if (parameterTypes.length == 1 && parameterTypes[0].isAssignableFrom(mainExceptionClass)) {
                    return c.newInstance(e);
                }
            } catch (InstantiationException | IllegalAccessException | IllegalArgumentException
                | InvocationTargetException ex) {
                LOGGER.warn("Exception while initializing exception {}", mainExceptionClass.getCanonicalName(), ex);
                return e;
            }
        }
        LOGGER.warn("Could not instanciate Exception {}", mainExceptionClass.getCanonicalName());
        return e;
    }

    /**
     * Takes a file size in bytes and formats it as a string for output. For values &lt; 5 KB the output format is for
     * example "320 Byte". For values &gt; 5 KB the output format is for example "6,8 KB". For values &gt; 1 MB the
     * output format is for example "3,45 MB".
     */
    public static String getSizeFormatted(long bytes) {
        String sizeUnit;
        String sizeText;
        double sizeValue;

        if (bytes >= 1024 * 1024) {
            // >= 1 MB
            sizeUnit = "MB";
            sizeValue = (double) Math.round(bytes / 10485.76) / 100;
        } else if (bytes >= 5 * 1024) {
            // >= 5 KB
            sizeUnit = "KB";
            sizeValue = (double) Math.round(bytes / 102.4) / 10;
        } else {
            // < 5 KB
            sizeUnit = "Byte";
            sizeValue = bytes;
        }

        sizeText = String.valueOf(sizeValue).replace('.', ',');

        if (sizeText.endsWith(",0")) {
            sizeText = sizeText.substring(0, sizeText.length() - 2);
        }

        return sizeText + " " + sizeUnit;
    }

    /**
     * Helps to implement {@link Comparable#compareTo(Object)}
     *
     * For every <code>part</code> a check is performed in the specified order.
     * The first check that does not return <code>0</code> the result is returned
     * by this method. So when this method returns <code>0</code> <code>first</code>
     * and <code>other</code> should be the same.
     *
     * @param first first Object that should be compared
     * @param other Object that first should be compared against, e.g. <code>first.compareTo(other)</code>
     * @param part different <code>compareTo()</code> steps
     * @param <T> object that wants to implement compareTo()
     * @return a negative integer, zero, or a positive integer as this object
     *          is less than, equal to, or greater than the specified object.
     *
     * @throws NullPointerException if either <code>first</code> or <code>other</code> is null
     */
    @SafeVarargs
    @SuppressWarnings("unchecked")
    public static <T> int compareParts(T first, T other, Function<T, Comparable>... part) {
        return Stream.of(part)
            .mapToInt(f -> f.apply(first).compareTo(f.apply(other)))
            .filter(i -> i != 0)
            .findFirst()
            .orElse(0);
    }

    /**
     * @param t contains the printStackTrace
     * @return the stacktrace as string
     */
    public static String getStackTraceAsString(Throwable t) {
        StringWriter sw = new StringWriter();
        t.printStackTrace(new PrintWriter(sw)); // closing string writer has no effect
        return sw.toString();
    }

<<<<<<< HEAD
    /**
     * Checks is trimmed <code>value</code> is not empty.
     * @param value String to test
     * @return <em>empty</em> if value is <code>null</code> or empty after trimming.
     */
    public static Optional<String> filterTrimmedNotEmpty(String value) {
        return Optional.ofNullable(value)
            .map(String::trim)
            .filter(s -> !s.isEmpty());
    }

    /**
     * Measures the time of a method call.
     * timeHandler is guaranteed to be called even if exception is thrown.
     * @param unit time unit for timeHandler
     * @param timeHandler gets the duration in <code>unit</code>
     * @param task method reference
     * @throws T if task.run() throws Exception
     */
    public static <T extends Throwable> void measure(TimeUnit unit, Consumer<Long> timeHandler,
        MCRThrowableTask<T> task) throws T {
        long time = System.nanoTime();
        try {
            task.run();
        } finally {
            time = System.nanoTime() - time;
            timeHandler.accept(unit.convert(time, TimeUnit.NANOSECONDS));
        }
    }

    /**
     * Measures and logs the time of a method call
     * @param task method reference
     * @throws T if task.run() throws Exception
     */
    public static <T extends Throwable> Duration measure(MCRThrowableTask<T> task) throws T {
        long time = System.nanoTime();
        task.run();
        time = System.nanoTime() - time;
        return Duration.of(time, TimeUnit.NANOSECONDS.toChronoUnit());
=======
    public static Path safeResolve(Path basePath, Path resolve) {
        Path absoluteBasePath = Objects.requireNonNull(basePath)
                .toAbsolutePath();
        final Path resolved = absoluteBasePath
                .resolve(Objects.requireNonNull(resolve))
                .normalize();

        if (resolved.startsWith(absoluteBasePath)) {
            return resolved;
        }
        throw new MCRException("Bad path: " + resolve);
    }

    public static Path safeResolve(Path basePath, String ...resolve) {
        if (resolve.length == 0) {
            return basePath;
        }

        String[] more = Stream.of(resolve).skip(1).toArray(String[]::new);
        final Path resolvePath = basePath.getFileSystem().getPath(resolve[0], more);
        return safeResolve(basePath, resolvePath);
>>>>>>> 2abbb599
    }
}<|MERGE_RESOLUTION|>--- conflicted
+++ resolved
@@ -48,15 +48,11 @@
 import java.text.Normalizer.Form;
 import java.time.Duration;
 import java.util.ArrayList;
-import java.util.Arrays;
 import java.util.Collections;
 import java.util.HashMap;
 import java.util.Locale;
-<<<<<<< HEAD
 import java.util.Optional;
-=======
 import java.util.Objects;
->>>>>>> 2abbb599
 import java.util.Properties;
 import java.util.concurrent.TimeUnit;
 import java.util.function.Consumer;
@@ -521,7 +517,6 @@
         return sw.toString();
     }
 
-<<<<<<< HEAD
     /**
      * Checks is trimmed <code>value</code> is not empty.
      * @param value String to test
@@ -562,7 +557,8 @@
         task.run();
         time = System.nanoTime() - time;
         return Duration.of(time, TimeUnit.NANOSECONDS.toChronoUnit());
-=======
+    }
+
     public static Path safeResolve(Path basePath, Path resolve) {
         Path absoluteBasePath = Objects.requireNonNull(basePath)
                 .toAbsolutePath();
@@ -584,6 +580,5 @@
         String[] more = Stream.of(resolve).skip(1).toArray(String[]::new);
         final Path resolvePath = basePath.getFileSystem().getPath(resolve[0], more);
         return safeResolve(basePath, resolvePath);
->>>>>>> 2abbb599
     }
 }