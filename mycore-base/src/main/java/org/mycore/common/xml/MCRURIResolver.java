/*
 * This file is part of ***  M y C o R e  ***
 * See http://www.mycore.de/ for details.
 *
 * MyCoRe is free software: you can redistribute it and/or modify
 * it under the terms of the GNU General Public License as published by
 * the Free Software Foundation, either version 3 of the License, or
 * (at your option) any later version.
 *
 * MyCoRe is distributed in the hope that it will be useful,
 * but WITHOUT ANY WARRANTY; without even the implied warranty of
 * MERCHANTABILITY or FITNESS FOR A PARTICULAR PURPOSE.  See the
 * GNU General Public License for more details.
 *
 * You should have received a copy of the GNU General Public License
 * along with MyCoRe.  If not, see <http://www.gnu.org/licenses/>.
 */

package org.mycore.common.xml;

import java.io.IOException;
import java.io.InputStream;
import java.io.PrintWriter;
import java.io.StringWriter;
import java.net.URI;
import java.net.URISyntaxException;
import java.net.URL;
import java.net.URLDecoder;
import java.nio.charset.StandardCharsets;
import java.nio.file.Files;
import java.nio.file.Path;
import java.nio.file.Paths;
import java.time.Instant;
import java.time.temporal.ChronoUnit;
import java.util.Collections;
import java.util.HashMap;
import java.util.HashSet;
import java.util.Hashtable;
import java.util.List;
import java.util.Map;
import java.util.Objects;
import java.util.Optional;
import java.util.Set;
import java.util.StringTokenizer;
import java.util.regex.Matcher;
import java.util.regex.Pattern;
import java.util.stream.Collectors;

import javax.xml.parsers.ParserConfigurationException;
import javax.xml.transform.Source;
import javax.xml.transform.TransformerException;
import javax.xml.transform.TransformerFactory;
import javax.xml.transform.URIResolver;
import javax.xml.transform.dom.DOMSource;
import javax.xml.transform.sax.SAXSource;
import javax.xml.transform.stream.StreamSource;
import javax.xml.xpath.XPathExpressionException;

import org.apache.commons.lang3.StringUtils;
import org.apache.http.client.utils.URLEncodedUtils;
import org.apache.logging.log4j.LogManager;
import org.apache.logging.log4j.Logger;
import org.apache.logging.log4j.Marker;
import org.apache.logging.log4j.MarkerManager;
import org.jdom2.Document;
import org.jdom2.Element;
import org.jdom2.JDOMException;
import org.jdom2.Namespace;
import org.jdom2.transform.JDOMSource;
import org.mycore.access.MCRAccessManager;
import org.mycore.common.MCRCache;
import org.mycore.common.MCRClassTools;
import org.mycore.common.MCRConstants;
import org.mycore.common.MCRCoreVersion;
<<<<<<< HEAD
=======
import org.mycore.common.MCRDeveloperTools;
>>>>>>> 790fb933
import org.mycore.common.MCRException;
import org.mycore.common.MCRHTTPClient;
import org.mycore.common.MCRSessionMgr;
import org.mycore.common.MCRUsageException;
import org.mycore.common.MCRUserInformation;
import org.mycore.common.config.MCRConfiguration2;
import org.mycore.common.content.MCRByteContent;
import org.mycore.common.content.MCRContent;
import org.mycore.common.content.MCRPathContent;
import org.mycore.common.content.MCRSourceContent;
import org.mycore.common.content.MCRStreamContent;
import org.mycore.common.content.transformer.MCRContentTransformer;
import org.mycore.common.content.transformer.MCRParameterizedTransformer;
import org.mycore.common.content.transformer.MCRXSLTransformer;
import org.mycore.common.xsl.MCRLazyStreamSource;
import org.mycore.common.xsl.MCRParameterCollector;
import org.mycore.datamodel.classifications2.MCRCategory;
import org.mycore.datamodel.classifications2.MCRCategoryDAO;
import org.mycore.datamodel.classifications2.MCRCategoryDAOFactory;
import org.mycore.datamodel.classifications2.MCRCategoryID;
import org.mycore.datamodel.classifications2.utils.MCRCategoryTransformer;
import org.mycore.datamodel.common.MCRAbstractMetadataVersion;
import org.mycore.datamodel.common.MCRDataURL;
import org.mycore.datamodel.common.MCRXMLMetadataManager;
import org.mycore.datamodel.metadata.MCRDerivate;
import org.mycore.datamodel.metadata.MCRFileMetadata;
import org.mycore.datamodel.metadata.MCRMetadataManager;
import org.mycore.datamodel.metadata.MCRObjectDerivate;
import org.mycore.datamodel.metadata.MCRObjectID;
import org.mycore.datamodel.niofs.MCRPath;
import org.mycore.datamodel.niofs.MCRPathXML;
import org.mycore.frontend.MCRLayoutUtilities;
<<<<<<< HEAD
import org.mycore.resource.MCRResourceHelper;
import org.mycore.resource.MCRResourcePath;
=======
>>>>>>> 790fb933
import org.mycore.services.i18n.MCRTranslation;
import org.mycore.tools.MCRObjectFactory;
import org.xml.sax.InputSource;
import org.xml.sax.SAXException;
import org.xml.sax.XMLReader;

import jakarta.servlet.ServletContext;

/**
 * Reads XML documents from various URI types. This resolver is used to read DTDs, XML Schema files, XSL document()
 * usages, xsl:include usages and MyCoRe Editor include declarations. DTDs and Schema files are read from the CLASSPATH
 * of the application when XML is parsed. XML document() calls and xsl:include calls within XSL stylesheets can be read
 * from URIs of type resource, webapp, file, session, query or mcrobject. MyCoRe editor include declarations can read
 * XML files from resource, webapp, file, session, http or https, query, or mcrobject URIs.
 *
 * @author Frank Lützenkirchen
 * @author Thomas Scheffler (yagee)
 */
public final class MCRURIResolver implements URIResolver {
    static final Logger LOGGER = LogManager.getLogger(MCRURIResolver.class);

    static final String SESSION_OBJECT_NAME = "URI_RESOLVER_DEBUG";

    private static final String CONFIG_PREFIX = "MCR.URIResolver.";

    private static final String HTTP_CLIENT_CLASS = "MCR.HTTPClient.Class";

    private static final Marker UNIQUE_MARKER = MarkerManager.getMarker("tryResolveXML");

    private static Map<String, URIResolver> SUPPORTED_SCHEMES;

    private static MCRResolverProvider EXT_RESOLVER;

    private static MCRURIResolver singleton;

    private static ServletContext context;

    static {
        try {
            reInit();
            singleton = new MCRURIResolver();
        } catch (Exception exc) {
            LOGGER.error("Unable to initialize MCRURIResolver", exc);
        }
    }

    public static void reInit() {
        EXT_RESOLVER = getExternalResolverProvider();
        SUPPORTED_SCHEMES = Collections.unmodifiableMap(getResolverMapping());
    }

    private static MCRResolverProvider getExternalResolverProvider() {
        return MCRConfiguration2.getClass(CONFIG_PREFIX + "ExternalResolver.Class")
            .map(c -> {
                try {
                    return (MCRResolverProvider) c.getDeclaredConstructor().newInstance();
                } catch (ReflectiveOperationException e) {
                    LOGGER.warn("Could not instantiate external Resolver class", e);
                    return null;
                }
            }).orElse(HashMap::new);
    }

    /**
     * Returns the MCRURIResolver singleton
     */
    public static MCRURIResolver instance() {
        return singleton;
    }

    /**
     * Initializes the MCRURIResolver for servlet applications.
     *
     * @param ctx
     *            the servlet context of this web application
     */
    public static synchronized void init(ServletContext ctx) {
        context = ctx;
    }

    public static Hashtable<String, String> getParameterMap(String key) {
        String[] param;
        StringTokenizer tok = new StringTokenizer(key, "&");
        Hashtable<String, String> params = new Hashtable<>();

        while (tok.hasMoreTokens()) {
            param = tok.nextToken().split("=");
            params.put(param[0], param.length >= 2 ? param[1] : "");
        }
        return params;
    }

    static URI resolveURI(String href, String base) {
        return Optional.ofNullable(base)
            .map(URI::create)
            .map(u -> u.resolve(href))
            .orElse(URI.create(href));
    }

    public static ServletContext getServletContext() {
        return context;
    }

    private static HashMap<String, URIResolver> getResolverMapping() {
        final Map<String, URIResolver> extResolverMapping = EXT_RESOLVER.getURIResolverMapping();
        extResolverMapping.putAll(new MCRModuleResolverProvider().getURIResolverMapping());
        // set Map to final size with loadfactor: full
        HashMap<String, URIResolver> supportedSchemes = new HashMap<>(10 + extResolverMapping.size(), 1);
        // don't let interal mapping be overwritten
        supportedSchemes.putAll(extResolverMapping);
        supportedSchemes.put("webapp", new MCRWebAppResolver());
        supportedSchemes.put("ifs", new MCRIFSResolver());
        supportedSchemes.put("mcrfile", new MCRMCRFileResolver());
        supportedSchemes.put("mcrobject", new MCRObjectResolver());
        supportedSchemes.put("session", new MCRSessionResolver());
        supportedSchemes.put("access", new MCRACLResolver());
        supportedSchemes.put("resource", new MCRResourceResolver());
        supportedSchemes.put("localclass", new MCRLocalClassResolver());
        supportedSchemes.put("classification", new MCRClassificationResolver());
        supportedSchemes.put("buildxml", new MCRBuildXMLResolver());
        supportedSchemes.put("catchEx", new MCRExceptionAsXMLResolver());
        supportedSchemes.put("notnull", new MCRNotNullResolver());
        supportedSchemes.put("xslStyle", new MCRXslStyleResolver());
        supportedSchemes.put("xslStyleXEditor", new MCRXslStyleXEditorResolver());
        supportedSchemes.put("xslTransform", new MCRLayoutTransformerResolver());
        supportedSchemes.put("xslInclude", new MCRXslIncludeResolver());
        supportedSchemes.put("xslImport", new MCRXslImportResolver());
        supportedSchemes.put("currentUserInfo", new MCRCurrentUserInfoResolver());
        supportedSchemes.put("version", new MCRVersionResolver());
        supportedSchemes.put("layoutUtils", new MCRLayoutUtilsResolver());
        supportedSchemes.put("versioninfo", new MCRVersionInfoResolver());
        supportedSchemes.put("deletedMcrObject", new MCRDeletedObjectResolver());
        supportedSchemes.put("fileMeta", new MCRFileMetadataResolver());
        supportedSchemes.put("basket", new org.mycore.frontend.basket.MCRBasketResolver());
        supportedSchemes.put("language", new org.mycore.datamodel.language.MCRLanguageResolver());
        supportedSchemes.put("redirect", new MCRRedirectResolver());
        supportedSchemes.put("data", new MCRDataURLResolver());
        supportedSchemes.put("i18n", new MCRI18NResolver());
        supportedSchemes.put("checkPermissionChain", new MCRCheckPermissionChainResolver());
        supportedSchemes.put("checkPermission", new MCRCheckPermissionResolver());
        MCRRESTResolver restResolver = new MCRRESTResolver();
        supportedSchemes.put("http", restResolver);
        supportedSchemes.put("https", restResolver);
        supportedSchemes.put("file", new MCRFileResolver());
        supportedSchemes.put("cache", new MCRCachingResolver());
        return supportedSchemes;
    }

    /**
     * Tries to calculate the resource uri to the directory of the stylesheet that includes the given file.
     *
     * @param base the base uri of the stylesheet that includes the given file
     * @return the resource uri to the directory of the stylesheet that includes the given file.
     */
    static String getParentDirectoryResourceURI(String base) {
        if (base == null) {
            // the file was not included from another file, so we need to use the default resource directory
            final String xslFolder = MCRConfiguration2.getStringOrThrow("MCR.Layout.Transformer.Factory.XSLFolder");
            return "resource:" + xslFolder + "/";
        } else {
            String resolvingBase = null;
<<<<<<< HEAD
            MCRResourcePath resourcePath = MCRResourceHelper.getResourcePath(base);
            if (resourcePath != null) {
                String path = resourcePath.asRelativePath();
                resolvingBase = "resource:" + path.substring(0, path.lastIndexOf('/') + 1);
=======

            String configurationResourceDir = MCRConfigurationDir.getConfigurationDirectory().toPath()
                .toAbsolutePath()
                .normalize()
                .resolve("resources")
                .toFile()
                .toURI()
                .toString();

            String webappPath = context != null ? new File(context.getRealPath("/WEB-INF/classes/")).toURI().toString()
                : null;

            Optional<String> matching = MCRDeveloperTools.getOverridePaths()
                .map(Path::toAbsolutePath)
                .map(Path::toFile)
                .map(File::toURI)
                .map(URI::toString)
                .filter(base::startsWith)
                .findFirst();
            if (matching.isPresent()) {
                // in this case the developer mode is active and the file is in the override directory e.G.
                // /root/workspace/mir/src/main/resources/xsl/mir-accesskey-utils.xsl
                resolvingBase = base.substring(matching.get().length());
            } else if (base.contains(".jar!")) {
                // in this case the file is in a jar file e.G.
                // /root/.m2/repository/some/directory/some.jar!/xsl/directory/myfile.xsl
                resolvingBase = base.lastIndexOf(".jar!") > 0
                    ? base.substring(base.lastIndexOf(".jar!") + ".jar!".length())
                    : base;
            } else if (base.startsWith(configurationResourceDir)) {
                // in this case the file is in the configuration directory e.G.
                // file:/root/.mycore/dev-mir/resources/xsl/mir-accesskey-utils.xsl
                resolvingBase = base.substring(configurationResourceDir.length());
            } else if (webappPath != null && base.startsWith(webappPath)) {
                // in this case the file is in the webapp directory e.G.
                // file:/../mir/mir-webapp/target/catalina-base/webapps/mir/WEB-INF/classes/xsl/mir-accesskey-utils.xsl
                resolvingBase = base.substring(webappPath.length());
            }

            if (resolvingBase != null) {
                resolvingBase = resolvingBase.startsWith("/") ? resolvingBase.substring(1) : resolvingBase;
                resolvingBase = "resource:" + resolvingBase;
            } else {
                resolvingBase = base;
>>>>>>> 790fb933
            }

            return resolvingBase;
        }
    }

    /**
     * URI Resolver that resolves XSL document() or xsl:include calls.
     *
     * @see javax.xml.transform.URIResolver
     */
    @Override
    public Source resolve(String href, String base) throws TransformerException {
        if (LOGGER.isDebugEnabled()) {
            if (base != null) {
                LOGGER.debug("Including {} from {}", href, base);
                addDebugInfo(href, base);
            } else {
                LOGGER.debug("Including {}", href);
                addDebugInfo(href, null);
            }
        }
        if (!href.contains(":")) {
            if (!href.endsWith(".xsl")) {
                return null;
            }
            return tryResolveXSL(href, base);
        }

        String scheme = getScheme(href, base);

        URIResolver uriResolver = SUPPORTED_SCHEMES.get(scheme);
        if (uriResolver != null) {
            Source resolved = uriResolver.resolve(href, base);
<<<<<<< HEAD
=======
            if (resolved == null){
                LOGGER.warn("Could not resolve URI for {} from {}", href, base);
                return null;
            }
>>>>>>> 790fb933
            if (resolved.getSystemId() == null) {
                resolved.setSystemId(href);
            }
            return resolved;
        } else { // try to handle as URL, use default resolver for file:// and
            try {
                InputSource entity = MCREntityResolver.instance().resolveEntity(null, href);
                if (entity != null) {
                    LOGGER.debug("Resolved via EntityResolver: {}", entity.getSystemId());
                    return new MCRLazyStreamSource(entity::getByteStream, entity.getSystemId());
                }
            } catch (IOException e) {
                LOGGER.debug("Error while resolving uri: {}", href);
            }
            // http://
            if (href.endsWith("/") && scheme.equals("file")) {
                //cannot stream directories
                return null;
            }
            StreamSource streamSource = new StreamSource();
            streamSource.setSystemId(href);
            return streamSource;
        }
    }

    private Source tryResolveXSL(String href, String base) throws TransformerException {
        String baseUri = getParentDirectoryResourceURI(base);

        final String initialUri = baseUri + href;
        String saneHref = href;
        String saneBaseUri = baseUri;
        while (saneHref.startsWith("../") & saneBaseUri.endsWith("/")) {
            if (saneBaseUri.length() == 1) {
                throw new TransformerException("Relative href points outside of base URI:" + initialUri);
            }
            saneBaseUri = saneBaseUri.substring(0, saneBaseUri.lastIndexOf('/', saneBaseUri.length() - 2) + 1);
            saneHref = saneHref.substring("../".length());
        }

        final String finalUri = saneBaseUri + saneHref;
        LOGGER.debug("Trying to resolve {} from uri {}", saneHref, finalUri);
        Source newResolveMethodResult = SUPPORTED_SCHEMES.get("resource").resolve(finalUri, base);
        if (newResolveMethodResult != null) {
            return newResolveMethodResult;
        }

        // new relative include did not work, now fall back to old behaviour and print a warning if it works
        final String xslFolder = MCRConfiguration2.getStringOrThrow("MCR.Layout.Transformer.Factory.XSLFolder");
        Source oldResolveMethodResult = SUPPORTED_SCHEMES.get("resource")
            .resolve("resource:" + xslFolder + "/" + href, base);
        if (oldResolveMethodResult != null) {
            LOGGER.warn(UNIQUE_MARKER, "The Stylesheet {} has include {} which only works with an old " +
                "absolute include mechanism. Please change the include to relative!", base, href);
        }
        return oldResolveMethodResult;
    }

    private void addDebugInfo(String href, String base) {
        MCRURIResolverFilter.uriList.get().add(href + " from " + base);
    }

    /**
     * Reads XML from URIs of various type.
     *
     * @param uri
     *            the URI where to read the XML from
     * @return the root element of the XML document
     */
    public Element resolve(String uri) {
        if (LOGGER.isDebugEnabled()) {
            addDebugInfo(uri, "JAVA method invocation");
        }
        MCRSourceContent content;
        try {
            content = MCRSourceContent.getInstance(uri);
            return content == null ? null : content.asXML().getRootElement().detach();
        } catch (Exception e) {
            throw new MCRException("Error while resolving " + uri, e);
        }
    }

    /**
     * Returns the protocol or scheme for the given URI.
     *
     * @param uri
     *            the URI to parse
     * @param base
     *            if uri is relative, resolve scheme from base parameter
     * @return the protocol/scheme part before the ":"
     */
    public String getScheme(String uri, String base) {
        StringTokenizer uriTokenizer = new StringTokenizer(uri, ":");
        if (uriTokenizer.hasMoreTokens()) {
            return uriTokenizer.nextToken();
        }
        if (base != null) {
            uriTokenizer = new StringTokenizer(base, ":");
            if (uriTokenizer.hasMoreTokens()) {
                return uriTokenizer.nextToken();
            }
        }
        return null;
    }

    @Deprecated
    URIResolver getResolver(String scheme) {
        if (SUPPORTED_SCHEMES.containsKey(scheme)) {
            return SUPPORTED_SCHEMES.get(scheme);
        }
        String msg = "Unsupported scheme type: " + scheme;
        throw new MCRUsageException(msg);
    }

    /**
     * Reads xml from an InputStream and returns the parsed root element.
     *
     * @param in
     *            the InputStream that contains the XML document
     * @return the root element of the parsed input stream
     */
    @Deprecated
    protected Element parseStream(InputStream in) throws JDOMException, IOException {
        final MCRStreamContent streamContent = new MCRStreamContent(in);
        return MCRXMLParserFactory
            .getNonValidatingParser()
            .parseXML(streamContent)
            .getRootElement();
    }

    /**
     * provides a URI -- Resolver Mapping One can implement this interface to provide additional URI schemes this
     * MCRURIResolver should handle, too. To add your mapping you have to set the
     * <code>MCR.URIResolver.ExternalResolver.Class</code> property to the implementing class.
     *
     * @author Thomas Scheffler
     */
    public interface MCRResolverProvider {
        /**
         * provides a Map of URIResolver mappings. Key is the scheme, e.g. <code>http</code>, where value is an
         * implementation of {@link URIResolver}.
         *
         * @see URIResolver
         * @return a Map of URIResolver mappings
         */
        Map<String, URIResolver> getURIResolverMapping();
    }

    public interface MCRXslIncludeHrefs {
        List<String> getHrefs();
    }

    private static class MCRModuleResolverProvider implements MCRResolverProvider {
        private final Map<String, URIResolver> resolverMap = new HashMap<>();

        MCRModuleResolverProvider() {
            MCRConfiguration2.getSubPropertiesMap(CONFIG_PREFIX + "ModuleResolver.")
                .forEach(this::registerUriResolver);
        }

        @Override
        public Map<String, URIResolver> getURIResolverMapping() {
            return resolverMap;
        }

        private void registerUriResolver(String scheme, String className) {
            try {
                resolverMap.put(scheme, MCRConfiguration2.instantiateClass(className));
            } catch (RuntimeException re) {
                throw new MCRException("Cannot instantiate " + className + " for URI scheme " + scheme, re);
            }
        }

    }

    private static class MCRFileResolver implements URIResolver {

        @Override
        public Source resolve(String href, String base) throws TransformerException {
            URI hrefURI = MCRURIResolver.resolveURI(href, base);
            if (!hrefURI.getScheme().equals("file")) {
                throw new TransformerException("Unsupport file uri scheme: " + hrefURI.getScheme());
            }
            Path path = Paths.get(hrefURI);
            StreamSource source;
            try {
                source = new StreamSource(Files.newInputStream(path), hrefURI.toASCIIString());
                return source;
            } catch (IOException e) {
                throw new TransformerException(e);
            }
        }
    }

    private static class MCRRESTResolver implements URIResolver {
<<<<<<< HEAD
        private final MCRHTTPClient client;

        MCRRESTResolver() {
            this.client = MCRConfiguration2.getInstanceOfOrThrow(MCRHTTPClient.class, HTTP_CLIENT_CLASS);
=======
        private MCRHTTPClient client;

        MCRRESTResolver() {
            this.client = (MCRHTTPClient) MCRConfiguration2.getInstanceOf(HTTP_CLIENT_CLASS).get();
>>>>>>> 790fb933
        }

        @Override
        public Source resolve(String href, String base) throws TransformerException {
            URI hrefURI = MCRURIResolver.resolveURI(href, base);
            try {
                final Source source = client.get(hrefURI).getSource();
                source.setSystemId(hrefURI.toASCIIString());
                return source;
            } catch (IOException e) {
                throw new TransformerException(e);
            }
        }
    }

    private static class MCRObjectResolver implements URIResolver {

        /**
         * Reads local MCRObject with a given ID from the store.
         *
         * @param href
         *            for example, "mcrobject:DocPortal_document_07910401"
         * @return XML representation from MCRXMLContainer
         */
        @Override
        public Source resolve(String href, String base) throws TransformerException {
            String id = href.substring(href.indexOf(":") + 1);
            LOGGER.debug("Reading MCRObject with ID {}", id);
            Map<String, String> params;
            StringTokenizer tok = new StringTokenizer(id, "?");
            id = tok.nextToken();

            if (tok.hasMoreTokens()) {
                params = getParameterMap(tok.nextToken());
            } else {
                params = Collections.emptyMap();
            }

            MCRObjectID mcrid = MCRObjectID.getInstance(id);
            try {
                MCRXMLMetadataManager xmlmm = MCRXMLMetadataManager.instance();
                MCRContent content = params.containsKey("r")
                    ? xmlmm.retrieveContent(mcrid, params.get("r"))
                    : xmlmm.retrieveContent(mcrid);
                if (content == null) {
                    return null;
                }
                LOGGER.debug("end resolving {}", href);
                return content.getSource();
            } catch (IOException e) {
                throw new TransformerException(e);
            }
        }

    }

    /**
     * Reads XML from a static file within the web application. the URI in the format webapp:path/to/servlet
     */
    private static class MCRWebAppResolver implements URIResolver {

        @Override
        public Source resolve(String href, String base) throws TransformerException {
            String path = href.substring(href.indexOf(":") + 1);
            try {
                URL resource = MCRResourceHelper.getWebResourceUrl(path);
                if (resource != null) {
                    return new StreamSource(resource.toURI().toASCIIString());
                } else {
                    throw new TransformerException("Could not find web resource: " + path);
                }
            } catch (Exception ex) {
                throw new TransformerException("Could not load web resource: " + path, ex);
            }
        }
    }

<<<<<<< HEAD
=======
    private static class MCRChooseTemplateResolver implements URIResolver {

        private static Document getStylesheets(List<String> temps) {

            Element rootOut = new Element("stylesheet", MCRConstants.XSL_NAMESPACE).setAttribute("version", "1.0");
            Document jdom = new Document(rootOut);

            if (temps.isEmpty()) {
                return jdom;
            }

            for (String templateName : temps) {
                rootOut.addContent(
                    new Element("include", MCRConstants.XSL_NAMESPACE).setAttribute("href", templateName + ".xsl"));
            }

            // first template named "chooseTemplate" in chooseTemplate.xsl
            Element template = new Element("template", MCRConstants.XSL_NAMESPACE).setAttribute("name",
                "chooseTemplate");
            Element choose = new Element("choose", MCRConstants.XSL_NAMESPACE);
            // second template named "get.templates" in chooseTemplate.xsl
            Element template2 = new Element("template", MCRConstants.XSL_NAMESPACE).setAttribute("name",
                "get.templates");
            Element templates = new Element("templates");

            for (String templateName : temps) {
                // add elements in the first template
                Element when = new Element("when", MCRConstants.XSL_NAMESPACE).setAttribute("test",
                    "$template = '" + templateName + "'");
                when.addContent(
                    new Element("call-template", MCRConstants.XSL_NAMESPACE).setAttribute("name", templateName));
                choose.addContent(when);

                // add elements in the second template
                templates.addContent(new Element("template").setAttribute("category", "master").setText(templateName));
            }

            // first
            template.addContent(choose);
            rootOut.addContent(template);
            // second
            template2.addContent(templates);
            rootOut.addContent(template2);
            return jdom;
        }

        @Override
        public Source resolve(String href, String base) {
            String type = href.substring(href.indexOf(":") + 1);
            String path = "/templates/" + type + "/";
            LOGGER.debug("Reading templates from {}", path);
            Set<String> resourcePaths = context.getResourcePaths(path);
            ArrayList<String> templates = new ArrayList<>();
            if (resourcePaths != null) {
                for (String resourcePath : resourcePaths) {
                    if (!resourcePath.endsWith("/")) {
                        //only handle directories
                        continue;
                    }
                    String templateName = resourcePath.substring(path.length(), resourcePath.length() - 1);
                    LOGGER.debug("Checking if template: {}", templateName);
                    if (templateName.contains("/")) {
                        continue;
                    }
                    templates.add(templateName);
                }
                Collections.sort(templates);
            }
            LOGGER.info("Found theses templates: {}", templates);
            return new JDOMSource(getStylesheets(templates));
        }

    }

>>>>>>> 790fb933
    /**
     * Reads XML from the CLASSPATH of the application. the location of the file in the format resource:path/to/file
     */
    private static class MCRResourceResolver implements URIResolver {

        @Override
        public Source resolve(String href, String base) throws TransformerException {
            String path = href.substring(href.indexOf(":") + 1);
            URL resource = MCRResourceHelper.getResourceUrl(path);
            if (resource != null) {
                //have to use SAX here to resolve entities
                if (path.endsWith(".xsl")) {
                    XMLReader reader;
                    try {
                        reader = MCRXMLParserFactory.getNonValidatingParser().getXMLReader();
                    } catch (SAXException | ParserConfigurationException e) {
                        throw new TransformerException(e);
                    }
                    reader.setEntityResolver(MCREntityResolver.instance());
                    InputSource input = new InputSource(resource.toString());
                    SAXSource saxSource = new SAXSource(reader, input);
                    LOGGER.debug("include stylesheet: {}", saxSource.getSystemId());
                    return saxSource;
                } else {
                    return MCRURIResolver.instance().resolve(resource.toString(), base);
                }
            }
            return null;
        }

    }

    /**
     * Delivers a jdom Element created by any local class that implements URIResolver
     * interface. the class name of the file in the format localclass:org.mycore.ClassName?mode=getAll
     */
    private static class MCRLocalClassResolver implements URIResolver {

        @Override
        public Source resolve(String href, String base) throws TransformerException {
            String classname = href.substring(href.indexOf(":") + 1, href.indexOf("?"));
            Class<? extends URIResolver> cl = null;
            LogManager.getLogger(this.getClass()).debug("Loading Class: {}", classname);
            URIResolver resolver;
            try {
                cl = MCRClassTools.forName(classname);
                resolver = cl.getDeclaredConstructor().newInstance();
            } catch (Exception e) {
                throw new TransformerException(e);
            }
            return resolver.resolve(href, base);
        }

    }

    private static class MCRSessionResolver implements URIResolver {

        /**
         * Reads XML from URIs of type session:key. The method MCRSession.get( key ) is called and must return a JDOM
         * element.
         *
         * @see org.mycore.common.MCRSession#get(Object)
         * @param href
         *            the URI in the format session:key
         * @return the root element of the xml document
         */
        @Override
        public Source resolve(String href, String base) {
            String key = href.substring(href.indexOf(":") + 1);
            LOGGER.debug("Reading xml from session using key {}", key);
            Element value = (Element) MCRSessionMgr.getCurrentSession().get(key);
            return new JDOMSource(value.clone());
        }

    }

    private static class MCRIFSResolver implements URIResolver {

        /**
         * Reads XML from a http or https URL.
         *
         * @param href
         *            the URL of the xml document
         * @return the root element of the xml document
         */
        @Override
        public Source resolve(String href, String base) throws TransformerException {
            LOGGER.debug("Reading xml from url {}", href);

            String path = href.substring(href.indexOf(":") + 1);

            int i = path.indexOf("?host");
            if (i > 0) {
                path = path.substring(0, i);
            }
            StringTokenizer st = new StringTokenizer(path, "/");

            String ownerID = st.nextToken();
            try {
                String aPath = MCRXMLFunctions.decodeURIPath(path.substring(ownerID.length() + 1));
                // TODO: make this more pretty
                if (ownerID.endsWith(":")) {
                    ownerID = ownerID.substring(0, ownerID.length() - 1);
                }
                LOGGER.debug("Get {} path: {}", ownerID, aPath);
                return new JDOMSource(MCRPathXML.getDirectoryXML(MCRPath.getPath(ownerID, aPath)));
            } catch (IOException | URISyntaxException e) {
                throw new TransformerException(e);
            }
        }
    }

    private static class MCRMCRFileResolver implements URIResolver {
        @Override
        public Source resolve(String href, String base) throws TransformerException {
            LOGGER.debug("Reading xml from MCRFile {}", href);
            MCRPath file = null;
            String id = href.substring(href.indexOf(":") + 1);
            if (id.contains("/")) {
                // assume thats a derivate with path
                try {
                    MCRObjectID derivateID = MCRObjectID.getInstance(id.substring(0, id.indexOf("/")));
                    String path = id.substring(id.indexOf("/"));
                    file = MCRPath.getPath(derivateID.toString(), path);
                } catch (MCRException exc) {
                    // just check if the id is valid, don't care about the exception
                }
            }
            if (file == null) {
                throw new TransformerException("mcrfile: Resolver needs a path: " + href);
            }
            try {
                return new MCRPathContent(file).getSource();
            } catch (Exception e) {
                throw new TransformerException(e);
            }
        }
    }

    private static class MCRACLResolver implements URIResolver {

        private static final String ACTION_PARAM = "action";

        private static final String OBJECT_ID_PARAM = "object";

        /**
         * Returns access controll rules as XML
         */
        @Override
        public Source resolve(String href, String base) {
            String key = href.substring(href.indexOf(":") + 1);
            LOGGER.debug("Reading xml from query result using key :{}", key);

            String[] param;
            StringTokenizer tok = new StringTokenizer(key, "&");
            Hashtable<String, String> params = new Hashtable<>();

            while (tok.hasMoreTokens()) {
                param = tok.nextToken().split("=");
                params.put(param[0], param[1]);
            }

            String action = params.get(ACTION_PARAM);
            String objId = params.get(OBJECT_ID_PARAM);

            if (action == null || objId == null) {
                return null;
            }

            Element container = new Element("servacls").setAttribute("class", "MCRMetaAccessRule");
            if(MCRAccessManager.implementsRulesInterface()) {
                if (action.equals("all")) {
                    for (String permission : MCRAccessManager.getPermissionsForID(objId)) {
                        // one pool Element under access per defined AccessRule in pool for (Object-)ID
                        addRule(container, permission,
                            MCRAccessManager.requireRulesInterface().getRule(objId, permission));
                    }
                } else {
                    addRule(container, action, MCRAccessManager.requireRulesInterface().getRule(objId, action));
                }
            }
            return new JDOMSource(container);
        }

        private void addRule(Element root, String pool, Element rule) {
            if (rule != null && pool != null) {
                Element poolElement = new Element("servacl").setAttribute("permission", pool);
                poolElement.addContent(rule);
                root.addContent(poolElement);
            }
        }

    }

    private static class MCRClassificationResolver implements URIResolver {

        private static final Pattern EDITORFORMAT_PATTERN = Pattern.compile("(\\[)([^\\]]*)(\\])");

        private static final String FORMAT_CONFIG_PREFIX = CONFIG_PREFIX + "Classification.Format.";

        private static final String SORT_CONFIG_PREFIX = CONFIG_PREFIX + "Classification.Sort.";

        private static MCRCache<String, Element> categoryCache;

        private static MCRCategoryDAO DAO;

        static {
            try {
                DAO = MCRCategoryDAOFactory.getInstance();
                categoryCache = new MCRCache<>(
                    MCRConfiguration2.getInt(CONFIG_PREFIX + "Classification.CacheSize").orElse(1000),
                    "URIResolver categories");
            } catch (Exception exc) {
                LOGGER.error("Unable to initialize classification resolver", exc);
            }
        }

        MCRClassificationResolver() {
        }

        private static String getLabelFormat(String editorString) {
            Matcher m = EDITORFORMAT_PATTERN.matcher(editorString);
            if (m.find() && m.groupCount() == 3) {
                String formatDef = m.group(2);
                return MCRConfiguration2.getStringOrThrow(FORMAT_CONFIG_PREFIX + formatDef);
            }
            return null;
        }

        private static boolean shouldSortCategories(String classId) {
            return MCRConfiguration2.getBoolean(SORT_CONFIG_PREFIX + classId).orElse(true);
        }

        private static long getSystemLastModified() {
            long xmlLastModified = MCRXMLMetadataManager.instance().getLastModified();
            long classLastModified = DAO.getLastModified();
            return Math.max(xmlLastModified, classLastModified);
        }

        /**
         * returns a classification in a specific format. Syntax:
         * <code>classification:{editor[Complete]['['formatAlias']']|metadata}:{Levels}[:noEmptyLeaves]:{parents|
         * children}:{ClassID}[:CategID] formatAlias: MCRConfiguration property
         * MCR.UURResolver.Classification.Format.FormatAlias
         *
         * @param href
         *            URI in the syntax above
         * @return the root element of the XML document
         * @see MCRCategoryTransformer
         */
        @Override
        public Source resolve(String href, String base) {
            LOGGER.debug("start resolving {}", href);
            String cacheKey = getCacheKey(href);
            Element returns = categoryCache.getIfUpToDate(cacheKey, getSystemLastModified());
            if (returns == null) {
                returns = getClassElement(href);
                if (returns != null) {
                    categoryCache.put(cacheKey, returns);
                }
            }
            return new JDOMSource(returns);
        }

        protected String getCacheKey(String uri) {
            return uri;
        }

        private Element getClassElement(String uri) {
            StringTokenizer pst = new StringTokenizer(uri, ":", true);
            if (pst.countTokens() < 9) {
                // sanity check
                throw new IllegalArgumentException("Invalid format of uri for retrieval of classification: " + uri);
            }

            pst.nextToken(); // "classification"
            pst.nextToken(); // :
            String format = pst.nextToken();
            pst.nextToken(); // :

            String levelS = pst.nextToken();
            pst.nextToken(); // :
            int levels = Objects.equals(levelS, "all") ? -1 : Integer.parseInt(levelS);

            String axis;
            String token = pst.nextToken();
            pst.nextToken(); // :
            boolean emptyLeaves = !Objects.equals(token, "noEmptyLeaves");
            if (!emptyLeaves) {
                axis = pst.nextToken();
                pst.nextToken(); // :
            } else {
                axis = token;
            }

            String classID = pst.nextToken();
            StringBuilder categID = new StringBuilder();
            if (pst.hasMoreTokens()) {
                pst.nextToken(); // :
                while (pst.hasMoreTokens()) {
                    categID.append(pst.nextToken());
                }
            }

            String categ;
            try {
                categ = MCRXMLFunctions.decodeURIPath(categID.toString());
            } catch (URISyntaxException e) {
                categ = categID.toString();
            }
            MCRCategory cl = null;
            LOGGER.debug("categoryCache entry invalid or not found: start MCRClassificationQuery");
            if (axis.equals("children")) {
                if (categ.length() > 0) {
                    cl = DAO.getCategory(new MCRCategoryID(classID, categ), levels);
                } else {
                    cl = DAO.getCategory(MCRCategoryID.rootID(classID), levels);
                }
            } else if (axis.equals("parents")) {
                if (categ.length() == 0) {
                    LOGGER.error("Cannot resolve parent axis without a CategID. URI: {}", uri);
                    throw new IllegalArgumentException(
                        "Invalid format (categID is required in mode 'parents') "
                            + "of uri for retrieval of classification: "
                            + uri);
                }
                cl = DAO.getRootCategory(new MCRCategoryID(classID, categ), levels);
            }
            if (cl == null) {
                return null;
            }

            Element returns;
            LOGGER.debug("start transformation of ClassificationQuery");
            if (format.startsWith("editor")) {
                boolean completeId = format.startsWith("editorComplete");
                boolean sort = shouldSortCategories(classID);
                String labelFormat = getLabelFormat(format);
                if (labelFormat == null) {
                    returns = MCRCategoryTransformer.getEditorItems(cl, sort, emptyLeaves, completeId);
                } else {
                    returns = MCRCategoryTransformer.getEditorItems(cl, labelFormat, sort, emptyLeaves, completeId);
                }
            } else if (format.equals("metadata")) {
                returns = MCRCategoryTransformer.getMetaDataDocument(cl, false).getRootElement().detach();
            } else {
                LOGGER.error("Unknown target format given. URI: {}", uri);
                throw new IllegalArgumentException(
                    "Invalid target format (" + format + ") in uri for retrieval of classification: " + uri);
            }
            LOGGER.debug("end resolving {}", uri);
            return returns;
        }

    }

    private static class MCRExceptionAsXMLResolver implements URIResolver {

        @Override
        public Source resolve(String href, String base) {
            String target = href.substring(href.indexOf(":") + 1);

            try {
                return MCRURIResolver.instance().resolve(target, base);
            } catch (Exception ex) {
                LOGGER.debug("Caught {}. Put it into XML to process in XSL!", ex.getClass().getName());
                Element exception = new Element("exception");
                Element message = new Element("message");
                Element stacktraceElement = new Element("stacktrace");

                stacktraceElement.setAttribute("space", "preserve", Namespace.XML_NAMESPACE);

                exception.addContent(message);
                exception.addContent(stacktraceElement);

                message.setText(ex.getMessage());

                try (StringWriter sw = new StringWriter(); PrintWriter pw = new PrintWriter(sw)) {
                    ex.printStackTrace(pw);
                    stacktraceElement.setText(pw.toString());
                } catch (IOException e) {
                    throw new MCRException("Error while writing Exception to String!", e);
                }

                return new JDOMSource(exception);
            }
        }
    }

    /**
     * Ensures that the return of the given uri is never null. When the return is null, or the uri throws an exception,
     * this resolver will return an empty XML element instead. Usage: notnull:<anyMyCoReURI>
     */
    private static class MCRNotNullResolver implements URIResolver {

        @Override
        public Source resolve(String href, String base) {
            String target = href.substring(href.indexOf(":") + 1);
            // fixes exceptions if suburi is empty like "mcrobject:"
            String subUri = target.substring(target.indexOf(":") + 1);
            if (subUri.length() == 0) {
                return new JDOMSource(new Element("null"));
            }
            // end fix
            LOGGER.debug("Ensuring xml is not null: {}", target);
            try {
                Source result = MCRURIResolver.instance().resolve(target, base);
                if (result != null) {
                    // perform actual construction of xml document, as in MCRURIResolver#resolve(String),
                    // by performing the same actions as MCRSourceContent#asXml(),
                    // but with a MCRXMLParser configured to be silent to suppress undesirable log messages
                    MCRContent content = new MCRSourceContent(result).getBaseContent();
                    Document document = MCRXMLParserFactory.getParser(false, true).parseXML(content);
                    return new JDOMSource(document.getRootElement().detach());
                } else {
                    LOGGER.debug("MCRNotNullResolver returning empty xml");
                    return new JDOMSource(new Element("null"));
                }
            } catch (Exception ex) {
                LOGGER.info("MCRNotNullResolver caught exception: {}", ex.getLocalizedMessage());
                LOGGER.debug(ex.getStackTrace());
                LOGGER.debug("MCRNotNullResolver returning empty xml");
                return new JDOMSource(new Element("null"));
            }
        }
    }

    /**
     * Transform result of other resolver with stylesheet. Usage: xslStyle:<stylesheet><,stylesheet><?param1=value1
     * <&param2=value2>><#flavor>:<anyMyCoReURI> To <stylesheet> is extension .xsl added.
     * File is searched in classpath.
     */
    private static class MCRXslStyleResolver implements URIResolver {

        public static final String PREFIX = "MCR.URIResolver.XSLStyle.Flavor.";

        private final Flavor defaultFlavor;

        private final Map<String, Flavor> flavors;

        private MCRXslStyleResolver() {

            Class<? extends TransformerFactory> defaultFactoryClass = MCRConfiguration2
                .<TransformerFactory>getClass("MCR.LayoutService.TransformerFactoryClass")
                .orElseGet(TransformerFactory.newInstance()::getClass);
            String defaultXslFolder = MCRConfiguration2
                .getStringOrThrow("MCR.Layout.Transformer.Factory.XSLFolder");

            defaultFlavor = new Flavor(defaultFactoryClass, defaultXslFolder);
            LOGGER.info("Working with default flavor {}", defaultFlavor);

            flavors = new HashMap<>();
            for (String flavorName : getFlavorNames()) {

                String factoryClassProperty = PREFIX + flavorName + ".TransformerFactoryClass";
                Class<? extends TransformerFactory> factoryClass = MCRConfiguration2
                    .<TransformerFactory>getClass(factoryClassProperty)
                    .orElseThrow(()->MCRConfiguration2.createConfigurationException(factoryClassProperty));

                String xslFolderProperty = PREFIX + flavorName + ".XSLFolder";
                String xslFolder = MCRConfiguration2.getStringOrThrow(xslFolderProperty);

                Flavor flavor = new Flavor(factoryClass, xslFolder);
                LOGGER.info("Working with {} flavor {}", flavorName, flavor);
                flavors.put(flavorName, flavor);

            }

        }

        private static Set<String> getFlavorNames() {
            return MCRConfiguration2
                .getSubPropertiesMap(PREFIX)
                .keySet()
                .stream()
                .map(key -> key.substring(0, key.indexOf('.')))
                .collect(Collectors.toSet());
        }

        @Override
        public Source resolve(String href, String base) throws TransformerException {

            String help = href.substring(href.indexOf(":") + 1);

            // check if target URI is present
            int configurationEnd = help.indexOf(':');
            if (configurationEnd == -1) {
                throw new MCRUsageException("Target URI missing in " + href);
            }

            //  copy target URI from end of href, ensure that resolved element won't be null
            int targetStart = configurationEnd + 1;
            String targetUri = help.substring(targetStart);
            if (!targetUri.startsWith("notnull:")) {
                targetUri = "notnull:" + targetUri;
            }

            //  copy flavor from end of href, if present
            String flavorName = "";
            Flavor flavor = defaultFlavor;
            int flavorNameStart = help.lastIndexOf('#', configurationEnd);
            if (flavorNameStart != -1) {
                flavorName = help.substring(flavorNameStart + 1, configurationEnd);
                configurationEnd = flavorNameStart;
            }

            if (!flavorName.isEmpty()) {
                flavor = flavors.get(flavorName);
                if (flavor == null) {
                    throw new MCRUsageException("Unknown flavor " + flavorName + " in " + href);
                }
            }

            //  copy parameters from end of href, if present
            String parameters = "";
            int paramsStart = help.lastIndexOf('?', configurationEnd);
            if (paramsStart != -1) {
                parameters = help.substring(paramsStart + 1, configurationEnd);
                configurationEnd = paramsStart;
            }

            //  copy stylesheets from href
            String stylesheetPaths = help.substring(0, configurationEnd);

            // resolve target URI
            Source resolved = MCRURIResolver.instance().resolve(targetUri, base);
            assert resolved != null;

            try {

                if (resolved.getSystemId() == null) {
                    resolved.setSystemId(targetUri);
                }

                // prepare transformer
                String[] stylesheets = augmentStylesheetsPaths(stylesheetPaths.split(","), flavor.xslFolder);
                MCRXSLTransformer transformer = MCRXSLTransformer.getInstance(flavor.transformerFactory, stylesheets);

                //prepare parameter collector
                MCRParameterCollector parameterCollector = MCRParameterCollector.getInstanceFromUserSession();
                parameterCollector.setParameters(getParameterMap(parameters));

                // perform transformation
                MCRSourceContent content = new MCRSourceContent(resolved);
                return transformer.transform(content, parameterCollector).getSource();

            } catch (IOException e) {
                Throwable cause = e.getCause();
                while (cause != null) {
                    if (cause instanceof TransformerException te) {
                        throw te;
                    }
                    cause = cause.getCause();
                }
                throw new TransformerException(e);
            }

        }

<<<<<<< HEAD
        private String[] augmentStylesheetsPaths(String[] stylesheets, String xslFolder) {
=======
        protected MCRXSLTransformer getTransformer(String... stylesheet) {
            final String xslFolder = MCRConfiguration2.getStringOrThrow("MCR.Layout.Transformer.Factory.XSLFolder");
            String[] stylesheets = new String[stylesheet.length];
            for (int i = 0; i < stylesheets.length; i++) {
                stylesheets[i] = xslFolder + "/" + stylesheet[i] + ".xsl";
            }
            return MCRXSLTransformer.getInstance(stylesheets);
        }
    }

    private static class MCRXslStyleXEditorResolver extends MCRXslStyleResolver {
        @Override
        protected MCRXSLTransformer getTransformer(String... stylesheet) {
            String[] stylesheets = new String[stylesheet.length];
>>>>>>> 790fb933
            for (int i = 0; i < stylesheets.length; i++) {
                stylesheets[i] = xslFolder + "/" + stylesheets[i] + ".xsl";
            }
            return stylesheets;
        }

        private record Flavor(Class<? extends TransformerFactory> transformerFactory, String xslFolder) {}

    }

    /**
     * Transform result of other resolver with stylesheet. Usage: xslTransform:<transformer><?param1=value1
     * <&param2=value2>>:<anyMyCoReURI>
     */
    private static class MCRLayoutTransformerResolver implements URIResolver {

        private static final String TRANSFORMER_FACTORY_PROPERTY = "MCR.Layout.Transformer.Factory";

        @Override
        public Source resolve(String href, String base) throws TransformerException {
            String help = href.substring(href.indexOf(":") + 1);
            String transformerId = new StringTokenizer(help, ":").nextToken();
            String target = help.substring(help.indexOf(":") + 1);

            String subUri = target.substring(target.indexOf(":") + 1);
            if (subUri.length() == 0) {
                return new JDOMSource(new Element("null"));
            }

            Map<String, String> params;
            StringTokenizer tok = new StringTokenizer(transformerId, "?");
            transformerId = tok.nextToken();

            if (tok.hasMoreTokens()) {
                params = getParameterMap(tok.nextToken());
            } else {
                params = Collections.emptyMap();
            }
            Source resolved = MCRURIResolver.instance().resolve(target, base);

            try {
                if (resolved != null) {
                    MCRSourceContent content = new MCRSourceContent(resolved);
                    MCRLayoutTransformerFactory factory = MCRConfiguration2.getInstanceOfOrThrow(
                        MCRLayoutTransformerFactory.class, TRANSFORMER_FACTORY_PROPERTY);
                    MCRContentTransformer transformer = factory.getTransformer(transformerId);
                    MCRContent result;
                    if (transformer instanceof MCRParameterizedTransformer parameterizedTransformer) {
                        MCRParameterCollector paramcollector = MCRParameterCollector.getInstanceFromUserSession();
                        paramcollector.setParameters(params);
                        result = parameterizedTransformer.transform(content, paramcollector);
                    } else {
                        result = transformer.transform(content);
                    }
                    return result.getSource();
                } else {
                    LOGGER.debug("MCRLayoutStyleResolver returning empty xml");
                    return new JDOMSource(new Element("null"));
                }
            } catch (Exception e) {
                Throwable cause = e.getCause();
                while (cause != null) {
                    if (cause instanceof TransformerException te) {
                        throw te;
                    }
                    cause = cause.getCause();
                }
                throw new TransformerException(e);
            }
        }

    }

    /**
     * <p>
     * Includes xsl files which are set in the mycore.properties file.
     * </p>
     * Example: MCR.URIResolver.xslIncludes.components=iview.xsl,wcms.xsl
     * <p>
     * Or retrieve the include hrefs from a class implementing
     * {@link org.mycore.common.xml.MCRURIResolver.MCRXslIncludeHrefs}. The class. part have to be set, everything after
     * class. can be freely choosen.
     * </p>
     * Example: MCR.URIResolver.xslIncludes.class.template=org.foo.XSLHrefs
     *
     * @return A xsl file with the includes as href.
     */
    private static class MCRXslIncludeResolver implements URIResolver {
        private static final Logger LOGGER = LogManager.getLogger(MCRXslIncludeResolver.class);

        @Override
        public Source resolve(String href, String base) {
            String includePart = href.substring(href.indexOf(":") + 1);
            Namespace xslNamespace = Namespace.getNamespace("xsl", "http://www.w3.org/1999/XSL/Transform");

            Element root = new Element("stylesheet", xslNamespace);
            root.setAttribute("version", "1.0");

            // get the parameters from mycore.properties
            String propertyName = "MCR.URIResolver.xslIncludes." + includePart;
            List<String> propValue;
            if (includePart.startsWith("class.")) {
                MCRXslIncludeHrefs incHrefClass = MCRConfiguration2
                    .getOrThrow(propertyName, MCRConfiguration2::instantiateClass);
                propValue = incHrefClass.getHrefs();
            } else {
                propValue = MCRConfiguration2.getString(propertyName)
                    .map(MCRConfiguration2::splitValue)
                    .map(s -> s.collect(Collectors.toList()))
                    .orElseGet(Collections::emptyList);
            }

            final String xslFolder = MCRConfiguration2.getStringOrThrow("MCR.Layout.Transformer.Factory.XSLFolder");
            for (String include : propValue) {
                // create a new include element
                Element includeElement = new Element("include", xslNamespace);
                includeElement.setAttribute("href",
                    include.contains(":") ? include : "resource:" + xslFolder + "/" + include);
                root.addContent(includeElement);
                LOGGER.debug("Resolved XSL include: {}", include);
            }
            return new JDOMSource(root);
        }
    }

    /**
     * Imports xsl files which are set in the mycore.properties file. Example:
     * MCR.URIResolver.xslImports.components=first.xsl,second.xsl Every file must import this URIResolver to form a
     * import chain:
     *
     * <pre>
     *  &lt;xsl:import href="xslImport:components:first.xsl"&gt;
     * </pre>
     *
     * @return A xsl file with the import as href.
     */
    private static class MCRXslImportResolver implements URIResolver {

        URIResolver fallback = new MCRResourceResolver();

        @Override
        public Source resolve(String href, String base) throws TransformerException {
            final String baseURI = getParentDirectoryResourceURI(base);
            // set xslt folder
            final String xslFolder;
            if (StringUtils.startsWith(baseURI, "resource:xsl/")) {
                xslFolder = "xsl";
            } else if (StringUtils.startsWith(baseURI, "resource:xslt/")) {
                xslFolder = "xslt";
            } else {
                xslFolder = MCRConfiguration2.getStringOrThrow("MCR.Layout.Transformer.Factory.XSLFolder");
            }

            String importXSL = MCRXMLFunctions.nextImportStep(href.substring(href.indexOf(':') + 1));
            if (importXSL.isEmpty()) {
                LOGGER.debug("End of import queue: {}", href);
                Namespace xslNamespace = Namespace.getNamespace("xsl", "http://www.w3.org/1999/XSL/Transform");
                Element root = new Element("stylesheet", xslNamespace);
                root.setAttribute("version", "1.0");
                return new JDOMSource(root);
            }
            LOGGER.debug("xslImport importing {}", importXSL);

            return fallback.resolve("resource:" + xslFolder + "/" + importXSL, base);
        }
    }

    /**
     * Builds XML trees from a string representation. Multiple XPath expressions can be separated by &amp; Example:
     * buildxml:_rootName_=mycoreobject&metadata/parents/parent/@href= 'FooBar_Document_4711' This will return:
     * &lt;mycoreobject&gt; &lt;metadata&gt; &lt;parents&gt; &lt;parent href="FooBar_Document_4711" /&gt;
     * &lt;/parents&gt; &lt;/metadata&gt; &lt;/mycoreobject&gt;
     */
    private static class MCRBuildXMLResolver implements URIResolver {

        private static Hashtable<String, String> getParameterMap(String key) {
            String[] param;
            StringTokenizer tok = new StringTokenizer(key, "&");
            Hashtable<String, String> params = new Hashtable<>();

            while (tok.hasMoreTokens()) {
                param = tok.nextToken().split("=");
                params.put(URLDecoder.decode(param[0], StandardCharsets.UTF_8),
                    URLDecoder.decode(param[1], StandardCharsets.UTF_8));
            }
            return params;
        }

        private static void constructElement(Element current, String xpath, String value) {
            StringTokenizer st = new StringTokenizer(xpath, "/");
            String name = null;
            while (st.hasMoreTokens()) {
                name = st.nextToken();
                if (name.startsWith("@")) {
                    break;
                }

                String localName = getLocalName(name);
                Namespace namespace = getNamespace(name);

                Element child = current.getChild(localName, namespace);
                if (child == null) {
                    child = new Element(localName, namespace);
                    current.addContent(child);
                }
                current = child;
            }

            if (name.startsWith("@")) {
                name = name.substring(1);
                String localName = getLocalName(name);
                Namespace namespace = getNamespace(name);
                current.setAttribute(localName, value, namespace);
            } else {
                current.setText(value);
            }
        }

        private static Namespace getNamespace(String name) {
            if (!name.contains(":")) {
                return Namespace.NO_NAMESPACE;
            }
            String prefix = name.split(":")[0];
            Namespace ns = MCRConstants.getStandardNamespace(prefix);
            return ns == null ? Namespace.NO_NAMESPACE : ns;
        }

        private static String getLocalName(String name) {
            if (!name.contains(":")) {
                return name;
            } else {
                return name.split(":")[1];
            }
        }

        /**
         * Builds a simple xml node tree on basis of name value pair
         */
        @Override
        public Source resolve(String href, String base) {
            String key = href.substring(href.indexOf(":") + 1);
            LOGGER.debug("Building xml from {}", key);

            Hashtable<String, String> params = getParameterMap(key);

            Element defaultRoot = new Element("root");
            Element root = defaultRoot;
            String rootName = params.get("_rootName_");
            if (rootName != null) {
                root = new Element(getLocalName(rootName), getNamespace(rootName));
                params.remove("_rootName_");
            }

            for (Map.Entry<String, String> entry : params.entrySet()) {
                constructElement(root, entry.getKey(), entry.getValue());
            }
            if (root == defaultRoot && root.getChildren().size() > 1) {
                LOGGER.warn("More than 1 root node defined, returning first");
                return new JDOMSource(root.getChildren().getFirst().detach());
            }
            return new JDOMSource(root);
        }

    }

    /**
     * Resolves the current user information. Example: currentUserInfo:attribute=eMail&attribute=realName&role=administrator <br>
     * Returns: <br>
     * <code>
     *     &lt;user id="admin"&gt; <br>
     *     &lt;attribute name="eMail"&gt;example@mycore.de&lt;/attribute&gt;<br>
     *     &lt;attribute name="realName"&gt;Administrator&lt;/attribute&gt;<br>
     *     &lt;role name="administrator"&gt;true&lt;/role&gt;<br>
     *     &lt;/user&gt;<br>
     * </code>
     */
    private static class MCRCurrentUserInfoResolver implements URIResolver {
        @Override
        public Source resolve(String href, String base) throws TransformerException {
            MCRUserInformation userInformation = MCRSessionMgr.getCurrentSession().getUserInformation();
            String userID = userInformation.getUserID();

            String[] split = href.split(":");

            Set<String> suppliedAttributes = new HashSet<>();
            Set<String> suppliedRoles = new HashSet<>();
            Element root = new Element("user");
            root.setAttribute("id", userID);

            if (split.length == 2) {
                String req = split[1];
                URLEncodedUtils.parse(req, StandardCharsets.UTF_8).forEach(nv -> {
                    if (nv.getName().equals("attribute")) {
                        if (suppliedAttributes.contains(nv.getValue())) {
                            LOGGER.warn("Duplicate attribute {} in user info request", nv.getValue());
                            return;
                        }
                        suppliedAttributes.add(nv.getValue());
                        Element attribute = new Element("attribute");
                        attribute.setAttribute("name", nv.getValue());
                        attribute.setText(userInformation.getUserAttribute(nv.getValue()));
                        root.addContent(attribute);
                    } else if (nv.getName().equals("role")) {
                        if (suppliedRoles.contains(nv.getValue())) {
                            LOGGER.warn("Duplicate role {} in user info request", nv.getValue());
                            return;
                        }
                        suppliedRoles.add(nv.getValue());
                        Element role = new Element("role");
                        role.setAttribute("name", nv.getValue());
                        role.setText(String.valueOf(userInformation.isUserInRole(nv.getValue())));
                        root.addContent(role);
                    }
                });
            }

            return new JDOMSource(root);
        }
    }

    /**
     * Resolves the software Version of the MyCoRe Instance. The following types are supported: gitDescribe, abbrev,
     * branch, version, revision, completeVersion. The default is completeVersion.
     * The resulting XML looks like this:
     * <code>
     *     &lt;version&gt;MyCoRe 2022.06.3-SNAPSHOT 2022.06.x:v2022.06.2-1-g881e24d&lt;/version&gt;
     * </code>
     */
    private static class MCRVersionResolver implements URIResolver {

        @Override
        public Source resolve(String href, String base) throws TransformerException {
            String versionType = href.substring(href.indexOf(":") + 1);
            final Element versionElement = new Element("version");
            versionElement.setText(
                switch (versionType) {
                    case "gitDescribe" -> MCRCoreVersion.getGitDescribe();
                    case "abbrev" -> MCRCoreVersion.getAbbrev();
                    case "branch" -> MCRCoreVersion.getBranch();
                    case "version" -> MCRCoreVersion.getVersion();
                    case "revision" -> MCRCoreVersion.getRevision();
                    default -> MCRCoreVersion.getCompleteVersion();
                });
            return new JDOMSource(versionElement);
        }
    }

    /**
     * Resolver for MCRLayoutUtils. The following types are supported: readAccess:$webpageID,
     * readAccess:$webpageID:split:$blockerWebpageID
     * returns
     * <code>
     *     &lt;true /&gt;
     * </code>
     * or
     * <code>
     *     &lt;false /&gt;
     * </code>
     */
    private static class MCRLayoutUtilsResolver implements URIResolver {

        @Override
        public Source resolve(String href, String base) throws TransformerException {
            String[] args = href.split(":", 3);

            if (args.length < 2) {
                throw new TransformerException("No arguments given");
            }
            String function = args[1];

            if (function.equals("readAccess")) {
                String[] params = args[2].split(":split:");
                if (params.length == 1) {
                    return new JDOMSource(new Element(String.valueOf(MCRLayoutUtilities.readAccess(params[0]))));
                } else if (params.length == 2) {
                    return new JDOMSource(
                        new Element(String.valueOf(MCRLayoutUtilities.readAccess(params[0], params[1]))));
                }
            } else if (function.equals("personalNavigation")) {
                try {
                    return new DOMSource(MCRLayoutUtilities.getPersonalNavigation());
                } catch (JDOMException | XPathExpressionException e) {
                    throw new MCRException("Error while loading personal navigation!", e);
                }
            }
            throw new TransformerException("Unknown argument: " + args[2]);
        }
    }

    private static class MCRVersionInfoResolver implements URIResolver {

        @Override
        public Source resolve(String href, String base) throws TransformerException {
            String id = href.substring(href.indexOf(":") + 1);
            LOGGER.debug("Reading version info of MCRObject with ID {}", id);
            MCRObjectID mcrId = MCRObjectID.getInstance(id);
            MCRXMLMetadataManager metadataManager = MCRXMLMetadataManager.instance();
            try {
                List<? extends MCRAbstractMetadataVersion<?>> versions = metadataManager.listRevisions(mcrId);
                if (versions != null && !versions.isEmpty()) {
                    return getSource(versions);
                } else {
                    return getSource(Instant.ofEpochMilli(metadataManager.getLastModified(mcrId))
                        .truncatedTo(ChronoUnit.MILLIS));
                }
            } catch (Exception e) {
                throw new TransformerException(e);
            }
        }

        private Source getSource(Instant lastModified) {
            Element e = new Element("versions");
            Element v = new Element("version");
            e.addContent(v);
            v.setAttribute("date", lastModified.toString());
            return new JDOMSource(e);
        }

        private Source getSource(List<? extends MCRAbstractMetadataVersion<?>> versions) {
            Element e = new Element("versions");
            for (MCRAbstractMetadataVersion<?> version : versions) {
                Element v = new Element("version");
                v.setAttribute("user", version.getUser());
                v.setAttribute("date", MCRXMLFunctions.getISODate(version.getDate(), null));
                v.setAttribute("r", version.getRevision());
                v.setAttribute("action", Character.toString(version.getType()));
                e.addContent(v);
            }
            return new JDOMSource(e);
        }
    }

    private static class MCRDeletedObjectResolver implements URIResolver {

        /**
         * Returns a deleted mcr object xml for the given id. If there is no such object a dummy object with an empty
         * metadata element is returned.
         *
         * @param href
         *            an uri starting with <code>deletedMcrObject:</code>
         * @param base
         *            may be null
         */
        @Override
        public Source resolve(String href, String base) throws TransformerException {
            String[] parts = href.split(":");
            MCRObjectID mcrId = MCRObjectID.getInstance(parts[parts.length - 1]);
            LOGGER.info("Resolving deleted object {}", mcrId);
            try {
                MCRContent lastPresentVersion = MCRXMLMetadataManager.instance().retrieveContent(mcrId);
                if (lastPresentVersion == null) {
                    LOGGER.warn("Could not resolve deleted object {}", mcrId);
                    return new JDOMSource(MCRObjectFactory.getSampleObject(mcrId));
                }
                return lastPresentVersion.getSource();
            } catch (IOException e) {
                throw new TransformerException(e);
            }
        }
    }

    private static class MCRFileMetadataResolver implements URIResolver {

        @Override
        public Source resolve(String href, String base) {
            String[] parts = href.split(":");
            String completePath = parts[1];
            String[] pathParts = completePath.split("/", 2);
            MCRObjectID derivateID = MCRObjectID.getInstance(pathParts[0]);
            MCRDerivate derivate = MCRMetadataManager.retrieveMCRDerivate(derivateID);
            MCRObjectDerivate objectDerivate = derivate.getDerivate();
            if (pathParts.length == 1) {
                //only derivate is given;
                Element fileset = new Element("fileset");
                if (objectDerivate.getURN() != null) {
                    fileset.setAttribute("urn", objectDerivate.getURN());
                    for (MCRFileMetadata fileMeta : objectDerivate.getFileMetadata()) {
                        fileset.addContent(fileMeta.createXML());
                    }
                }
                return new JDOMSource(fileset);
            }
            MCRFileMetadata fileMetadata = objectDerivate.getOrCreateFileMetadata("/" + pathParts[1]);
            return new JDOMSource(fileMetadata.createXML());
        }
    }

    /**
     * Redirect to different URIResolver that is defined via property. This resolver is meant to serve static content as
     * no variable substitution takes place Example: MCR.URIResolver.redirect.alias=webapp:path/to/alias.xml
     */
    private static class MCRRedirectResolver implements URIResolver {
        private static final Logger LOGGER = LogManager.getLogger(MCRRedirectResolver.class);

        @Override
        public Source resolve(String href, String base) throws TransformerException {
            String configsuffix = href.substring(href.indexOf(":") + 1);

            // get the parameters from mycore.properties
            String propertyName = "MCR.URIResolver.redirect." + configsuffix;
            String propValue = MCRConfiguration2.getStringOrThrow(propertyName);
            LOGGER.info("Redirect {} to {}", href, propValue);
            return singleton.resolve(propValue, base);
        }
    }

    /**
     * Resolves an data url and returns the content.
     *
     * @see MCRDataURL
     */
    private static class MCRDataURLResolver implements URIResolver {

        @Override
        public Source resolve(String href, String base) throws TransformerException {
            try {
                final MCRDataURL dataURL = MCRDataURL.parse(href);

                final MCRByteContent content = new MCRByteContent(dataURL.getData());
                content.setSystemId(href);
                content.setMimeType(dataURL.getMimeType());
                content.setEncoding(dataURL.getCharset().name());

                return content.getSource();
            } catch (IOException e) {
                throw new TransformerException(e);
            }
        }

    }

    private static class MCRI18NResolver implements URIResolver {

        /**
         * Resolves the I18N String value for the given property.<br><br>
         * <br>
         * Syntax: <code>i18n:{i18n-code},{i18n-prefix}*,{i18n-prefix}*...</code> or <br>
         *         <code>i18n:{i18n-code}[:param1:param2:…paramN]</code>
         * <br>
         * Result: <code> <br>
         *     &lt;i18n&gt; <br>
         *   &lt;translation key=&quot;key1&quot;&gt;translation1&lt;/translation&gt; <br>
         *   &lt;translation key=&quot;key2&quot;&gt;translation2&lt;/translation&gt; <br>
         *   &lt;translation key=&quot;key3&quot;&gt;translation3&lt;/translation&gt; <br>
         * &lt;/i18n&gt; <br>
         * </code>
         * <br/>
         * If just one i18n-code is passed, then the translation element is skipped.
         * <code>
         *     &lt;i18n&gt; <br>translation&lt;/i18n&gt;<br>
         * </code>
         * Additionally, if the singular i18n-code is followed by a ":"-separated list of values,
         * the translation result is interpreted to be in Java MessageFormat and will be formatted with those values.
         * E.g.
         * <code>i18n:module.dptbase.common.results.nResults:15</code> (<code>{0} objects found</code>)
         *  -> "<code>15 objects found</code>"
         * @param href
         *            URI in the syntax above
         * @param base
         *            not used
         * @return the element with result format above
         * @see javax.xml.transform.URIResolver
         */
        @Override
        public Source resolve(String href, String base) {
            String target = href.substring(href.indexOf(":") + 1);

            final Element i18nElement = new Element("i18n");
            if (!target.contains("*") && !target.contains(",")) {
                String translation;
                if (target.contains(":")) {
                    final int i = target.indexOf(":");
                    translation = MCRTranslation.translate(target.substring(0, i),
                        (Object[]) target.substring(i + 1).split(":"));
                } else {
                    translation = MCRTranslation.translate(target);
                }
                i18nElement.addContent(translation);
                return new JDOMSource(i18nElement);
            }

            final String[] translationKeys = target.split(",");

            // Combine translations to prevent duplicates
            HashMap<String, String> translations = new HashMap<>();
            for (String translationKey : translationKeys) {
                if (translationKey.endsWith("*")) {
                    final String prefix = translationKey.substring(0, translationKey.length() - 1);
                    translations.putAll(MCRTranslation.translatePrefix(prefix));
                } else {
                    translations.put(translationKey,
                        MCRTranslation.translate(translationKey));
                }
            }

            translations.forEach((key, value) -> {
                final Element translation = new Element("translation");
                translation.setAttribute("key", key);
                translation.setText(value);
                i18nElement.addContent(translation);
            });

            return new JDOMSource(i18nElement);
        }
    }

    private static class MCRCheckPermissionChainResolver implements URIResolver {
        /**
         * Checks the permission and if granted resolve the uri
         * <p>
         * Syntax: <code>checkPermissionChain:{?id}:{permission}:{$uri}</code>
         *
         * @param href
         *            URI in the syntax above
         * @param base
         *            not used
         * @return if you have the permission then the resolved uri otherwise an Exception
         * @see javax.xml.transform.URIResolver
         */
        @Override
        public Source resolve(String href, String base) throws TransformerException {
            final String[] split = href.split(":", 4);

            if (split.length != 4) {
                throw new MCRException(
                    "Syntax needs to be checkPermissionChain:{?id}:{permission}:{uri} but was " + href);
            }

            final String permission = split[2];

            final String uri = split[3];
            final boolean hasAccess;

            if (!split[1].isBlank()) {
                hasAccess = MCRAccessManager.checkPermission(split[1], permission);
            } else {
                hasAccess = MCRAccessManager.checkPermission(permission);
            }

            if (!hasAccess) {
                throw new TransformerException("No Access to " + uri + " (" + href + " )");
            }

            return MCRURIResolver.instance().resolve(uri, base);
        }
    }

    private static class MCRCheckPermissionResolver implements URIResolver {
        /**
         * returns the boolean value for the given ACL permission.
         * <p>
         * Syntax: <code>checkPermission:{id}:{permission}</code> or <code>checkPermission:{permission}</code>
         *
         * @param href
         *            URI in the syntax above
         * @param base
         *            not used
         * @return the root element "boolean" of the XML document with content string true of false
         * @see javax.xml.transform.URIResolver
         */
        @Override
        public Source resolve(String href, String base) {
            final String[] split = href.split(":");
            boolean permission = switch (split.length) {
                case 2 -> MCRAccessManager.checkPermission(split[1]);
                case 3 -> MCRAccessManager.checkPermission(split[1], split[2]);
                default -> throw new IllegalArgumentException(
                    "Invalid format of uri for retrieval of checkPermission: " + href);
            };
            Element root = new Element("boolean");
            root.setText(Boolean.toString(permission));
            return new JDOMSource(root);
        }
    }

    /**
     * @author Frank Lützenkirchen
     */
    private static class MCRCachingResolver implements URIResolver {

        private final static Logger LOGGER = LogManager.getLogger();

        private final static String CONFIG_PREFIX = "MCR.URIResolver.CachingResolver";

        private final long maxAge;

        private final MCRCache<String, Element> cache;

        MCRCachingResolver() {
            int capacity = MCRConfiguration2.getOrThrow(CONFIG_PREFIX + ".Capacity", Integer::parseInt);
            maxAge = MCRConfiguration2.getOrThrow(CONFIG_PREFIX + ".MaxAge", Long::parseLong);
            cache = new MCRCache<>(capacity, MCRCachingResolver.class.getName());
        }

        /**
         * Resolves XML content from a given URI and caches it for re-use.
         *
         * If the URI was already resolved within the last
         * MCR.URIResolver.CachingResolver.MaxAge milliseconds, the cached version is returned.
         * The default max age is one hour.
         *
         * The cache capacity is configured via MCR.URIResolver.CachingResolver.Capacity
         * The default capacity is 100.
         */
        @Override
        public Source resolve(String href, String base) {
            String hrefToCache = href.substring(href.indexOf(":") + 1);
            LOGGER.debug("resolving: " + hrefToCache);

            long maxDateCached = System.currentTimeMillis() - maxAge;
            Element resolvedXML = cache.getIfUpToDate(hrefToCache, maxDateCached);

            if (resolvedXML == null) {
                LOGGER.debug(hrefToCache + " not in cache, must resolve");
                resolvedXML = MCRURIResolver.instance().resolve(hrefToCache);
                cache.put(hrefToCache, resolvedXML);
            } else {
                LOGGER.debug(hrefToCache + " already in cache");
            }

            return new JDOMSource(resolvedXML);
        }
    }

}<|MERGE_RESOLUTION|>--- conflicted
+++ resolved
@@ -72,10 +72,6 @@
 import org.mycore.common.MCRClassTools;
 import org.mycore.common.MCRConstants;
 import org.mycore.common.MCRCoreVersion;
-<<<<<<< HEAD
-=======
-import org.mycore.common.MCRDeveloperTools;
->>>>>>> 790fb933
 import org.mycore.common.MCRException;
 import org.mycore.common.MCRHTTPClient;
 import org.mycore.common.MCRSessionMgr;
@@ -108,11 +104,8 @@
 import org.mycore.datamodel.niofs.MCRPath;
 import org.mycore.datamodel.niofs.MCRPathXML;
 import org.mycore.frontend.MCRLayoutUtilities;
-<<<<<<< HEAD
 import org.mycore.resource.MCRResourceHelper;
 import org.mycore.resource.MCRResourcePath;
-=======
->>>>>>> 790fb933
 import org.mycore.services.i18n.MCRTranslation;
 import org.mycore.tools.MCRObjectFactory;
 import org.xml.sax.InputSource;
@@ -236,7 +229,6 @@
         supportedSchemes.put("catchEx", new MCRExceptionAsXMLResolver());
         supportedSchemes.put("notnull", new MCRNotNullResolver());
         supportedSchemes.put("xslStyle", new MCRXslStyleResolver());
-        supportedSchemes.put("xslStyleXEditor", new MCRXslStyleXEditorResolver());
         supportedSchemes.put("xslTransform", new MCRLayoutTransformerResolver());
         supportedSchemes.put("xslInclude", new MCRXslIncludeResolver());
         supportedSchemes.put("xslImport", new MCRXslImportResolver());
@@ -274,57 +266,10 @@
             return "resource:" + xslFolder + "/";
         } else {
             String resolvingBase = null;
-<<<<<<< HEAD
             MCRResourcePath resourcePath = MCRResourceHelper.getResourcePath(base);
             if (resourcePath != null) {
                 String path = resourcePath.asRelativePath();
                 resolvingBase = "resource:" + path.substring(0, path.lastIndexOf('/') + 1);
-=======
-
-            String configurationResourceDir = MCRConfigurationDir.getConfigurationDirectory().toPath()
-                .toAbsolutePath()
-                .normalize()
-                .resolve("resources")
-                .toFile()
-                .toURI()
-                .toString();
-
-            String webappPath = context != null ? new File(context.getRealPath("/WEB-INF/classes/")).toURI().toString()
-                : null;
-
-            Optional<String> matching = MCRDeveloperTools.getOverridePaths()
-                .map(Path::toAbsolutePath)
-                .map(Path::toFile)
-                .map(File::toURI)
-                .map(URI::toString)
-                .filter(base::startsWith)
-                .findFirst();
-            if (matching.isPresent()) {
-                // in this case the developer mode is active and the file is in the override directory e.G.
-                // /root/workspace/mir/src/main/resources/xsl/mir-accesskey-utils.xsl
-                resolvingBase = base.substring(matching.get().length());
-            } else if (base.contains(".jar!")) {
-                // in this case the file is in a jar file e.G.
-                // /root/.m2/repository/some/directory/some.jar!/xsl/directory/myfile.xsl
-                resolvingBase = base.lastIndexOf(".jar!") > 0
-                    ? base.substring(base.lastIndexOf(".jar!") + ".jar!".length())
-                    : base;
-            } else if (base.startsWith(configurationResourceDir)) {
-                // in this case the file is in the configuration directory e.G.
-                // file:/root/.mycore/dev-mir/resources/xsl/mir-accesskey-utils.xsl
-                resolvingBase = base.substring(configurationResourceDir.length());
-            } else if (webappPath != null && base.startsWith(webappPath)) {
-                // in this case the file is in the webapp directory e.G.
-                // file:/../mir/mir-webapp/target/catalina-base/webapps/mir/WEB-INF/classes/xsl/mir-accesskey-utils.xsl
-                resolvingBase = base.substring(webappPath.length());
-            }
-
-            if (resolvingBase != null) {
-                resolvingBase = resolvingBase.startsWith("/") ? resolvingBase.substring(1) : resolvingBase;
-                resolvingBase = "resource:" + resolvingBase;
-            } else {
-                resolvingBase = base;
->>>>>>> 790fb933
             }
 
             return resolvingBase;
@@ -359,13 +304,10 @@
         URIResolver uriResolver = SUPPORTED_SCHEMES.get(scheme);
         if (uriResolver != null) {
             Source resolved = uriResolver.resolve(href, base);
-<<<<<<< HEAD
-=======
             if (resolved == null){
                 LOGGER.warn("Could not resolve URI for {} from {}", href, base);
                 return null;
             }
->>>>>>> 790fb933
             if (resolved.getSystemId() == null) {
                 resolved.setSystemId(href);
             }
@@ -560,17 +502,10 @@
     }
 
     private static class MCRRESTResolver implements URIResolver {
-<<<<<<< HEAD
         private final MCRHTTPClient client;
 
         MCRRESTResolver() {
             this.client = MCRConfiguration2.getInstanceOfOrThrow(MCRHTTPClient.class, HTTP_CLIENT_CLASS);
-=======
-        private MCRHTTPClient client;
-
-        MCRRESTResolver() {
-            this.client = (MCRHTTPClient) MCRConfiguration2.getInstanceOf(HTTP_CLIENT_CLASS).get();
->>>>>>> 790fb933
         }
 
         @Override
@@ -648,83 +583,6 @@
         }
     }
 
-<<<<<<< HEAD
-=======
-    private static class MCRChooseTemplateResolver implements URIResolver {
-
-        private static Document getStylesheets(List<String> temps) {
-
-            Element rootOut = new Element("stylesheet", MCRConstants.XSL_NAMESPACE).setAttribute("version", "1.0");
-            Document jdom = new Document(rootOut);
-
-            if (temps.isEmpty()) {
-                return jdom;
-            }
-
-            for (String templateName : temps) {
-                rootOut.addContent(
-                    new Element("include", MCRConstants.XSL_NAMESPACE).setAttribute("href", templateName + ".xsl"));
-            }
-
-            // first template named "chooseTemplate" in chooseTemplate.xsl
-            Element template = new Element("template", MCRConstants.XSL_NAMESPACE).setAttribute("name",
-                "chooseTemplate");
-            Element choose = new Element("choose", MCRConstants.XSL_NAMESPACE);
-            // second template named "get.templates" in chooseTemplate.xsl
-            Element template2 = new Element("template", MCRConstants.XSL_NAMESPACE).setAttribute("name",
-                "get.templates");
-            Element templates = new Element("templates");
-
-            for (String templateName : temps) {
-                // add elements in the first template
-                Element when = new Element("when", MCRConstants.XSL_NAMESPACE).setAttribute("test",
-                    "$template = '" + templateName + "'");
-                when.addContent(
-                    new Element("call-template", MCRConstants.XSL_NAMESPACE).setAttribute("name", templateName));
-                choose.addContent(when);
-
-                // add elements in the second template
-                templates.addContent(new Element("template").setAttribute("category", "master").setText(templateName));
-            }
-
-            // first
-            template.addContent(choose);
-            rootOut.addContent(template);
-            // second
-            template2.addContent(templates);
-            rootOut.addContent(template2);
-            return jdom;
-        }
-
-        @Override
-        public Source resolve(String href, String base) {
-            String type = href.substring(href.indexOf(":") + 1);
-            String path = "/templates/" + type + "/";
-            LOGGER.debug("Reading templates from {}", path);
-            Set<String> resourcePaths = context.getResourcePaths(path);
-            ArrayList<String> templates = new ArrayList<>();
-            if (resourcePaths != null) {
-                for (String resourcePath : resourcePaths) {
-                    if (!resourcePath.endsWith("/")) {
-                        //only handle directories
-                        continue;
-                    }
-                    String templateName = resourcePath.substring(path.length(), resourcePath.length() - 1);
-                    LOGGER.debug("Checking if template: {}", templateName);
-                    if (templateName.contains("/")) {
-                        continue;
-                    }
-                    templates.add(templateName);
-                }
-                Collections.sort(templates);
-            }
-            LOGGER.info("Found theses templates: {}", templates);
-            return new JDOMSource(getStylesheets(templates));
-        }
-
-    }
-
->>>>>>> 790fb933
     /**
      * Reads XML from the CLASSPATH of the application. the location of the file in the format resource:path/to/file
      */
@@ -1284,24 +1142,7 @@
 
         }
 
-<<<<<<< HEAD
         private String[] augmentStylesheetsPaths(String[] stylesheets, String xslFolder) {
-=======
-        protected MCRXSLTransformer getTransformer(String... stylesheet) {
-            final String xslFolder = MCRConfiguration2.getStringOrThrow("MCR.Layout.Transformer.Factory.XSLFolder");
-            String[] stylesheets = new String[stylesheet.length];
-            for (int i = 0; i < stylesheets.length; i++) {
-                stylesheets[i] = xslFolder + "/" + stylesheet[i] + ".xsl";
-            }
-            return MCRXSLTransformer.getInstance(stylesheets);
-        }
-    }
-
-    private static class MCRXslStyleXEditorResolver extends MCRXslStyleResolver {
-        @Override
-        protected MCRXSLTransformer getTransformer(String... stylesheet) {
-            String[] stylesheets = new String[stylesheet.length];
->>>>>>> 790fb933
             for (int i = 0; i < stylesheets.length; i++) {
                 stylesheets[i] = xslFolder + "/" + stylesheets[i] + ".xsl";
             }
