--- conflicted
+++ resolved
@@ -494,12 +494,8 @@
             this.restClient = CachingHttpClients.custom()
                 .setCacheConfig(cacheConfig)
                 .setDefaultRequestConfig(requestConfig)
-<<<<<<< HEAD
                 .setUserAgent(MCRHttpUtils.getHttpUserAgent())
-=======
-                .setUserAgent(userAgent)
                 .useSystemProperties()
->>>>>>> d134b36f
                 .build();
             MCRShutdownHandler.getInstance().addCloseable(this::close);
             this.logger = LogManager.getLogger();
