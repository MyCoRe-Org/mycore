/*
 * 
 * $Revision$ $Date$
 *
 * This file is part of ***  M y C o R e  ***
 * See http://www.mycore.de/ for details.
 *
 * This program is free software; you can use it, redistribute it
 * and / or modify it under the terms of the GNU General Public License
 * (GPL) as published by the Free Software Foundation; either version 2
 * of the License or (at your option) any later version.
 *
 * This program is distributed in the hope that it will be useful, but
 * WITHOUT ANY WARRANTY; without even the implied warranty of
 * MERCHANTABILITY or FITNESS FOR A PARTICULAR PURPOSE.  See the
 * GNU General Public License for more details.
 *
 * You should have received a copy of the GNU General Public License
 * along with this program, in a file called gpl.txt or license.txt.
 * If not, write to the Free Software Foundation Inc.,
 * 59 Temple Place - Suite 330, Boston, MA  02111-1307 USA
 */

package org.mycore.common;

import static org.mycore.common.events.MCRSessionEvent.Type.activated;
import static org.mycore.common.events.MCRSessionEvent.Type.passivated;

import java.net.URI;
import java.util.Arrays;
import java.util.Collections;
import java.util.Hashtable;
import java.util.Iterator;
import java.util.List;
import java.util.Locale;
import java.util.Map;
import java.util.Map.Entry;
import java.util.Optional;
import java.util.Set;
import java.util.UUID;
import java.util.concurrent.CopyOnWriteArrayList;
import java.util.concurrent.ExecutorService;
import java.util.concurrent.Executors;
import java.util.concurrent.ThreadFactory;
import java.util.concurrent.TimeUnit;
import java.util.concurrent.atomic.AtomicInteger;

import javax.persistence.EntityTransaction;
import javax.servlet.http.HttpServletRequest;
import javax.servlet.http.HttpServletResponse;

import org.apache.log4j.Logger;
import org.mycore.backend.hibernate.MCRHIBConnection;
import org.mycore.backend.jpa.MCREntityManagerProvider;
import org.mycore.common.config.MCRConfiguration;
import org.mycore.common.events.MCRSessionEvent;
import org.mycore.common.events.MCRShutdownHandler;
import org.mycore.common.events.MCRShutdownHandler.Closeable;
import org.mycore.frontend.servlets.MCRServletJob;
import org.mycore.util.concurrent.MCRTransactionableRunnable;

import com.google.common.util.concurrent.ThreadFactoryBuilder;

/**
 * Instances of this class collect information kept during a session like the currently active user, the preferred
 * language etc.
 * 
 * @author Detlev Degenhardt
 * @author Jens Kupferschmidt
 * @author Frank Lützenkirchen
 * @version $Revision$ $Date$
 */
public class MCRSession implements Cloneable {

    private static final URI defaultURI = URI.create("");

    /** A map storing arbitrary session data * */
    private Map<Object, Object> map = new Hashtable<Object, Object>();

    @SuppressWarnings("unchecked")
    private Map.Entry<Object, Object>[] emptyEntryArray = new Map.Entry[0];

    private List<Map.Entry<Object, Object>> mapEntries;

    private boolean mapChanged = true;

    AtomicInteger accessCount;

    AtomicInteger concurrentAccess;

    ThreadLocal<AtomicInteger> currentThreadCount = new ThreadLocal<AtomicInteger>() {
        @Override
        public AtomicInteger initialValue() {
            return new AtomicInteger();
        }
    };

    /** the logger */
    static Logger LOGGER = Logger.getLogger(MCRSession.class.getName());

    /** The user ID of the session */
    private MCRUserInformation userInformation;

    /** The language for this session as upper case character */
    private String language = null;

    private Locale locale = null;

    /** The unique ID of this session */
    private String sessionID = null;

    private String ip = null;

    private long loginTime, lastAccessTime, thisAccessTime, createTime;

    private boolean dataBaseAccess;

    private ThreadLocal<EntityTransaction> transaction = new ThreadLocal<>();

    private ThreadLocal<MCRServletJob> servletJob = new ThreadLocal<>();

    private StackTraceElement[] constructingStackTrace;

    private Optional<URI> firstURI = Optional.empty();

    private ThreadLocal<Throwable> lastActivatedStackTrace = new ThreadLocal<Throwable>();

    private ThreadLocal<List<Runnable>> onCommitTasks = new ThreadLocal<List<Runnable>>() {
        @Override
        protected List<Runnable> initialValue() {
            return Collections.synchronizedList(new CopyOnWriteArrayList<>());
        }
    };

    private static ExecutorService COMMIT_SERVICE;

    private static MCRUserInformation guestUserInformation = MCRSystemUserInformation.getGuestInstance();

    static {
        ThreadFactory threadFactory = new ThreadFactoryBuilder().setNameFormat("MCRSession-OnCommitService-#%d")
                                                                .build();
        COMMIT_SERVICE = Executors.newFixedThreadPool(4, threadFactory);
        MCRShutdownHandler.getInstance().addCloseable(new Closeable() {

            @Override
            public void prepareClose() {
                COMMIT_SERVICE.shutdown();
            }

            @Override
            public int getPriority() {
                return Integer.MIN_VALUE + 8;
            }

            @Override
            public void close() {
                if (!COMMIT_SERVICE.isTerminated()) {
                    try {
                        COMMIT_SERVICE.awaitTermination(10, TimeUnit.MINUTES);
                    } catch (InterruptedException e) {
                        LOGGER.warn("Error while waiting for shutdown.", e);
                    }
                }
            }

        });
    }

    /**
     * The constructor of a MCRSession. As default the user ID is set to the value of the property variable named
     * 'MCR.Users.Guestuser.UserName'.
     */
    MCRSession() {
        MCRConfiguration config = MCRConfiguration.instance();
        userInformation = guestUserInformation;
        setCurrentLanguage(config.getString("MCR.Metadata.DefaultLang", MCRConstants.DEFAULT_LANG));
        dataBaseAccess = MCRHIBConnection.isEnabled();

        accessCount = new AtomicInteger();
        concurrentAccess = new AtomicInteger();

        ip = "";
        sessionID = buildSessionID();
        MCRSessionMgr.addSession(this);

        LOGGER.debug("MCRSession created " + sessionID);
        setLoginTime();
        createTime = loginTime;
        Throwable t = new Throwable();
        t.fillInStackTrace();
        constructingStackTrace = t.getStackTrace();
    }

    protected final void setLoginTime() {
        loginTime = System.currentTimeMillis();
        lastAccessTime = loginTime;
        thisAccessTime = loginTime;
    }

    /**
     * Constructs a unique session ID for this session, based on current time and IP address of host where the code
     * runs.
     */
    private static String buildSessionID() {
        return UUID.randomUUID().toString();
    }

    /**
     * Returns the unique ID of this session
     */
    public String getID() {
        return sessionID;
    }

    /**
     * Returns a list of all stored object keys within MCRSession. This method is not thread safe. I you need thread
     * safe access to all stored objects use {@link MCRSession#getMapEntries()} instead.
     * 
     * @return Returns a list of all stored object keys within MCRSession as java.util.Ierator
     */
    public Iterator<Object> getObjectsKeyList() {
        return Collections.unmodifiableSet(map.keySet()).iterator();
    }

    /**
     * Returns an unmodifiable list of all entries in this MCRSession This method is thread safe.
     */
    public List<Map.Entry<Object, Object>> getMapEntries() {
        if (mapChanged) {
            mapChanged = false;
            final Set<Entry<Object, Object>> entrySet = Collections.unmodifiableMap(map).entrySet();
            final Map.Entry<Object, Object>[] entryArray = entrySet.toArray(emptyEntryArray);
            mapEntries = Collections.unmodifiableList(Arrays.asList(entryArray));
        }
        return mapEntries;
    }

    /** returns the current language */
    public final String getCurrentLanguage() {
        return language;
    }

    /** sets the current language */
    public final void setCurrentLanguage(String language) {
        Locale newLocale = Locale.forLanguageTag(language);
        this.language = language;
        this.locale = newLocale;
    }

    public Locale getLocale() {
        return locale;
    }

    /** Write data to the logger for debugging purposes */
    public final void debug() {
        LOGGER.debug("SessionID = " + sessionID);
        LOGGER.debug("UserID    = " + getUserInformation().getUserID());
        LOGGER.debug("IP        = " + ip);
        LOGGER.debug("language  = " + language);
    }

    /** Stores an object under the given key within the session * */
    public Object put(Object key, Object value) {
        mapChanged = true;
        return map.put(key, value);
    }

    /** Returns the object that was stored in the session under the given key * */
    public Object get(Object key) {
        return map.get(key);
    }

    public void deleteObject(Object key) {
        mapChanged = true;
        map.remove(key);
    }

    /** Get the current ip value */
    public String getCurrentIP() {
        return ip;
    }

    /** Set the ip to the given IP */
    public final void setCurrentIP(String newip) {
        java.util.StringTokenizer st = new java.util.StringTokenizer(newip, ".");
        if (st.countTokens() == 4) {
            try {
                while (st.hasMoreTokens()) {
                    int i = Integer.parseInt(st.nextToken());
                    if (i < 0 || i > 255) {
                        return;
                    }
                }
            } catch (Exception e) {
                LOGGER.debug("Exception while parsing new ip " + newip + " using old value.", e);
                return;
            }
            ip = newip;
        }

        //IPV6,z.B: 2001:0db8:85a3:0000:0000:8a2e:0370:7334
        st = new java.util.StringTokenizer(newip, ":");
        if (st.countTokens() == 8) {
            try {
                while (st.hasMoreTokens()) {
                    long l = Long.parseLong(st.nextToken(), 16);
                    if (l < 0 || l > 65535) {
                        return;
                    }
                }
            } catch (Exception e) {
                LOGGER.debug("Exception while parsing new ip " + newip + " using old value.", e);
                return;
            }
            ip = newip;
        }
    }

    public final long getLoginTime() {
        return loginTime;
    }

    public void close() {
        // remove from session list
        LOGGER.debug("Remove myself from MCRSession list");
        MCRSessionMgr.removeSession(this);
        // clear bound objects
        LOGGER.debug("Clearing local map.");
        map.clear();
        mapEntries = null;
        sessionID = null;
    }

    @Override
    public String toString() {
        StringBuilder sb = new StringBuilder();
        sb.append("MCRSession[");
        sb.append(getID());
        sb.append(",user:'");
        sb.append(getUserInformation().getUserID());
        sb.append("',ip:");
        sb.append(getCurrentIP());
        sb.append("]");
        return sb.toString();
    }

    public long getLastAccessedTime() {
        return lastAccessTime;
    }

    public void setServletJob(MCRServletJob job) {
        if (!firstURI.isPresent()) {
            firstURI = Optional.of(URI.create(job.getRequest().getRequestURI()));
        }
        servletJob.set(job);
    }

    /**
     * Returns this thread current HttpServletRequest.
     * Does not work in a Thread that does not handle the current request or in CLI.
     */
    public Optional<HttpServletRequest> getServletRequest() {
        return Optional.ofNullable(servletJob.get()).map(MCRServletJob::getRequest);
    }

    /**
     * Returns this thread current HttpServletResponse.
     * Does not work in a Thread that does not handle the current request or in CLI.
     */
    public Optional<HttpServletResponse> getServletResponse() {
        return Optional.ofNullable(servletJob.get()).map(MCRServletJob::getResponse);
    }

    /**
     * Activate this session. For internal use mainly by MCRSessionMgr.
     * 
     * @see MCRSessionMgr#setCurrentSession(MCRSession)
     */
    void activate() {
        lastAccessTime = thisAccessTime;
        thisAccessTime = System.currentTimeMillis();
        accessCount.incrementAndGet();
        if (currentThreadCount.get().getAndIncrement() == 0) {
            lastActivatedStackTrace.set(new RuntimeException("This is for debugging purposes only"));
            fireSessionEvent(activated, concurrentAccess.incrementAndGet());
        } else {
            MCRException e = new MCRException(
                "Cannot activate a Session more than once per thread: " + currentThreadCount.get().get());
            LOGGER.warn("Too many activate() calls stacktrace:", e);
            LOGGER.warn("First activate() call stacktrace:", lastActivatedStackTrace.get());
        }
    }

    /**
     * Passivate this session. For internal use mainly by MCRSessionMgr.
     * 
     * @see MCRSessionMgr#releaseCurrentSession()
     */
    void passivate() {
        if (currentThreadCount.get().getAndDecrement() == 1) {
            lastActivatedStackTrace.set(null);
            fireSessionEvent(passivated, concurrentAccess.decrementAndGet());
        } else {
            LOGGER.debug("deactivate currentThreadCount: " + currentThreadCount.get().get());
        }
        if (!firstURI.isPresent()) {
            firstURI = Optional.of(defaultURI);
        }
        servletJob.remove();
    }

    /**
     * Fire MCRSessionEvents. This is a common method that fires all types of MCRSessionEvent. Mainly for internal use
     * of MCRSession and MCRSessionMgr.
     * 
     * @param type
     *            type of event
     * @param concurrentAccessors
     *            number of concurrentThreads (passivateEvent gets 0 for singleThread)
     */
    void fireSessionEvent(MCRSessionEvent.Type type, int concurrentAccessors) {
        MCRSessionEvent event = new MCRSessionEvent(this, type, concurrentAccessors);
        LOGGER.debug(event);
        MCRSessionMgr.getListeners().stream().forEach(l -> l.sessionEvent(event));
    }

    public long getThisAccessTime() {
        return thisAccessTime;
    }

    public long getCreateTime() {
        return createTime;
    }

    /**
     * starts a new database transaction.
     */
    public void beginTransaction() {
        if (dataBaseAccess) {
            EntityTransaction entityTransaction = MCREntityManagerProvider.getCurrentEntityManager().getTransaction();
            entityTransaction.begin();
            transaction.set(entityTransaction);
        }
    }

    /**
     * commits the database transaction. Commit is only done if {@link #isTransactionActive()} returns true.
     */
    public void commitTransaction() {
        if (isTransactionActive()) {
            transaction.get().commit();
            beginTransaction();
            MCREntityManagerProvider.getCurrentEntityManager().clear();
            transaction.get().commit();
            transaction.remove();
        }
        submitOnCommitTasks();
    }

    /**
     * forces the database transaction to roll back. Roll back is only performed if {@link #isTransactionActive()}
     * returns true.
     */
    public void rollbackTransaction() {
        if (isTransactionActive()) {
            transaction.get().rollback();
            MCREntityManagerProvider.getCurrentEntityManager().close();
            transaction.remove();
        }
    }

    /**
     * Is the transaction still alive?
     * 
     * @return true if the transaction is still alive
     */
    public boolean isTransactionActive() {
        if (!dataBaseAccess) {
            return false;
        }
        if (transaction.get() == null) {
            transaction.set(MCREntityManagerProvider.getCurrentEntityManager().getTransaction());
        }
        return transaction.get() != null && transaction.get().isActive();
    }

    public StackTraceElement[] getConstructingStackTrace() {
        return constructingStackTrace;
    }

    public Optional<URI> getFirstURI() {
        return firstURI;
    }

    /**
     * @return the userInformation
     */
    public MCRUserInformation getUserInformation() {
        return userInformation;
    }

    /**
     * @param userSystemAdapter
     *            the userInformation to set
     * @throws IllegalArgumentException if transition to new user information is forbidden (privilege escalation)
     */
    public void setUserInformation(MCRUserInformation userSystemAdapter) {
        //check for MCR-1400
        if (!isTransitionAllowed(userSystemAdapter)) {
            throw new IllegalArgumentException("User transition from "
                + getUserInformation().getUserID()
                + " to " + userSystemAdapter.getUserID()
                + " is not permitted within the same session.");
        }
        this.userInformation = userSystemAdapter;
        setLoginTime();
    }

<<<<<<< HEAD
    /**
     * Add a task which will be executed after {@link #commitTransaction()} was called.
     * 
     * @param task thread witch will be executed after an commit
     */
    public void onCommit(Runnable task) {
        this.onCommitTasks.get().add(new MCRTransactionableRunnable(task, this));
    }

    protected synchronized void submitOnCommitTasks() {
        this.onCommitTasks.get().forEach(task -> {
            COMMIT_SERVICE.submit(task);
        });
        this.onCommitTasks.get().clear();
=======
    private boolean isTransitionAllowed(MCRUserInformation userSystemAdapter) {
        //allow if current user super user or not logged in
        if (MCRSystemUserInformation.getSuperUserInstance().equals(userInformation)
            || MCRSystemUserInformation.getGuestInstance().equals(userInformation))
            return true;
        //allow if new user information has default rights of guest user
        //or userID equals old userID
        return MCRSystemUserInformation.getGuestInstance().equals(userSystemAdapter)
            || userInformation.getUserID().equals(userSystemAdapter.getUserID());
>>>>>>> 6198a1ae
    }

}<|MERGE_RESOLUTION|>--- conflicted
+++ resolved
@@ -516,7 +516,6 @@
         setLoginTime();
     }
 
-<<<<<<< HEAD
     /**
      * Add a task which will be executed after {@link #commitTransaction()} was called.
      * 
@@ -531,7 +530,8 @@
             COMMIT_SERVICE.submit(task);
         });
         this.onCommitTasks.get().clear();
-=======
+    }
+
     private boolean isTransitionAllowed(MCRUserInformation userSystemAdapter) {
         //allow if current user super user or not logged in
         if (MCRSystemUserInformation.getSuperUserInstance().equals(userInformation)
@@ -541,7 +541,6 @@
         //or userID equals old userID
         return MCRSystemUserInformation.getGuestInstance().equals(userSystemAdapter)
             || userInformation.getUserID().equals(userSystemAdapter.getUserID());
->>>>>>> 6198a1ae
     }
 
 }