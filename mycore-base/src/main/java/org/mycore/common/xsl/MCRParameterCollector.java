/*
 * This file is part of ***  M y C o R e  ***
 * See https://www.mycore.de/ for details.
 *
 * MyCoRe is free software: you can redistribute it and/or modify
 * it under the terms of the GNU General Public License as published by
 * the Free Software Foundation, either version 3 of the License, or
 * (at your option) any later version.
 *
 * MyCoRe is distributed in the hope that it will be useful,
 * but WITHOUT ANY WARRANTY; without even the implied warranty of
 * MERCHANTABILITY or FITNESS FOR A PARTICULAR PURPOSE.  See the
 * GNU General Public License for more details.
 *
 * You should have received a copy of the GNU General Public License
 * along with MyCoRe.  If not, see <http://www.gnu.org/licenses/>.
 */

package org.mycore.common.xsl;

import java.util.Collections;
import java.util.Enumeration;
import java.util.HashMap;
import java.util.Map;
import java.util.Objects;
import java.util.UUID;
import java.util.concurrent.ConcurrentHashMap;
import java.util.concurrent.atomic.AtomicInteger;
import java.util.concurrent.atomic.AtomicReference;

import javax.xml.transform.Transformer;

import org.apache.logging.log4j.LogManager;
import org.apache.logging.log4j.Logger;
import org.jdom2.Verifier;
import org.mycore.common.MCRConstants;
import org.mycore.common.MCRSession;
import org.mycore.common.MCRSessionMgr;
import org.mycore.common.config.MCRConfiguration2;
import org.mycore.frontend.MCRFrontendUtil;
import org.mycore.frontend.servlets.MCRServlet;
import org.mycore.frontend.servlets.MCRServletJob;

import jakarta.servlet.http.HttpServletRequest;
import jakarta.servlet.http.HttpSession;

/**
 * Collects parameters used in XSL transformations, by copying them from
 * MCRConfiguration, from the HTTP and MyCoRe session, from request attributes etc.
 *
 * @author Frank Lützenkirchen
 */
public class MCRParameterCollector {

    private static final Logger LOGGER = LogManager.getLogger();

    private static final String HEADER_USER_AGENT = "User-Agent";

    private static final String HEADER_REFERER = "Referer";

    /** The collected parameters */
    private final Map<String, Object> parameters = new HashMap<>();

    /** If true (which is default), only those parameters starting with "XSL." are copied from session and request */
    private boolean onlySetXSLParameters = true;

    private boolean modified = true;

    private int hashCode;

    private boolean setPropertiesFromConfiguration;

    /**
     * Collects parameters The collecting of parameters is done in steps,
     * each step may overwrite parameters that already have been set.
     *
     * First, all configuration properties from MCRConfiguration are copied.
     * Second, those variables stored in the HTTP session, that start with "XSL." are copied.
     * Next, variables stored in the MCRSession are copied.
     * Next, HTTP request parameters are copied.
     *
     * Only those parameters starting with "XSL." are copied from session and request,
     *
     * @param request the HttpRequest causing the XSL transformation, must NOT be null
     */
    public MCRParameterCollector(HttpServletRequest request) {
        this(request, true);
    }

    /**
     * Collects parameters The collecting of parameters is done in steps,
     * each step may overwrite parameters that already have been set.
     *
     * First, all configuration properties from MCRConfiguration are copied.
     * Second, those variables stored in the HTTP session, that start with "XSL." are copied.
     * Next, variables stored in the MCRSession are copied.
     * Next, HTTP request parameters are copied.
     * Next, HTTP request attributes are copied.
     *
     * @param request the HttpRequest causing the XSL transformation, must NOT be null
     * @param onlySetXSLParameters if true, only those parameters starting with "XSL."
     *                            are copied from session and request
     */
    public MCRParameterCollector(HttpServletRequest request, boolean onlySetXSLParameters) {
        this.onlySetXSLParameters = onlySetXSLParameters;

        setFromConfiguration();

        HttpSession session = request.getSession(false);
        if (session != null) {
            setFromSession(session);
        }

        if (!MCRSessionMgr.isLocked()) {
            MCRSession mcrSession = MCRSessionMgr.getCurrentSession();
            setFromSession(mcrSession);
            setUnmodifyableParameters(mcrSession, request);
        }
        setFromRequestParameters(request);
        setFromRequestAttributes(request);
        setFromRequestHeader(request);

        debugSessionParameters();
    }

    /**
     * Collects parameters The collecting of parameters is done in steps,
     * each step may overwrite parameters that already have been set.
     *
     * First, all configuration properties from MCRConfiguration are copied.
     * Next, those variables stored in the MCRSession that start with "XSL." are copied.
     */
    public MCRParameterCollector() {
        this(true);
    }

    /**
     * Collects parameters The collecting of parameters is done in steps,
     * each step may overwrite parameters that already have been set.
     *
     * First, all configuration properties from MCRConfiguration are copied.
     * Next, those variables stored in the MCRSession are copied.
     *
     * @param onlySetXSLParameters if true, only those parameters starting with "XSL." are copied from session
     */
    public MCRParameterCollector(boolean onlySetXSLParameters) {
        this.onlySetXSLParameters = onlySetXSLParameters;
        setFromConfiguration();
        MCRSession mcrSession = MCRSessionMgr.getCurrentSession();
        setFromSession(mcrSession);
        setUnmodifyableParameters(mcrSession, null);
        debugSessionParameters();
    }

    /**
     * Sets the parameter with the given name
     */
    public void setParameter(String name, Object value) {
        parameters.put(name, value);
        modified = true;
    }

    /**
     * Sets all parameters from the given map
     */
    public void setParameters(Map<String, String> param) {
        parameters.putAll(param);
        modified = true;
    }

    /**
     * Sets the parameter only if it is not empty and starts with "XSL." or onlySetXSLParameters is false
     */
    private void setXSLParameter(String name, String value) {
        if ((value == null) || value.isEmpty()) {
            return;
        }
        if (name.startsWith("XSL.")) {
            parameters.put(name.substring(4), value);
        } else if (!onlySetXSLParameters) {
            parameters.put(name, value);
        }
    }

    /**
     * Returns the parameter with the given name
     */
    public String getParameter(String name, String defaultValue) {
        Object val = parameters.get(name);
        return (val == null) ? defaultValue : val.toString();
    }

    /**
     * Returns the parameter map.
     */
    public Map<String, Object> getParameterMap() {
        Map<String, Object> mergedMap = new HashMap<>(SavePropertiesCacheHolder.getSafePropertiesCache());
        mergedMap.putAll(parameters);
        return Collections.unmodifiableMap(mergedMap);
    }

    /**
     * Sets a marker so that all MCRConfiguration properties will be copied to XSL parameters, when
     * {@link #setParametersTo(Transformer)} is called.
     * Characters that are valid in property names but invalid in XML names are replaced with an underscore.
     * Colons are replaced with underscores as well, because this character is used as a namespace separater in
     * namespace-aware XML.
     */
    private void setFromConfiguration() {
<<<<<<< HEAD
        for (Map.Entry<String, String> property : MCRConfiguration2.getPropertiesMap().entrySet()) {
            parameters.put(xmlSafe(property.getKey()), property.getValue());
        }
    }

    private String xmlSafe(String key) {
        StringBuilder builder = new StringBuilder();
        if (!key.isEmpty()) {
            char first = key.charAt(0);
            builder.append(first == ':' || !Verifier.isXMLNameStartCharacter(first) ? "_" : first);
            for (int i = 1; i < key.length(); i++) {
                char following = key.charAt(i);
                builder.append(following == ':' || !Verifier.isXMLNameCharacter(following) ? "_" : following);
            }
        }
        return builder.toString();
=======
        setPropertiesFromConfiguration = true;
>>>>>>> 3c2a0315
    }

    /**
     * Sets those session variables as XSL parameters that start with "XSL.",
     * others will be ignored. The "XSL." prefix is cut off from the name.
     */
    private void setFromSession(HttpSession session) {
        for (Enumeration<String> e = session.getAttributeNames(); e.hasMoreElements();) {
            String name = e.nextElement();
            setXSLParameter(name, session.getAttribute(name).toString());
        }
    }

    /**
     * Sets those session variables as XSL parameters that start with "XSL.",
     * others will be ignored. The "XSL." prefix is cut off from the name.
     */
    private void setFromSession(MCRSession session) {
        Objects.requireNonNull(session, "Session needs to be not null!");
        for (Map.Entry<Object, Object> entry : session.getMapEntries()) {
            String key = entry.getKey().toString();
            if (entry.getValue() != null) {
                setXSLParameter(key, entry.getValue().toString());
            }
        }
    }

    /**
     * Sets those request attributes as XSL parameters that start with "XSL.",
     * others will be ignored. The "XSL." prefix is cut off from the name.
     */
    private void setFromRequestParameters(HttpServletRequest request) {
        for (Enumeration<String> e = request.getParameterNames(); e.hasMoreElements();) {
            String name = e.nextElement();
            if (!(name.endsWith(".SESSION"))) {
                setXSLParameter(name, request.getParameter(name));
            }
        }
    }

    /**
     * Sets those request parameters as XSL parameters that start with "XSL.",
     * others will be ignored. The "XSL." prefix is cut off from the name.
     */
    private void setFromRequestAttributes(HttpServletRequest request) {
        for (Enumeration<String> e = request.getAttributeNames(); e.hasMoreElements();) {
            String name = e.nextElement();
            if (!(name.endsWith(".SESSION"))) {
                final Object attributeValue = request.getAttribute(name);
                if (attributeValue != null) {
                    setXSLParameter(name, attributeValue.toString());
                }
            }
        }
    }

    /**
     * Sets some parameters that must not be overwritten by the request, for example
     * the user ID and the URL of the web application.
     *
     */
    private void setUnmodifyableParameters(MCRSession session, HttpServletRequest request) {
        parameters.put("CurrentUser", session.getUserInformation().getUserID());
        parameters.put("CurrentLang", session.getCurrentLanguage());
        parameters.put("WebApplicationBaseURL", MCRFrontendUtil.getBaseURL());
        parameters.put("ServletsBaseURL", MCRServlet.getServletBaseURL());
        String defaultLang = MCRConfiguration2.getString("MCR.Metadata.DefaultLang").orElse(MCRConstants.DEFAULT_LANG);
        parameters.put("DefaultLang", defaultLang);

        String userAgent = request != null ? request.getHeader(HEADER_USER_AGENT) : null;
        if (userAgent != null) {
            parameters.put("UserAgent", userAgent);
        }
    }

    private void debugSessionParameters() {
        LOGGER.debug("XSL.CurrentUser ={}", () -> parameters.get("CurrentUser"));
        LOGGER.debug("XSL.Referer ={}", () -> parameters.get(HEADER_REFERER));
    }

    /** Sets the request and referer URL */
    private void setFromRequestHeader(HttpServletRequest request) {
        parameters.put("RequestURL", getCompleteURL(request));
        String referer = request.getHeader(HEADER_REFERER);
        String userAgent = request.getHeader(HEADER_USER_AGENT);
        parameters.put("Referer", referer != null ? referer : "");
        parameters.put("UserAgent", userAgent != null ? userAgent : "");
    }

    /**
     * Calculates the complete request URL, so that mod_proxy is supported
     */
    private String getCompleteURL(HttpServletRequest request) {
        StringBuilder buffer = getBaseURLUpToHostName();

        //when called by MCRErrorServlet
        String errorURI = (String) request.getAttribute("jakarta.servlet.error.request_uri");
        buffer.append(errorURI != null ? errorURI : request.getRequestURI());

        String queryString = request.getQueryString();
        if (queryString != null && !queryString.isEmpty()) {
            buffer.append('?').append(queryString);
        }

        String url = buffer.toString();
        LOGGER.debug("Complete request URL : {}", url);
        return url;
    }

    private StringBuilder getBaseURLUpToHostName() {
        int schemeLength = "https://".length();
        String baseURL = MCRFrontendUtil.getBaseURL();
        StringBuilder buffer = new StringBuilder(baseURL);
        if (baseURL.length() < schemeLength) {
            return buffer;
        }
        int pos = buffer.indexOf("/", schemeLength);
        buffer.delete(pos, buffer.length());
        return buffer;
    }

    /**
     * Sets XSL parameters for the given transformer by taking them from the
     * properties object provided.
     *
     * @param transformer
     *            the Transformer object that parameters should be set
     */
    public void setParametersTo(Transformer transformer) {
        if (setPropertiesFromConfiguration) {
            SavePropertiesCacheHolder.getSafePropertiesCache().forEach(transformer::setParameter);
        }
        for (Map.Entry<String, Object> entry : parameters.entrySet()) {
            transformer.setParameter(entry.getKey(), entry.getValue());
        }
    }

    public static MCRParameterCollector getInstanceFromUserSession() {
        MCRSession mcrSession = MCRSessionMgr.getCurrentSession();
        MCRServletJob job = (MCRServletJob) mcrSession.get("MCRServletJob");
        return job == null ? new MCRParameterCollector() : new MCRParameterCollector(job.getRequest());
    }

<<<<<<< HEAD
    @Override
=======
    /**
     * This method is used to clear the cache of the properties that are used in the XSL transformations.
     * This should only be used in tests.
     */
    public static void clearCache(){
        SavePropertiesCacheHolder.clear();
    }

>>>>>>> 3c2a0315
    public int hashCode() {
        if (modified) {
            int result = LOGGER.hashCode();
            //order of map should not harm result
            result += SavePropertiesCacheHolder.getSafePropertiesCache().hashCode();
            result += parameters.entrySet().stream().mapToInt(Map.Entry::hashCode).sum();
            hashCode = result;
            modified = false;
        }
        return hashCode;
    }

    private static final class SavePropertiesCacheHolder {
        private final static AtomicInteger COMPUTED_HASH_CODE = new AtomicInteger(0);
        private final static AtomicReference<UUID> PROPERTIES_CHANGE_LISTENER_ID = new AtomicReference<>();
        private static volatile Map<String, String> safePropertiesCache;

        static synchronized void clear() {
            safePropertiesCache = null;
            COMPUTED_HASH_CODE.set(0);
            UUID listenerID = PROPERTIES_CHANGE_LISTENER_ID.get();
            if (listenerID != null) {
                MCRConfiguration2.removePropertyChangeEventListener(listenerID);
            }
        }

        static Map<String, String> getSafePropertiesCache() {
            if (safePropertiesCache == null) {
                synchronized (SavePropertiesCacheHolder.class) {
                    if (safePropertiesCache == null) {
                        safePropertiesCache = initializeSafeProperties();
                    }
                }
            }
            return safePropertiesCache;
        }

        static Map<String, String> initializeSafeProperties() {
            Map<String, String> safeProperties = new ConcurrentHashMap<>();

            UUID uuid = MCRConfiguration2.addPropertyChangeEventLister((k) -> true, (k, old, _new) -> {
                if (_new.isEmpty() && old.isPresent()) {
                    safeProperties.remove(xmlSafe(k));
                    COMPUTED_HASH_CODE.set(computeHashCode(safeProperties));
                } else if (_new.isPresent()) {
                    safeProperties.put(xmlSafe(k), _new.get());
                    COMPUTED_HASH_CODE.set(computeHashCode(safeProperties));
                }
            });

            PROPERTIES_CHANGE_LISTENER_ID.set(uuid);

            MCRConfiguration2.getPropertiesMap().forEach((key, value) -> {
                safeProperties.put(xmlSafe(key), value);
            });

            COMPUTED_HASH_CODE.set(computeHashCode(safeProperties));

            return safeProperties;
        }

        private static int computeHashCode(Map<String, String> map) {
            return map.entrySet().stream().mapToInt(Map.Entry::hashCode).sum();
        }

        private static String xmlSafe(String key) {
            StringBuilder builder = new StringBuilder();
            if (!key.isEmpty()) {
                char first = key.charAt(0);
                builder.append(first == ':' || !Verifier.isXMLNameStartCharacter(first) ? "_" : first);
                for (int i = 1; i < key.length(); i++) {
                    char following = key.charAt(i);
                    builder.append(following == ':' || !Verifier.isXMLNameCharacter(following) ? "_" : following);
                }
            }
            return builder.toString();
        }

        @Override
        public int hashCode() {
            return COMPUTED_HASH_CODE.get();
        }
    }
}<|MERGE_RESOLUTION|>--- conflicted
+++ resolved
@@ -207,26 +207,7 @@
      * namespace-aware XML.
      */
     private void setFromConfiguration() {
-<<<<<<< HEAD
-        for (Map.Entry<String, String> property : MCRConfiguration2.getPropertiesMap().entrySet()) {
-            parameters.put(xmlSafe(property.getKey()), property.getValue());
-        }
-    }
-
-    private String xmlSafe(String key) {
-        StringBuilder builder = new StringBuilder();
-        if (!key.isEmpty()) {
-            char first = key.charAt(0);
-            builder.append(first == ':' || !Verifier.isXMLNameStartCharacter(first) ? "_" : first);
-            for (int i = 1; i < key.length(); i++) {
-                char following = key.charAt(i);
-                builder.append(following == ':' || !Verifier.isXMLNameCharacter(following) ? "_" : following);
-            }
-        }
-        return builder.toString();
-=======
         setPropertiesFromConfiguration = true;
->>>>>>> 3c2a0315
     }
 
     /**
@@ -370,18 +351,15 @@
         return job == null ? new MCRParameterCollector() : new MCRParameterCollector(job.getRequest());
     }
 
-<<<<<<< HEAD
-    @Override
-=======
     /**
      * This method is used to clear the cache of the properties that are used in the XSL transformations.
      * This should only be used in tests.
      */
-    public static void clearCache(){
+    public static void clearCache() {
         SavePropertiesCacheHolder.clear();
     }
 
->>>>>>> 3c2a0315
+    @Override
     public int hashCode() {
         if (modified) {
             int result = LOGGER.hashCode();
