/*
 * This file is part of ***  M y C o R e  ***
 * See http://www.mycore.de/ for details.
 *
 * MyCoRe is free software: you can redistribute it and/or modify
 * it under the terms of the GNU General Public License as published by
 * the Free Software Foundation, either version 3 of the License, or
 * (at your option) any later version.
 *
 * MyCoRe is distributed in the hope that it will be useful,
 * but WITHOUT ANY WARRANTY; without even the implied warranty of
 * MERCHANTABILITY or FITNESS FOR A PARTICULAR PURPOSE.  See the
 * GNU General Public License for more details.
 *
 * You should have received a copy of the GNU General Public License
 * along with MyCoRe.  If not, see <http://www.gnu.org/licenses/>.
 */

package org.mycore.common.config;

import java.util.Arrays;

import org.apache.commons.lang3.tuple.Pair;
import org.apache.logging.log4j.LogManager;
import org.junit.Test;
import org.mycore.common.MCRTestCase;
import org.mycore.common.config.MCRConfiguration2.SingletonKey;
import org.mycore.common.config.singletoncollision.MCRConfigurationSingletonCollisionClassA;
import org.mycore.common.config.singletoncollision.MCRConfigurationSingletonCollisionClassB;

import static org.junit.Assert.assertNotNull;
import static org.junit.Assert.assertTrue;

/**
 * @author Thomas Scheffler (yagee)
 * @author Tobias Lenhardt [Hammer1279]
 */
public class MCRConfigurationTest extends MCRTestCase {
    
    public static final String COLLISION_PROPERTY_NAME =  "MCR.Configuration.SingletonCollision.PropertyName";

    @Test(expected = MCRConfigurationException.class)
    public final void testDeprecatedProperties() {
        String deprecatedProperty = "MCR.Editor.FileUpload.MaxSize";
        MCRConfiguration2.getString(deprecatedProperty);
    }

    /**
     * Generate a Singleton Collision and see if it gets correctly resolved.
     * It is limited to 1 minute in case of a recursive operation.
     * <p>This checks for the Bug MCR-2806 - Singleton Recursive Update
     *
     * @author Tobias Lenhardt [Hammer1279]
     */
    @Test(timeout = 3600) // 1 minute
    public final void testSingletonCollision() {

        Pair<String, String> properties = createConflictConfiguration();

        Object objectA = MCRConfiguration2.getSingleInstanceOf(properties.getLeft()).orElseThrow();
        Object objectB = MCRConfigurationSingletonCollisionClassA.COLLISION_CLASS_B;

        assertTrue("Wrong or no class loaded!", objectA instanceof MCRConfigurationSingletonCollisionClassA);
        assertTrue("Wrong or no class loaded!", objectB instanceof MCRConfigurationSingletonCollisionClassB);

    }

    /**
     * <p>MCR-2827 check for correct get behavior</p>
     * Reuses the collision mapping created for {@link #testSingletonCollision}, so if it fails this is also likely to 
     * fail.
     *
     * @author Tobias Lenhardt [Hammer1279]
     */
    @Test
    public final void testSingletonMapGet() {

        Pair<String, String> properties = createConflictConfiguration();
        String propertyA = properties.getLeft();
        String propertyB = properties.getRight();
        String classNameA = MCRConfiguration2.getStringOrThrow(propertyA);
        String classNameB = MCRConfiguration2.getStringOrThrow(propertyB);

        MCRConfiguration2.getSingleInstanceOf(propertyA).orElseThrow();

        assertNotNull(MCRConfiguration2.instanceHolder.get(new SingletonKey(propertyA, classNameA)));
        assertNotNull(MCRConfiguration2.instanceHolder.get(new SingletonKey(propertyB, classNameB)));

    }

    private Pair<String, String> createConflictConfiguration() {

        char[] letters = "abcdefghijklmnopqrstuvwxyz".toCharArray();

        int limit = 50; // initial size of char arrays

        String classNameA = MCRConfigurationSingletonCollisionClassA.class.getName();
        String classNameB = MCRConfigurationSingletonCollisionClassB.class.getName();

        char[] propertyCharsA = new char[limit];
        char[] propertyCharsB = new char[limit];

        String propertyA;
        String propertyB;

        int a;
        int b;
        
        int i = 0;
        
        // Generate Conflict
        do {
            // resize arrays when full
            if (i == limit) {
                limit = limit * 2;
                propertyCharsA = Arrays.copyOf(propertyCharsA, limit);
                propertyCharsB = Arrays.copyOf(propertyCharsB, limit);
            }

            // Generate Random Text
            propertyCharsA[i] = letters[(int) (Math.random() * letters.length)];
            propertyCharsB[i] = letters[(int) (Math.random() * letters.length)];

            /*
             * Calculate Slot placement in Map
             *
             * 1. Step: create a SingletonKey and get its hashCode
             * 2. Step: Spread Bits
             * 3. Step: get Map slot via Bitwise AND
             *
             * The 15 here is not a magic number.
             * It is to do the calculation assuming we got a size 16 ConcurrentHashMap.
             * Usually right after start, it won't be above this size.
             * Size 16 is the default size for a ConcurrentHashMap.
             */
<<<<<<< HEAD

            a = new MCRConfiguration2.ConfigSingletonKey(String.valueOf(property[0]).trim().replaceAll(" ", ""),
                String.valueOf(className[0]).trim().replaceAll(" ", "")).hashCode();
            a = spread(a);
            a = 15 & a;
            b = new MCRConfiguration2.ConfigSingletonKey(String.valueOf(property[1]).trim().replaceAll(" ", ""),
                String.valueOf(className[1]).trim().replaceAll(" ", "")).hashCode();
=======
            propertyA= toSuitableString(propertyCharsA);
            a = new SingletonKey(propertyA, classNameA).hashCode();
            a = spread(a);
            a = 15 & a;
            propertyB = toSuitableString(propertyCharsB);
            b = new SingletonKey(propertyB, classNameB).hashCode();
>>>>>>> 34780966
            b = spread(b);
            b = 15 & b;
            i++;
        } while (a != b);
        
        LogManager.getLogger().info("Colliding Strings:");
        LogManager.getLogger().info(classNameA + " " + propertyA + " => " + a);
        LogManager.getLogger().info(classNameB + " " + propertyB + " => " + b);

        MCRConfiguration2.set(propertyA, classNameA);
        MCRConfiguration2.set(propertyB, classNameB);
        MCRConfiguration2.set(COLLISION_PROPERTY_NAME, propertyB);

        return Pair.of(propertyA, propertyB);

    }

    /**
     * Internal Method of {@link java.util.concurrent.ConcurrentHashMap}.
     *
     * @see {@link java.util.concurrent.ConcurrentHashMap#spread(int)}
     */
    private int spread(int h) {
        return (h ^ (h >>> 16)) & 0x7fffffff /* all usable bits */;
    }

    private static String toSuitableString(char[] value) {
        return String.valueOf(value).trim().replaceAll("\\s+", "");
    }

}<|MERGE_RESOLUTION|>--- conflicted
+++ resolved
@@ -18,26 +18,25 @@
 
 package org.mycore.common.config;
 
+import static org.junit.Assert.assertNotNull;
+import static org.junit.Assert.assertTrue;
+
 import java.util.Arrays;
 
 import org.apache.commons.lang3.tuple.Pair;
 import org.apache.logging.log4j.LogManager;
 import org.junit.Test;
 import org.mycore.common.MCRTestCase;
-import org.mycore.common.config.MCRConfiguration2.SingletonKey;
 import org.mycore.common.config.singletoncollision.MCRConfigurationSingletonCollisionClassA;
 import org.mycore.common.config.singletoncollision.MCRConfigurationSingletonCollisionClassB;
-
-import static org.junit.Assert.assertNotNull;
-import static org.junit.Assert.assertTrue;
 
 /**
  * @author Thomas Scheffler (yagee)
  * @author Tobias Lenhardt [Hammer1279]
  */
 public class MCRConfigurationTest extends MCRTestCase {
-    
-    public static final String COLLISION_PROPERTY_NAME =  "MCR.Configuration.SingletonCollision.PropertyName";
+
+    public static final String COLLISION_PROPERTY_NAME = "MCR.Configuration.SingletonCollision.PropertyName";
 
     @Test(expected = MCRConfigurationException.class)
     public final void testDeprecatedProperties() {
@@ -83,8 +82,10 @@
 
         MCRConfiguration2.getSingleInstanceOf(propertyA).orElseThrow();
 
-        assertNotNull(MCRConfiguration2.instanceHolder.get(new SingletonKey(propertyA, classNameA)));
-        assertNotNull(MCRConfiguration2.instanceHolder.get(new SingletonKey(propertyB, classNameB)));
+        assertNotNull(
+            MCRConfiguration2.instanceHolder.get(new MCRConfiguration2.ConfigSingletonKey(propertyA, classNameA)));
+        assertNotNull(
+            MCRConfiguration2.instanceHolder.get(new MCRConfiguration2.ConfigSingletonKey(propertyB, classNameB)));
 
     }
 
@@ -107,7 +108,7 @@
         int b;
         
         int i = 0;
-        
+
         // Generate Conflict
         do {
             // resize arrays when full
@@ -133,22 +134,12 @@
              * Usually right after start, it won't be above this size.
              * Size 16 is the default size for a ConcurrentHashMap.
              */
-<<<<<<< HEAD
-
-            a = new MCRConfiguration2.ConfigSingletonKey(String.valueOf(property[0]).trim().replaceAll(" ", ""),
-                String.valueOf(className[0]).trim().replaceAll(" ", "")).hashCode();
-            a = spread(a);
-            a = 15 & a;
-            b = new MCRConfiguration2.ConfigSingletonKey(String.valueOf(property[1]).trim().replaceAll(" ", ""),
-                String.valueOf(className[1]).trim().replaceAll(" ", "")).hashCode();
-=======
-            propertyA= toSuitableString(propertyCharsA);
-            a = new SingletonKey(propertyA, classNameA).hashCode();
+            propertyA = toSuitableString(propertyCharsA);
+            a = new MCRConfiguration2.ConfigSingletonKey(propertyA, classNameA).hashCode();
             a = spread(a);
             a = 15 & a;
             propertyB = toSuitableString(propertyCharsB);
-            b = new SingletonKey(propertyB, classNameB).hashCode();
->>>>>>> 34780966
+            b = new MCRConfiguration2.ConfigSingletonKey(propertyB, classNameB).hashCode();
             b = spread(b);
             b = 15 & b;
             i++;
