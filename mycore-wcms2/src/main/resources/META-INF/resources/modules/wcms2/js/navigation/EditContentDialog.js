/*
 * This file is part of ***  M y C o R e  ***
 * See https://www.mycore.de/ for details.
 *
 * MyCoRe is free software: you can redistribute it and/or modify
 * it under the terms of the GNU General Public License as published by
 * the Free Software Foundation, either version 3 of the License, or
 * (at your option) any later version.
 *
 * MyCoRe is distributed in the hope that it will be useful,
 * but WITHOUT ANY WARRANTY; without even the implied warranty of
 * MERCHANTABILITY or FITNESS FOR A PARTICULAR PURPOSE.  See the
 * GNU General Public License for more details.
 *
 * You should have received a copy of the GNU General Public License
 * along with MyCoRe.  If not, see <http://www.gnu.org/licenses/>.
 */

/*
 * @package wcms.navigation
 * @description model data for internal tree item
 */
var wcms = wcms || {};
wcms.navigation = wcms.navigation || {};

wcms.navigation.EditContentDialog = function() {
  this.constructor();

  this.type = "okCancel"
  this.i18nTitle = "component.wcms.navigation.itemEditor.editContent.title";

  this.selectedSection = null;

  this.href = null;

  this.editorDiv = null;
  this.editor = null;

  // section
  this.sectionSelect = null;
  this.sectionToolbar = null;
  this.addSection = null;
  this.removeSection = null;
  this.moveSectionUp = null;
  this.moveSectionDown = null;
  this.editSection = null;

  this.oldWebpageContent = null;
  this.webpageContent = null;

  this.sectionCount = 0;

  // internal dialogs
  this.removeSectionDialog = null;
  this.editSectionDialog = null;
  this.shouldNotEditDialog = null;
};

<<<<<<< HEAD
(function() {

  function createContent() {
    // create dijit components
    //  editor
    this.editorDiv = new dijit.layout.ContentPane({
      region: "center",
      style: "border:none;padding:0px",
      content: "<textarea></textarea>"
    });
    //  section
    this.sectionSelect = new dijit.form.MultiSelect({ region: "center", style: "width: 100%" });
    this.sectionToolbar = new dijit.Toolbar({ region: "bottom" });
    this.addSection = new dijit.form.Button({ iconClass: "icon16 addIcon16", showLabel: false });
    this.removeSection = new dijit.form.Button({ iconClass: "icon16 removeIcon16", showLabel: false });
    this.moveSectionUp = new dijit.form.Button({ iconClass: "icon16 upIcon16", showLabel: false });
    this.moveSectionDown = new dijit.form.Button({ iconClass: "icon16 downIcon16", showLabel: false });
    this.editSection = new dijit.form.Button({ iconClass: "icon16 editIcon16", showLabel: false });
    //  internal dialogs
    this.removeSectionDialog = new wcms.gui.SimpleDialog("yesNo",
      "component.wcms.navigation.itemEditor.editContent.deleteSectionTitle",
      "component.wcms.navigation.itemEditor.editContent.deleteSection");
    this.editSectionDialog = new wcms.navigation.EditContentSectionDialog();
    this.shouldNotEditDialog = new wcms.gui.SimpleDialog("Ok",
      "component.wcms.general.warning",
      "component.wcms.navigation.itemEditor.shouldNotEdit");

    // change ok button text
    this.okButton.i18n = "component.wcms.navigation.itemEditor.editContent.markChanges";

    // build layout
    let bc = new dijit.layout.BorderContainer({ style: "height:600px; width:1000px" });

    let leftBC = new dijit.layout.BorderContainer({
      region: "left",
      style: "width:225px",
      splitter: true,
      gutters: false
    });

    leftBC.addChild(this.sectionSelect);
    leftBC.addChild(this.sectionToolbar);
    bc.addChild(leftBC);
    bc.addChild(this.editorDiv);

    // add toolbar items
    this.sectionToolbar.addChild(this.addSection);
    this.sectionToolbar.addChild(this.removeSection);
    this.sectionToolbar.addChild(new dijit.ToolbarSeparator());
    this.sectionToolbar.addChild(this.moveSectionUp);
    this.sectionToolbar.addChild(this.moveSectionDown);
    this.sectionToolbar.addChild(new dijit.ToolbarSeparator());
    this.sectionToolbar.addChild(this.editSection);

    bc.startup();
    this.content.appendChild(bc.domNode);

    // add listener
    // dialog
    dojo.connect(this.internalDialog, "onHide", this, () => {
      this.destroyEditor();
    });
    // section
    // use watch instead of onChange because onChange isn't called any time
    this.sectionSelect.watch("value", dojo.hitch(this, changeSection));
    dojo.connect(this.addSection, "onClick", this, addSection);
    dojo.connect(this.removeSection, "onClick", this, () => {
      this.removeSectionDialog.show();
    });
    dojo.connect(this.moveSectionUp, "onClick", this, moveSectionUp);
    dojo.connect(this.moveSectionDown, "onClick", this, moveSectionDown);
    dojo.connect(this.editSection, "onClick", this, () => {
      const selectedList = this.sectionSelect.getSelected();
      if (selectedList == null || selectedList.length === 0) {
        return;
      }
      const id = parseInt(selectedList[0].value);
      const content = this.getSectionById(id);
      this.editSectionDialog.show(true, content);
    });
    // dialog events
    this.removeSectionDialog.eventHandler.attach((/*wcms.gui.SimpleDialog*/ source, /*Json*/ args) => {
      if (args.type === "yesButtonClicked") {
        dojo.hitch(this, removeSelectedSections)();
      }
    });
    this.editSectionDialog.eventHandler.attach(dojo.hitch(this, (/*wcms.gui.SimpleDialog*/ source, /*Json*/ args) => {
      if (args.type === "okButtonClicked") {
        // only edit
        if (source.isEditSection) {
          this.selectedSection.title = source.getTitle();
          this.selectedSection.lang = source.getLang();
          dojo.hitch(this, updateSelectedOptions)();
        } else { // add new section
          const newContent = {
            id: this.sectionCount++,
            data: "",
            title: source.getTitle(),
            lang: source.getLang()
          };
          this.webpageContent.push(newContent);
          dojo.hitch(this, addOption)(newContent);
        }
      }
    }));
  }

  function show(/*JSON*/ content, href) {
    // super.show();
    wcms.gui.AbstractDialog.prototype.show.call(this);
    // load content
    this.href = href;
    dojo.hitch(this, loadContent)(content);

    if (this.selectedSection !== null && this.selectedSection.unknownHTMLTags !== null && this.selectedSection.unknownHTMLTags.length > 0) {
      console.log(this.selectedSection.unknownHTMLTags);
      this.shouldNotEditDialog.show();
    }
  }

  function loadContent(/*JSON*/ webpageContent) {
    this.webpageContent = dojo.clone(webpageContent);

    // editor settings
    const lang = I18nManager.getInstance().getLang();
    const context = window.location.pathname.substring(0, window.location.pathname.indexOf("/modules"));
    const folder = this.href.substring(1, this.href.lastIndexOf("/"));
    const imagePrepend = context + "/" + folder + "/";

    const unknownHTMLTags = new Set();

    // update section
    this.sectionCount = 0;
    for (let i = 0; i < this.webpageContent.length; i++) {
      this.webpageContent[i].id = this.sectionCount++;
      this.webpageContent[i].data = updateImageUrls(this.webpageContent[i].data, context, imagePrepend);
      this.webpageContent[i].unknownHTMLTags.forEach(tag => unknownHTMLTags.add(tag));
      dojo.hitch(this, addOption)(this.webpageContent[i]);
    }

    // select option
    if (this.sectionSelect.domNode.hasChildNodes()) {
      dojo.attr(this.sectionSelect.domNode.firstChild, "selected", "selected");
    }

    // set current content
    this.selectedSection = null;
    if (this.webpageContent.length > 0) {
      this.selectedSection = this.webpageContent[0];
    }

    // set editor content
    let contentData = "";
    if (this.selectedSection != null && this.selectedSection.data) {
      contentData = this.selectedSection.data;
    }

    tinymce.init({
      target: this.editorDiv.domNode.firstChild,
      license_key: "gpl",
      promotion: false,
      height: 599,
      language: lang,
      plugins: [
        "advlist", "anchor", "autolink", "code", "fullscreen", "help",
        "image", "lists", "link", "media", "preview",
        "searchreplace", "table", "visualblocks", "wordcount"
      ],
      toolbar: "blocks | bold italic | forecolor backcolor | alignleft aligncenter alignright alignjustify | bullist numlist | link image",
      toolbar_mode: "wrap",
      entity_encoding: "raw",
      convert_urls: false,
      verify_html: false,
      custom_elements: Array.from(unknownHTMLTags).join(","),
      extended_valid_elements: Array.from(unknownHTMLTags).map(tag => `${tag}[*]`).join(","),
      protect: [
        /<head[\s\S]*?head>/gi,
        /<script[\s\S]*?script>/gi
      ],
      element_format: "xhtml",
      file_picker_types: "image",
      file_picker_callback: (callback, value, meta) => {
        if (meta.filetype === "image") {
          const url = context + "/rsc/wcms2/filebrowser?href=/" + folder + "&type=images";
          const uploadDialogWindow = popupWindow(url, "UploadDialog", window, 1000, 750);
          uploadDialogWindow.callback = (result) => {
            callback(imagePrepend + result);
          };
          return;
        }
        callback();
      },
      setup: (editor) => {
        // init()
        editor.on("init", () => {
          editor.setContent(contentData);
          if (this.selectedSection != null) {
            this.selectedSection.data = editor.getContent();
          }
          this.oldWebpageContent = dojo.clone(this.webpageContent);
          for (let i = 0; i < this.oldWebpageContent.length; i++) {
            delete (this.oldWebpageContent[i].id);
          }
        });
        this.editor = editor;
      }
    });
  }

  function updateImageUrls(content, context, imagePrepend) {
    // Parse the HTML content
    const parser = new DOMParser();
    const doc = parser.parseFromString(content, "text/html");

    // Access the head and body elements
    const head = doc.head;
    const body = doc.body;

    // Function to check if the head is empty
    function isHeadEmpty(headElement) {
      // Check if the head element has any child nodes that are not whitespace
      return !Array.from(headElement.childNodes).some(node => {
        return node.nodeType !== Node.TEXT_NODE || node.nodeValue.trim() !== '';
      });
    }

    // Modify the image URLs in the body
    body.querySelectorAll("img").forEach(img => {
      const src = img.getAttribute("src");
      if (!src.startsWith(context) && !src.startsWith("http")) {
        img.setAttribute("src", imagePrepend + src);
      }
    });

    // Serialize the modified document back to a string
    const serializer = new XMLSerializer();
=======
( function() {

	function createContent() {
		// create dijit components
		//  editor
		this.editorDiv = new dijit.layout.ContentPane({
			region:"center",
			style: "border:none;padding:0px",
			content: "<textarea></textarea>"
		});
		//  section
		this.sectionSelect = new dijit.form.MultiSelect({region: "center",style: "width: 100%"});
		this.sectionToolbar = new dijit.Toolbar({region: "bottom"});
		this.addSection = new dijit.form.Button({iconClass: "icon16 addIcon16",	showLabel: false});
		this.removeSection = new dijit.form.Button({iconClass: "icon16 removeIcon16", showLabel: false});
		this.moveSectionUp = new dijit.form.Button({iconClass: "icon16 upIcon16", showLabel: false});
		this.moveSectionDown = new dijit.form.Button({iconClass: "icon16 downIcon16",showLabel: false});
		this.editSection= new dijit.form.Button({iconClass: "icon16 editIcon16",showLabel: false});
		//  internal dialogs
		this.removeSectionDialog = new wcms.gui.SimpleDialog("yesNo",
				"component.wcms.navigation.itemEditor.editContent.deleteSectionTitle",
				"component.wcms.navigation.itemEditor.editContent.deleteSection");
		this.editSectionDialog = new wcms.navigation.EditContentSectionDialog();
		this.shouldNotEditDialog = new wcms.gui.SimpleDialog("Ok",
			"component.wcms.general.warning",
			"component.wcms.navigation.itemEditor.shouldNotEdit");

		// change ok button text
		this.okButton.i18n = "component.wcms.navigation.itemEditor.editContent.markChanges";

		// build layout
		let bc = new dijit.layout.BorderContainer({style:"height:600px; width:1000px"});

		let leftBC = new dijit.layout.BorderContainer({
			region:"left",
			style: "width:225px",
			splitter: true,
			gutters: false
		});

		leftBC.addChild(this.sectionSelect);
		leftBC.addChild(this.sectionToolbar);
		bc.addChild(leftBC);
		bc.addChild(this.editorDiv);

		// add toolbar items
		this.sectionToolbar.addChild(this.addSection);
		this.sectionToolbar.addChild(this.removeSection);
		this.sectionToolbar.addChild(new dijit.ToolbarSeparator());
		this.sectionToolbar.addChild(this.moveSectionUp);
		this.sectionToolbar.addChild(this.moveSectionDown);
		this.sectionToolbar.addChild(new dijit.ToolbarSeparator());
		this.sectionToolbar.addChild(this.editSection);

		bc.startup();
		this.content.appendChild(bc.domNode);

		// add listener
		// dialog
		dojo.connect(this.internalDialog, "onHide", this, () => {
			this.destroyEditor();
		});
		// section
		// use watch instead of onChange because onChange isn't called any time
		this.sectionSelect.watch("value", dojo.hitch(this, changeSection));
		dojo.connect(this.addSection, "onClick", this, addSection);
		dojo.connect(this.removeSection, "onClick", this, () => {
			this.removeSectionDialog.show();
		});
		dojo.connect(this.moveSectionUp, "onClick", this, moveSectionUp);
		dojo.connect(this.moveSectionDown, "onClick", this, moveSectionDown);
		dojo.connect(this.editSection, "onClick", this, () => {
			const selectedList = this.sectionSelect.getSelected();
			if(selectedList == null || selectedList.length === 0) {
				return;
			}
			const id = parseInt(selectedList[0].value);
			const content = this.getSectionById(id);
			this.editSectionDialog.show(true, content);
		});
		// dialog events
		this.removeSectionDialog.eventHandler.attach((/*wcms.gui.SimpleDialog*/ source, /*Json*/ args) => {
			if(args.type === "yesButtonClicked") {
				dojo.hitch(this, removeSelectedSections)();
			}
		});
		this.editSectionDialog.eventHandler.attach(dojo.hitch(this, (/*wcms.gui.SimpleDialog*/ source, /*Json*/ args) => {
			if(args.type === "okButtonClicked") {
				// only edit
				if(source.isEditSection) {
					this.selectedSection.title = source.getTitle();
					this.selectedSection.lang = source.getLang();
					dojo.hitch(this, updateSelectedOptions)();
				} else { // add new section
					const newContent = {
						id: this.sectionCount++,
						data: "",
						title: source.getTitle(),
						lang: source.getLang()
					};
					this.webpageContent.push(newContent);
					dojo.hitch(this, addOption)(newContent);
				}
			}
		}));
	}

	function show(/*JSON*/ content, href) {
		// super.show();
		wcms.gui.AbstractDialog.prototype.show.call(this);
		// load content
		this.href = href;
		dojo.hitch(this, loadContent)(content);

		if (this.selectedSection !== null && this.selectedSection.unknownHTMLTags !== null && this.selectedSection.unknownHTMLTags.length > 0) {
			console.log(this.selectedSection.unknownHTMLTags);
			this.shouldNotEditDialog.show();
		}
	}

	function loadContent(/*JSON*/ webpageContent) {
		this.webpageContent = dojo.clone(webpageContent);

		// editor settings
		const lang = I18nManager.getInstance().getLang();
		const context = window.location.pathname.substring(0, window.location.pathname.indexOf("/modules"));
		const folder = this.href.substring(1, this.href.lastIndexOf("/"));
		const imagePrepend = context + "/" + folder + "/";

		const unknownHTMLTags = new Set();

		// update section
		this.sectionCount = 0;
		for(let i = 0; i < this.webpageContent.length; i++) {
			this.webpageContent[i].id = this.sectionCount++;
			this.webpageContent[i].data = updateImageUrls(this.webpageContent[i].data, context, imagePrepend);
			this.webpageContent[i].unknownHTMLTags.forEach(tag => unknownHTMLTags.add(tag));
			dojo.hitch(this, addOption)(this.webpageContent[i]);
		}

		// select option
		if(this.sectionSelect.domNode.hasChildNodes()) {
			dojo.attr(this.sectionSelect.domNode.firstChild, "selected", "selected");
		}

		// set current content
		this.selectedSection = null;
		if(this.webpageContent.length > 0) {
			this.selectedSection = this.webpageContent[0];
		}

		// set editor content
		let contentData = "";
		if(this.selectedSection != null && this.selectedSection.data) {
			contentData = this.selectedSection.data;
		}

		tinymce.init({
			target: this.editorDiv.domNode.firstChild,
			license_key: "gpl",
			promotion: false,
			height: 599,
			language: lang,
			plugins: [
				"advlist", "anchor", "autolink", "code", "fullscreen", "help",
				"image", "lists", "link", "media", "preview",
				"searchreplace", "table", "visualblocks", "wordcount"
			],
			toolbar: "blocks | bold italic | forecolor backcolor | alignleft aligncenter alignright alignjustify | bullist numlist | link image",
			toolbar_mode: "wrap",
			entity_encoding: "raw",
			convert_urls: false,
			verify_html: false,
			custom_elements: Array.from(unknownHTMLTags).join(","),
			extended_valid_elements: Array.from(unknownHTMLTags).map(tag => `${tag}[*]`).join(","),
			protect: [
				/<head[\s\S]*?head>/gi,
				/<script[\s\S]*?script>/gi
			],
			element_format: "xhtml",
			file_picker_types: "image",
			file_picker_callback: (callback, value, meta) => {
				if (meta.filetype === "image") {
					const url = context + "/rsc/wcms2/filebrowser?href=/" + folder + "&type=images";
					const uploadDialogWindow = popupWindow(url, "UploadDialog", window, 1000, 750);
					uploadDialogWindow.callback = (result) => {
						callback(imagePrepend + result);
					};
					return;
				}
				callback();
			},
			setup: (editor) => {
				// init()
				editor.on("init", () => {
					editor.setContent(contentData);
					if (this.selectedSection != null) {
						this.selectedSection.data = editor.getContent();
					}
					this.oldWebpageContent = dojo.clone(this.webpageContent);
					for (let i = 0; i < this.oldWebpageContent.length; i++) {
						delete (this.oldWebpageContent[i].id);
					}
				});
				this.editor = editor;
			}
		});
	}

	function updateImageUrls(content, context, imagePrepend) {
		// Parse the HTML content
		const parser = new DOMParser();
		const doc = parser.parseFromString(content, "text/html");

		// Access the head and body elements
		let head = doc.head;
		let body = doc.body;

		// Function to check if the head is empty
		function isHeadEmpty(headElement) {
			// Check if the head element has any child nodes that are not whitespace
			return !Array.from(headElement.childNodes).some(node => {
				return node.nodeType !== Node.TEXT_NODE || node.nodeValue.trim() !== '';
			});
		}

		// Modify the image URLs in the body
		body.querySelectorAll("img").forEach(img => {
			const src = img.getAttribute("src");
			if (!src.startsWith(context) && !src.startsWith("http")) {
				img.setAttribute("src", imagePrepend + src);
			}
		});

    const cleanDocument = document.implementation.createDocument(null, null);
    const cleanDocumentElement = removeNamespacesDeep(doc.documentElement, cleanDocument);
    head = cleanDocumentElement.getElementsByTagName("head")[0];
    body = cleanDocumentElement.getElementsByTagName("body")[0];

		// Serialize the modified document back to a string
		const serializer = new XMLSerializer();
>>>>>>> 3f424106
    if (isHeadEmpty(head)) {
      return Array.from(body.childNodes)
      .map(elem => serializer.serializeToString(elem))
      .join("");
    } else {
      return serializer.serializeToString(cleanDocumentElement);
    }
  }

  function removeNamespacesDeep(node, doc) {
    if (node.nodeType === Node.ELEMENT_NODE) {
      const isXHTML = node.namespaceURI === "http://www.w3.org/1999/xhtml";

      const newElem = isXHTML ?
          doc.createElement(node.localName) :
          doc.createElementNS(node.namespaceURI, node.localName);

      for (let attr of node.attributes) {
        newElem.setAttribute(attr.name, attr.value);
      }

      for (let child of node.childNodes) {
        newElem.appendChild(removeNamespacesDeep(child, doc));
      }
      return newElem;
    } else {
      return node.cloneNode(true);
    }
  }

  function popupWindow(url, windowName, win, w, h) {
    const y = win.top.outerHeight / 2 + win.top.screenY - (h / 2);
    const x = win.top.outerWidth / 2 + win.top.screenX - (w / 2);
    return win.open(url, windowName, `width=${w}, height=${h}, top=${y}, left=${x}`);
  }

  function updateLang() {
    if (!this.created)
      return;
    // super.updateLang();
    wcms.gui.AbstractDialog.prototype.updateLang.call(this);
    // update text
    this.removeSectionDialog.updateLang();
    this.editSectionDialog.updateLang();
  }

  function selectSection(/*DomNode*/ node) {
    this.sectionSelect.set("value", node.value);
    dojo.hitch(this, changeSection)();
  }

  function changeSection() {
    // save old content data
    if (this.selectedSection != null) {
      this.selectedSection.data = this.editor.getContent();
    }
    // switch to new content
    dojo.removeClass(this.editorDiv.id, "hidden");
    let id = parseInt(this.sectionSelect.get("value")[0]);
    let content = this.getSectionById(id);
    if (!content.data) {
      content.data = "";
    }
    this.selectedSection = content;
    this.editor.setContent(content.data);
  }

  function getSectionById(/*int*/ id) {
    for (let i in this.webpageContent) {
      if (this.webpageContent[i].id === id) {
        return this.webpageContent[i];
      }
    }
    return null;
  }

  function addSection() {
    const newContent = {
      title: "undefined",
      lang: "all"
    };
    this.editSectionDialog.show(false, newContent);
  }

  function addOption(/*JSON*/ content) {
    let title = content.title;
    if (content.lang) {
      title += " (" + content.lang + ")";
    }
    const option = dojo.create("option", {
      innerHTML: title,
      value: content.id
    });
    const selectedList = this.sectionSelect.getSelected();
    if (selectedList != null && selectedList.length > 0) {
      dojo.place(option, selectedList[0], "after");
    } else {
      dojo.place(option, this.sectionSelect.domNode);
    }
  }

  function updateSelectedOptions() {
    const selectedList = this.sectionSelect.getSelected();
    if (selectedList == null || selectedList.length === 0) {
      return;
    }
    for (let i = 0; i < selectedList.length; i++) {
      const option = selectedList[i];
      const id = parseInt(option.value);
      const content = this.getSectionById(id);
      let title = content.title + (content.lang ? " (" + content.lang + ")" : "");
      dojo.attr(option, "innerHTML", title);
    }
  }

  function removeSelectedSections() {
    // remove sections
    const selectedList = this.sectionSelect.getSelected();
    if (selectedList == null || selectedList.length === 0) {
      return;
    }
    for (let i = 0; i < selectedList.length; i++) {
      // remove from list
      const option = selectedList[i];
      const id = option.value;
      dojo.destroy(option);
      // remove from content array
      this.webpageContent = arrayRemoveById(this.webpageContent, id);
    }
    if (this.sectionSelect.domNode.hasChildNodes()) {
      dojo.hitch(this, selectSection)(this.sectionSelect.domNode.firstChild);
    } else {
      this.editor.setContent("");
    }
  }

  function moveSectionUp() {
    const selectedList = this.sectionSelect.getSelected();
    if (selectedList == null || selectedList.length === 0) {
      return;
    }
    for (let i = 0; i < selectedList.length; i++) {
      const selectedOption = selectedList[i];
      // move option up
      const prev = selectedOption.previousSibling;
      if (prev != null) {
        dojo.place(selectedOption, prev, "before");
      } else {
        dojo.place(selectedOption, this.sectionSelect.domNode, "last");
      }
    }
  }

  function moveSectionDown() {
    const selectedList = this.sectionSelect.getSelected();
    if (selectedList == null || selectedList.length === 0) {
      return;
    }
    selectedList.reverse();
    for (let i = 0; i < selectedList.length; i++) {
      const selected = selectedList[i];
      const next = selected.nextSibling;
      if (next != null) {
        dojo.place(selected, next, "after");
      } else {
        dojo.place(selected, this.sectionSelect.domNode, "first");
      }
    }
  }

  function orderSections() {
    const newSectionArray = [];
    // go through all options to get the correct order
    dojo.query("option", this.sectionSelect.containerNode).forEach(n => {
      const id = parseInt(n.value);
      const content = this.getSectionById(id);
      newSectionArray.push(content);
    });
    this.webpageContent = newSectionArray;
  }

  /**
   * @Override
   */
  function onBeforeOk() {
    // sort content array
    dojo.hitch(this, orderSections)();
    // save content data
    this.selectedSection.data = this.editor.getContent();
    // remove internal id from content
    for (let i = 0; i < this.webpageContent.length; i++) {
      delete (this.webpageContent[i].id);
    }
  }

  function destroyEditor() {
    console.log("destroy editor");
    // destroy all section options
    const sectionSelect = this.sectionSelect.domNode;
    while (sectionSelect.hasChildNodes()) {
      sectionSelect.removeChild(sectionSelect.lastChild);
    }
    // destroy editor
    this.editor.remove();
    this.editor = null;
  }

  // inheritance
  wcms.navigation.EditContentDialog.prototype = new wcms.gui.AbstractDialog;

  wcms.navigation.EditContentDialog.prototype.createContent = createContent;
  wcms.navigation.EditContentDialog.prototype.destroyEditor = destroyEditor;
  wcms.navigation.EditContentDialog.prototype.getSectionById = getSectionById;
  wcms.navigation.EditContentDialog.prototype.show = show;
  wcms.navigation.EditContentDialog.prototype.updateLang = updateLang;
  wcms.navigation.EditContentDialog.prototype.onBeforeOk = onBeforeOk;
})();

wcms.navigation.EditContentSectionDialog = function() {
  this.constructor();

  this.type = "okCancel"

  this.contentEditor = null;
  this.titleBox = null;

  this.isEditSection = true;
};

(function() {

  const editSectionText = "component.wcms.navigation.itemEditor.editContent.editSection.dialogTitleEdit";
  const newSectionText = "component.wcms.navigation.itemEditor.editContent.editSection.dialogTitleNew";

  const titleText = "component.wcms.navigation.itemEditor.editContent.editSection.title";
  const langText = "component.wcms.navigation.itemEditor.editContent.editSection.lang";

  function createContent() {
    // create dijit components
    this.contentEditor = new wcms.gui.ContentEditor();

    this.titleBox = new dijit.form.TextBox();
    this.langBox = new dijit.form.TextBox();

    // build layout
    this.contentEditor.addElement(titleText, this.titleBox.domNode);
    this.contentEditor.addElement(langText, this.langBox.domNode);

    this.content.appendChild(this.contentEditor.domNode);
  }

  function updateLang() {
    if (!this.created)
      return;
    // super.updateLang();
    wcms.gui.AbstractDialog.prototype.updateLang.call(this);
    // update content
    this.contentEditor.updateLang();
  }

  function show(/*boolean*/ editSection, /*JSON*/ content) {
    this.isEditSection = editSection;

    // show dialog
    wcms.gui.AbstractDialog.prototype.show.call(this);

    this.titleBox.set("value", content.title);
    this.langBox.set("value", content.lang);

    this.setTitle(editSection ? editSectionText : newSectionText);
  }

  function getLang() {
    return this.langBox.get("value");
  }
  function getTitle() {
    return this.titleBox.get("value");
  }

  // inheritance
  wcms.navigation.EditContentSectionDialog.prototype = new wcms.gui.AbstractDialog;

  wcms.navigation.EditContentSectionDialog.prototype.createContent = createContent;
  wcms.navigation.EditContentSectionDialog.prototype.show = show;
  wcms.navigation.EditContentSectionDialog.prototype.updateLang = updateLang;
  wcms.navigation.EditContentSectionDialog.prototype.getLang = getLang;
  wcms.navigation.EditContentSectionDialog.prototype.getTitle = getTitle;
})();<|MERGE_RESOLUTION|>--- conflicted
+++ resolved
@@ -56,7 +56,6 @@
   this.shouldNotEditDialog = null;
 };
 
-<<<<<<< HEAD
 (function() {
 
   function createContent() {
@@ -291,251 +290,13 @@
       }
     });
 
-    // Serialize the modified document back to a string
-    const serializer = new XMLSerializer();
-=======
-( function() {
-
-	function createContent() {
-		// create dijit components
-		//  editor
-		this.editorDiv = new dijit.layout.ContentPane({
-			region:"center",
-			style: "border:none;padding:0px",
-			content: "<textarea></textarea>"
-		});
-		//  section
-		this.sectionSelect = new dijit.form.MultiSelect({region: "center",style: "width: 100%"});
-		this.sectionToolbar = new dijit.Toolbar({region: "bottom"});
-		this.addSection = new dijit.form.Button({iconClass: "icon16 addIcon16",	showLabel: false});
-		this.removeSection = new dijit.form.Button({iconClass: "icon16 removeIcon16", showLabel: false});
-		this.moveSectionUp = new dijit.form.Button({iconClass: "icon16 upIcon16", showLabel: false});
-		this.moveSectionDown = new dijit.form.Button({iconClass: "icon16 downIcon16",showLabel: false});
-		this.editSection= new dijit.form.Button({iconClass: "icon16 editIcon16",showLabel: false});
-		//  internal dialogs
-		this.removeSectionDialog = new wcms.gui.SimpleDialog("yesNo",
-				"component.wcms.navigation.itemEditor.editContent.deleteSectionTitle",
-				"component.wcms.navigation.itemEditor.editContent.deleteSection");
-		this.editSectionDialog = new wcms.navigation.EditContentSectionDialog();
-		this.shouldNotEditDialog = new wcms.gui.SimpleDialog("Ok",
-			"component.wcms.general.warning",
-			"component.wcms.navigation.itemEditor.shouldNotEdit");
-
-		// change ok button text
-		this.okButton.i18n = "component.wcms.navigation.itemEditor.editContent.markChanges";
-
-		// build layout
-		let bc = new dijit.layout.BorderContainer({style:"height:600px; width:1000px"});
-
-		let leftBC = new dijit.layout.BorderContainer({
-			region:"left",
-			style: "width:225px",
-			splitter: true,
-			gutters: false
-		});
-
-		leftBC.addChild(this.sectionSelect);
-		leftBC.addChild(this.sectionToolbar);
-		bc.addChild(leftBC);
-		bc.addChild(this.editorDiv);
-
-		// add toolbar items
-		this.sectionToolbar.addChild(this.addSection);
-		this.sectionToolbar.addChild(this.removeSection);
-		this.sectionToolbar.addChild(new dijit.ToolbarSeparator());
-		this.sectionToolbar.addChild(this.moveSectionUp);
-		this.sectionToolbar.addChild(this.moveSectionDown);
-		this.sectionToolbar.addChild(new dijit.ToolbarSeparator());
-		this.sectionToolbar.addChild(this.editSection);
-
-		bc.startup();
-		this.content.appendChild(bc.domNode);
-
-		// add listener
-		// dialog
-		dojo.connect(this.internalDialog, "onHide", this, () => {
-			this.destroyEditor();
-		});
-		// section
-		// use watch instead of onChange because onChange isn't called any time
-		this.sectionSelect.watch("value", dojo.hitch(this, changeSection));
-		dojo.connect(this.addSection, "onClick", this, addSection);
-		dojo.connect(this.removeSection, "onClick", this, () => {
-			this.removeSectionDialog.show();
-		});
-		dojo.connect(this.moveSectionUp, "onClick", this, moveSectionUp);
-		dojo.connect(this.moveSectionDown, "onClick", this, moveSectionDown);
-		dojo.connect(this.editSection, "onClick", this, () => {
-			const selectedList = this.sectionSelect.getSelected();
-			if(selectedList == null || selectedList.length === 0) {
-				return;
-			}
-			const id = parseInt(selectedList[0].value);
-			const content = this.getSectionById(id);
-			this.editSectionDialog.show(true, content);
-		});
-		// dialog events
-		this.removeSectionDialog.eventHandler.attach((/*wcms.gui.SimpleDialog*/ source, /*Json*/ args) => {
-			if(args.type === "yesButtonClicked") {
-				dojo.hitch(this, removeSelectedSections)();
-			}
-		});
-		this.editSectionDialog.eventHandler.attach(dojo.hitch(this, (/*wcms.gui.SimpleDialog*/ source, /*Json*/ args) => {
-			if(args.type === "okButtonClicked") {
-				// only edit
-				if(source.isEditSection) {
-					this.selectedSection.title = source.getTitle();
-					this.selectedSection.lang = source.getLang();
-					dojo.hitch(this, updateSelectedOptions)();
-				} else { // add new section
-					const newContent = {
-						id: this.sectionCount++,
-						data: "",
-						title: source.getTitle(),
-						lang: source.getLang()
-					};
-					this.webpageContent.push(newContent);
-					dojo.hitch(this, addOption)(newContent);
-				}
-			}
-		}));
-	}
-
-	function show(/*JSON*/ content, href) {
-		// super.show();
-		wcms.gui.AbstractDialog.prototype.show.call(this);
-		// load content
-		this.href = href;
-		dojo.hitch(this, loadContent)(content);
-
-		if (this.selectedSection !== null && this.selectedSection.unknownHTMLTags !== null && this.selectedSection.unknownHTMLTags.length > 0) {
-			console.log(this.selectedSection.unknownHTMLTags);
-			this.shouldNotEditDialog.show();
-		}
-	}
-
-	function loadContent(/*JSON*/ webpageContent) {
-		this.webpageContent = dojo.clone(webpageContent);
-
-		// editor settings
-		const lang = I18nManager.getInstance().getLang();
-		const context = window.location.pathname.substring(0, window.location.pathname.indexOf("/modules"));
-		const folder = this.href.substring(1, this.href.lastIndexOf("/"));
-		const imagePrepend = context + "/" + folder + "/";
-
-		const unknownHTMLTags = new Set();
-
-		// update section
-		this.sectionCount = 0;
-		for(let i = 0; i < this.webpageContent.length; i++) {
-			this.webpageContent[i].id = this.sectionCount++;
-			this.webpageContent[i].data = updateImageUrls(this.webpageContent[i].data, context, imagePrepend);
-			this.webpageContent[i].unknownHTMLTags.forEach(tag => unknownHTMLTags.add(tag));
-			dojo.hitch(this, addOption)(this.webpageContent[i]);
-		}
-
-		// select option
-		if(this.sectionSelect.domNode.hasChildNodes()) {
-			dojo.attr(this.sectionSelect.domNode.firstChild, "selected", "selected");
-		}
-
-		// set current content
-		this.selectedSection = null;
-		if(this.webpageContent.length > 0) {
-			this.selectedSection = this.webpageContent[0];
-		}
-
-		// set editor content
-		let contentData = "";
-		if(this.selectedSection != null && this.selectedSection.data) {
-			contentData = this.selectedSection.data;
-		}
-
-		tinymce.init({
-			target: this.editorDiv.domNode.firstChild,
-			license_key: "gpl",
-			promotion: false,
-			height: 599,
-			language: lang,
-			plugins: [
-				"advlist", "anchor", "autolink", "code", "fullscreen", "help",
-				"image", "lists", "link", "media", "preview",
-				"searchreplace", "table", "visualblocks", "wordcount"
-			],
-			toolbar: "blocks | bold italic | forecolor backcolor | alignleft aligncenter alignright alignjustify | bullist numlist | link image",
-			toolbar_mode: "wrap",
-			entity_encoding: "raw",
-			convert_urls: false,
-			verify_html: false,
-			custom_elements: Array.from(unknownHTMLTags).join(","),
-			extended_valid_elements: Array.from(unknownHTMLTags).map(tag => `${tag}[*]`).join(","),
-			protect: [
-				/<head[\s\S]*?head>/gi,
-				/<script[\s\S]*?script>/gi
-			],
-			element_format: "xhtml",
-			file_picker_types: "image",
-			file_picker_callback: (callback, value, meta) => {
-				if (meta.filetype === "image") {
-					const url = context + "/rsc/wcms2/filebrowser?href=/" + folder + "&type=images";
-					const uploadDialogWindow = popupWindow(url, "UploadDialog", window, 1000, 750);
-					uploadDialogWindow.callback = (result) => {
-						callback(imagePrepend + result);
-					};
-					return;
-				}
-				callback();
-			},
-			setup: (editor) => {
-				// init()
-				editor.on("init", () => {
-					editor.setContent(contentData);
-					if (this.selectedSection != null) {
-						this.selectedSection.data = editor.getContent();
-					}
-					this.oldWebpageContent = dojo.clone(this.webpageContent);
-					for (let i = 0; i < this.oldWebpageContent.length; i++) {
-						delete (this.oldWebpageContent[i].id);
-					}
-				});
-				this.editor = editor;
-			}
-		});
-	}
-
-	function updateImageUrls(content, context, imagePrepend) {
-		// Parse the HTML content
-		const parser = new DOMParser();
-		const doc = parser.parseFromString(content, "text/html");
-
-		// Access the head and body elements
-		let head = doc.head;
-		let body = doc.body;
-
-		// Function to check if the head is empty
-		function isHeadEmpty(headElement) {
-			// Check if the head element has any child nodes that are not whitespace
-			return !Array.from(headElement.childNodes).some(node => {
-				return node.nodeType !== Node.TEXT_NODE || node.nodeValue.trim() !== '';
-			});
-		}
-
-		// Modify the image URLs in the body
-		body.querySelectorAll("img").forEach(img => {
-			const src = img.getAttribute("src");
-			if (!src.startsWith(context) && !src.startsWith("http")) {
-				img.setAttribute("src", imagePrepend + src);
-			}
-		});
-
     const cleanDocument = document.implementation.createDocument(null, null);
     const cleanDocumentElement = removeNamespacesDeep(doc.documentElement, cleanDocument);
     head = cleanDocumentElement.getElementsByTagName("head")[0];
     body = cleanDocumentElement.getElementsByTagName("body")[0];
 
-		// Serialize the modified document back to a string
-		const serializer = new XMLSerializer();
->>>>>>> 3f424106
+    // Serialize the modified document back to a string
+    const serializer = new XMLSerializer();
     if (isHeadEmpty(head)) {
       return Array.from(body.childNodes)
       .map(elem => serializer.serializeToString(elem))
