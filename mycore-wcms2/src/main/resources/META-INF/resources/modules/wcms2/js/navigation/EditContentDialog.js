/*
 * This file is part of ***  M y C o R e  ***
 * See https://www.mycore.de/ for details.
 *
 * MyCoRe is free software: you can redistribute it and/or modify
 * it under the terms of the GNU General Public License as published by
 * the Free Software Foundation, either version 3 of the License, or
 * (at your option) any later version.
 *
 * MyCoRe is distributed in the hope that it will be useful,
 * but WITHOUT ANY WARRANTY; without even the implied warranty of
 * MERCHANTABILITY or FITNESS FOR A PARTICULAR PURPOSE.  See the
 * GNU General Public License for more details.
 *
 * You should have received a copy of the GNU General Public License
 * along with MyCoRe.  If not, see <http://www.gnu.org/licenses/>.
 */

/*
 * @package wcms.navigation
 * @description model data for internal tree item
 */
var wcms = wcms || {};
wcms.navigation = wcms.navigation || {};

wcms.navigation.EditContentDialog = function() {
  this.constructor();

  this.type = "okCancel"
  this.i18nTitle = "component.wcms.navigation.itemEditor.editContent.title";

  this.selectedSection = null;

  this.href = null;

  this.editorDiv = null;
  this.editor = null;

  // section
  this.sectionSelect = null;
  this.sectionToolbar = null;
  this.addSection = null;
  this.removeSection = null;
  this.moveSectionUp = null;
  this.moveSectionDown = null;
  this.editSection = null;

  this.oldWebpageContent = null;
  this.webpageContent = null;

  this.sectionCount = 0;

  // internal dialogs
  this.removeSectionDialog = null;
  this.editSectionDialog = null;
  this.shouldNotEditDialog = null;
};

<<<<<<< HEAD
(function() {

  function createContent() {
    // create dijit components
    //  editor
    this.editorDiv = new dijit.layout.ContentPane({
      region: "center",
      style: "border:none;padding:0px",
      content: "<textarea></textarea>"
    });
    //  section
    this.sectionSelect = new dijit.form.MultiSelect({ region: "center", style: "width: 100%" });
    this.sectionToolbar = new dijit.Toolbar({ region: "bottom" });
    this.addSection = new dijit.form.Button({ iconClass: "icon16 addIcon16", showLabel: false });
    this.removeSection = new dijit.form.Button({ iconClass: "icon16 removeIcon16", showLabel: false });
    this.moveSectionUp = new dijit.form.Button({ iconClass: "icon16 upIcon16", showLabel: false });
    this.moveSectionDown = new dijit.form.Button({ iconClass: "icon16 downIcon16", showLabel: false });
    this.editSection = new dijit.form.Button({ iconClass: "icon16 editIcon16", showLabel: false });
    //  internal dialogs
    this.removeSectionDialog = new wcms.gui.SimpleDialog("yesNo",
      "component.wcms.navigation.itemEditor.editContent.deleteSectionTitle",
      "component.wcms.navigation.itemEditor.editContent.deleteSection");
    this.editSectionDialog = new wcms.navigation.EditContentSectionDialog();
    this.shouldNotEditDialog = new wcms.gui.SimpleDialog("Ok",
      "component.wcms.general.warning",
      "component.wcms.navigation.itemEditor.shouldNotEdit");

    // change ok button text
    this.okButton.i18n = "component.wcms.navigation.itemEditor.editContent.markChanges";

    // build layout
    let bc = new dijit.layout.BorderContainer({ style: "height:600px; width:1000px" });

    let leftBC = new dijit.layout.BorderContainer({
      region: "left",
      style: "width:225px",
      splitter: true,
      gutters: false
    });

    leftBC.addChild(this.sectionSelect);
    leftBC.addChild(this.sectionToolbar);
    bc.addChild(leftBC);
    bc.addChild(this.editorDiv);

    // add toolbar items
    this.sectionToolbar.addChild(this.addSection);
    this.sectionToolbar.addChild(this.removeSection);
    this.sectionToolbar.addChild(new dijit.ToolbarSeparator());
    this.sectionToolbar.addChild(this.moveSectionUp);
    this.sectionToolbar.addChild(this.moveSectionDown);
    this.sectionToolbar.addChild(new dijit.ToolbarSeparator());
    this.sectionToolbar.addChild(this.editSection);

    bc.startup();
    this.content.appendChild(bc.domNode);

    // add listener
    // dialog
    dojo.connect(this.internalDialog, "onHide", this, () => {
      this.destroyEditor();
    });
    // section
    // use watch instead of onChange because onChange isn't called any time
    this.sectionSelect.watch("value", dojo.hitch(this, changeSection));
    dojo.connect(this.addSection, "onClick", this, addSection);
    dojo.connect(this.removeSection, "onClick", this, () => {
      this.removeSectionDialog.show();
    });
    dojo.connect(this.moveSectionUp, "onClick", this, moveSectionUp);
    dojo.connect(this.moveSectionDown, "onClick", this, moveSectionDown);
    dojo.connect(this.editSection, "onClick", this, () => {
      const selectedList = this.sectionSelect.getSelected();
      if (selectedList == null || selectedList.length === 0) {
        return;
      }
      const id = parseInt(selectedList[0].value);
      const content = this.getSectionById(id);
      this.editSectionDialog.show(true, content);
    });
    // dialog events
    this.removeSectionDialog.eventHandler.attach((/*wcms.gui.SimpleDialog*/ source, /*Json*/ args) => {
      if (args.type === "yesButtonClicked") {
        dojo.hitch(this, removeSelectedSections)();
      }
    });
    this.editSectionDialog.eventHandler.attach(dojo.hitch(this, (/*wcms.gui.SimpleDialog*/ source, /*Json*/ args) => {
      if (args.type === "okButtonClicked") {
        // only edit
        if (source.isEditSection) {
          this.selectedSection.title = source.getTitle();
          this.selectedSection.lang = source.getLang();
          dojo.hitch(this, updateSelectedOptions)();
        } else { // add new section
          const newContent = {
            id: this.sectionCount++,
            data: "",
            title: source.getTitle(),
            lang: source.getLang()
          };
          this.webpageContent.push(newContent);
          dojo.hitch(this, addOption)(newContent);
        }
      }
    }));
  }

  function show(/*JSON*/ content, href) {
    // super.show();
    wcms.gui.AbstractDialog.prototype.show.call(this);
    // load content
    this.href = href;
    dojo.hitch(this, loadContent)(content);

    if (this.selectedSection !== null && this.selectedSection.unknownHTMLTags !== null && this.selectedSection.unknownHTMLTags.length > 0) {
      console.log(this.selectedSection.unknownHTMLTags);
      this.shouldNotEditDialog.show();
    }
  }

  function loadContent(/*JSON*/ webpageContent) {
    this.webpageContent = dojo.clone(webpageContent);

    // editor settings
    const lang = I18nManager.getInstance().getLang();
    const context = window.location.pathname.substring(0, window.location.pathname.indexOf("/modules"));
    const folder = this.href.substring(1, this.href.lastIndexOf("/"));
    const imagePrepend = context + "/" + folder + "/";

    const unknownHTMLTags = new Set();

    // update section
    this.sectionCount = 0;
    for (let i = 0; i < this.webpageContent.length; i++) {
      this.webpageContent[i].id = this.sectionCount++;
      this.webpageContent[i].data = updateImageUrls(this.webpageContent[i].data, context, imagePrepend);
      this.webpageContent[i].unknownHTMLTags.forEach(tag => unknownHTMLTags.add(tag));
      dojo.hitch(this, addOption)(this.webpageContent[i]);
    }

    // select option
    if (this.sectionSelect.domNode.hasChildNodes()) {
      dojo.attr(this.sectionSelect.domNode.firstChild, "selected", "selected");
    }

    // set current content
    this.selectedSection = null;
    if (this.webpageContent.length > 0) {
      this.selectedSection = this.webpageContent[0];
    }

    // set editor content
    let contentData = "";
    if (this.selectedSection != null && this.selectedSection.data) {
      contentData = this.selectedSection.data;
    }

    tinymce.init({
      target: this.editorDiv.domNode.firstChild,
      license_key: "gpl",
      promotion: false,
      height: 599,
      language: lang,
      plugins: [
        "advlist", "anchor", "autolink", "code", "fullscreen", "help",
        "image", "lists", "link", "media", "preview",
        "searchreplace", "table", "visualblocks", "wordcount"
      ],
      toolbar: "blocks | bold italic | forecolor backcolor | alignleft aligncenter alignright alignjustify | bullist numlist | link image",
      toolbar_mode: "wrap",
      entity_encoding: "raw",
      convert_urls: false,
      verify_html: false,
      custom_elements: Array.from(unknownHTMLTags).join(","),
      extended_valid_elements: Array.from(unknownHTMLTags).map(tag => `${tag}[*]`).join(","),
      protect: [
        /<head[\s\S]*?head>/gi,
        /<script[\s\S]*?script>/gi
      ],
      element_format: "xhtml",
      file_picker_types: "image",
      file_picker_callback: (callback, value, meta) => {
        if (meta.filetype === "image") {
          const url = context + "/rsc/wcms2/filebrowser?href=/" + folder + "&type=images";
          const uploadDialogWindow = popupWindow(url, "UploadDialog", window, 1000, 750);
          uploadDialogWindow.callback = (result) => {
            callback(imagePrepend + result);
          };
          return;
        }
        callback();
      },
      setup: (editor) => {
        // init()
        editor.on("init", () => {
          editor.setContent(contentData);
          if (this.selectedSection != null) {
            this.selectedSection.data = editor.getContent();
          }
          this.oldWebpageContent = dojo.clone(this.webpageContent);
          for (let i = 0; i < this.oldWebpageContent.length; i++) {
            delete (this.oldWebpageContent[i].id);
          }
        });
        this.editor = editor;
      }
    });
  }

  function updateImageUrls(content, context, imagePrepend) {
    // Parse the HTML content
    const parser = new DOMParser();
    const doc = parser.parseFromString(content, "text/html");

    // Access the head and body elements
    const head = doc.head;
    const body = doc.body;

    // Function to check if the head is empty
    function isHeadEmpty(headElement) {
      // Check if the head element has any child nodes that are not whitespace
      return !Array.from(headElement.childNodes).some(node => {
        return node.nodeType !== Node.TEXT_NODE || node.nodeValue.trim() !== '';
      });
    }

    // Modify the image URLs in the body
    body.querySelectorAll("img").forEach(img => {
      const src = img.getAttribute("src");
      if (!src.startsWith(context) && !src.startsWith("http")) {
        img.setAttribute("src", imagePrepend + src);
      }
    });

    // Serialize the modified document back to a string
    const serializer = new XMLSerializer();
    return isHeadEmpty(head) ? serializer.serializeToString(body) : serializer.serializeToString(doc.documentElement);
  }

  function popupWindow(url, windowName, win, w, h) {
    const y = win.top.outerHeight / 2 + win.top.screenY - (h / 2);
    const x = win.top.outerWidth / 2 + win.top.screenX - (w / 2);
    return win.open(url, windowName, `width=${w}, height=${h}, top=${y}, left=${x}`);
  }

  function updateLang() {
    if (!this.created)
      return;
    // super.updateLang();
    wcms.gui.AbstractDialog.prototype.updateLang.call(this);
    // update text
    this.removeSectionDialog.updateLang();
    this.editSectionDialog.updateLang();
  }

  function selectSection(/*DomNode*/ node) {
    this.sectionSelect.set("value", node.value);
    dojo.hitch(this, changeSection)();
  }

  function changeSection() {
    // save old content data
    if (this.selectedSection != null) {
      this.selectedSection.data = this.editor.getContent();
    }
    // switch to new content
    dojo.removeClass(this.editorDiv.id, "hidden");
    let id = parseInt(this.sectionSelect.get("value")[0]);
    let content = this.getSectionById(id);
    if (!content.data) {
      content.data = "";
    }
    this.selectedSection = content;
    this.editor.setContent(content.data);
  }

  function getSectionById(/*int*/ id) {
    for (let i in this.webpageContent) {
      if (this.webpageContent[i].id === id) {
        return this.webpageContent[i];
      }
    }
    return null;
  }

  function addSection() {
    const newContent = {
      title: "undefined",
      lang: "all"
    };
    this.editSectionDialog.show(false, newContent);
  }

  function addOption(/*JSON*/ content) {
    let title = content.title;
    if (content.lang) {
      title += " (" + content.lang + ")";
    }
    const option = dojo.create("option", {
      innerHTML: title,
      value: content.id
    });
    const selectedList = this.sectionSelect.getSelected();
    if (selectedList != null && selectedList.length > 0) {
      dojo.place(option, selectedList[0], "after");
    } else {
      dojo.place(option, this.sectionSelect.domNode);
    }
  }

  function updateSelectedOptions() {
    const selectedList = this.sectionSelect.getSelected();
    if (selectedList == null || selectedList.length === 0) {
      return;
    }
    for (let i = 0; i < selectedList.length; i++) {
      const option = selectedList[i];
      const id = parseInt(option.value);
      const content = this.getSectionById(id);
      let title = content.title + (content.lang ? " (" + content.lang + ")" : "");
      dojo.attr(option, "innerHTML", title);
    }
  }

  function removeSelectedSections() {
    // remove sections
    const selectedList = this.sectionSelect.getSelected();
    if (selectedList == null || selectedList.length === 0) {
      return;
    }
    for (let i = 0; i < selectedList.length; i++) {
      // remove from list
      const option = selectedList[i];
      const id = option.value;
      dojo.destroy(option);
      // remove from content array
      this.webpageContent = arrayRemoveById(this.webpageContent, id);
    }
    if (this.sectionSelect.domNode.hasChildNodes()) {
      dojo.hitch(this, selectSection)(this.sectionSelect.domNode.firstChild);
    } else {
      this.editor.setContent("");
    }
  }

  function moveSectionUp() {
    const selectedList = this.sectionSelect.getSelected();
    if (selectedList == null || selectedList.length === 0) {
      return;
    }
    for (let i = 0; i < selectedList.length; i++) {
      const selectedOption = selectedList[i];
      // move option up
      const prev = selectedOption.previousSibling;
      if (prev != null) {
        dojo.place(selectedOption, prev, "before");
      } else {
        dojo.place(selectedOption, this.sectionSelect.domNode, "last");
      }
    }
  }

  function moveSectionDown() {
    const selectedList = this.sectionSelect.getSelected();
    if (selectedList == null || selectedList.length === 0) {
      return;
    }
    selectedList.reverse();
    for (let i = 0; i < selectedList.length; i++) {
      const selected = selectedList[i];
      const next = selected.nextSibling;
      if (next != null) {
        dojo.place(selected, next, "after");
      } else {
        dojo.place(selected, this.sectionSelect.domNode, "first");
      }
    }
  }

  function orderSections() {
    const newSectionArray = [];
    // go through all options to get the correct order
    dojo.query("option", this.sectionSelect.containerNode).forEach(n => {
      const id = parseInt(n.value);
      const content = this.getSectionById(id);
      newSectionArray.push(content);
    });
    this.webpageContent = newSectionArray;
  }

  /**
   * @Override
   */
  function onBeforeOk() {
    // sort content array
    dojo.hitch(this, orderSections)();
    // save content data
    this.selectedSection.data = this.editor.getContent();
    // remove internal id from content
    for (let i = 0; i < this.webpageContent.length; i++) {
      delete (this.webpageContent[i].id);
    }
  }

  function destroyEditor() {
    console.log("destroy editor");
    // destroy all section options
    const sectionSelect = this.sectionSelect.domNode;
    while (sectionSelect.hasChildNodes()) {
      sectionSelect.removeChild(sectionSelect.lastChild);
    }
    // destroy editor
    this.editor.remove();
    this.editor = null;
  }

  // inheritance
  wcms.navigation.EditContentDialog.prototype = new wcms.gui.AbstractDialog;

  wcms.navigation.EditContentDialog.prototype.createContent = createContent;
  wcms.navigation.EditContentDialog.prototype.destroyEditor = destroyEditor;
  wcms.navigation.EditContentDialog.prototype.getSectionById = getSectionById;
  wcms.navigation.EditContentDialog.prototype.show = show;
  wcms.navigation.EditContentDialog.prototype.updateLang = updateLang;
  wcms.navigation.EditContentDialog.prototype.onBeforeOk = onBeforeOk;
=======
( function() {

	function createContent() {
		// create dijit components
		//  editor
		this.editorDiv = new dijit.layout.ContentPane({
			region:"center",
			style: "border:none;padding:0px",
			content: "<textarea></textarea>"
		});
		//  section
		this.sectionSelect = new dijit.form.MultiSelect({region: "center",style: "width: 100%"});
		this.sectionToolbar = new dijit.Toolbar({region: "bottom"});
		this.addSection = new dijit.form.Button({iconClass: "icon16 addIcon16",	showLabel: false});
		this.removeSection = new dijit.form.Button({iconClass: "icon16 removeIcon16", showLabel: false});
		this.moveSectionUp = new dijit.form.Button({iconClass: "icon16 upIcon16", showLabel: false});
		this.moveSectionDown = new dijit.form.Button({iconClass: "icon16 downIcon16",showLabel: false});
		this.editSection= new dijit.form.Button({iconClass: "icon16 editIcon16",showLabel: false});
		//  internal dialogs
		this.removeSectionDialog = new wcms.gui.SimpleDialog("yesNo",
				"component.wcms.navigation.itemEditor.editContent.deleteSectionTitle",
				"component.wcms.navigation.itemEditor.editContent.deleteSection");
		this.editSectionDialog = new wcms.navigation.EditContentSectionDialog();
		this.shouldNotEditDialog = new wcms.gui.SimpleDialog("Ok",
			"component.wcms.general.warning",
			"component.wcms.navigation.itemEditor.shouldNotEdit");

		// change ok button text
		this.okButton.i18n = "component.wcms.navigation.itemEditor.editContent.markChanges";

		// build layout
		let bc = new dijit.layout.BorderContainer({style:"height:600px; width:1000px"});

		let leftBC = new dijit.layout.BorderContainer({
			region:"left",
			style: "width:225px",
			splitter: true,
			gutters: false
		});

		leftBC.addChild(this.sectionSelect);
		leftBC.addChild(this.sectionToolbar);
		bc.addChild(leftBC);
		bc.addChild(this.editorDiv);

		// add toolbar items
		this.sectionToolbar.addChild(this.addSection);
		this.sectionToolbar.addChild(this.removeSection);
		this.sectionToolbar.addChild(new dijit.ToolbarSeparator());
		this.sectionToolbar.addChild(this.moveSectionUp);
		this.sectionToolbar.addChild(this.moveSectionDown);
		this.sectionToolbar.addChild(new dijit.ToolbarSeparator());
		this.sectionToolbar.addChild(this.editSection);

		bc.startup();
		this.content.appendChild(bc.domNode);

		// add listener
		// dialog
		dojo.connect(this.internalDialog, "onHide", this, () => {
			this.destroyEditor();
		});
		// section
		// use watch instead of onChange because onChange isn't called any time
		this.sectionSelect.watch("value", dojo.hitch(this, changeSection));
		dojo.connect(this.addSection, "onClick", this, addSection);
		dojo.connect(this.removeSection, "onClick", this, () => {
			this.removeSectionDialog.show();
		});
		dojo.connect(this.moveSectionUp, "onClick", this, moveSectionUp);
		dojo.connect(this.moveSectionDown, "onClick", this, moveSectionDown);
		dojo.connect(this.editSection, "onClick", this, () => {
			const selectedList = this.sectionSelect.getSelected();
			if(selectedList == null || selectedList.length === 0) {
				return;
			}
			const id = parseInt(selectedList[0].value);
			const content = this.getSectionById(id);
			this.editSectionDialog.show(true, content);
		});
		// dialog events
		this.removeSectionDialog.eventHandler.attach((/*wcms.gui.SimpleDialog*/ source, /*Json*/ args) => {
			if(args.type === "yesButtonClicked") {
				dojo.hitch(this, removeSelectedSections)();
			}
		});
		this.editSectionDialog.eventHandler.attach(dojo.hitch(this, (/*wcms.gui.SimpleDialog*/ source, /*Json*/ args) => {
			if(args.type === "okButtonClicked") {
				// only edit
				if(source.isEditSection) {
					this.selectedSection.title = source.getTitle();
					this.selectedSection.lang = source.getLang();
					dojo.hitch(this, updateSelectedOptions)();
				} else { // add new section
					const newContent = {
						id: this.sectionCount++,
						data: "",
						title: source.getTitle(),
						lang: source.getLang()
					};
					this.webpageContent.push(newContent);
					dojo.hitch(this, addOption)(newContent);
				}
			}
		}));
	}

	function show(/*JSON*/ content, href) {
		// super.show();
		wcms.gui.AbstractDialog.prototype.show.call(this);
		// load content
		this.href = href;
		dojo.hitch(this, loadContent)(content);

		if (this.selectedSection !== null && this.selectedSection.unknownHTMLTags !== null && this.selectedSection.unknownHTMLTags.length > 0) {
			console.log(this.selectedSection.unknownHTMLTags);
			this.shouldNotEditDialog.show();
		}
	}

	function loadContent(/*JSON*/ webpageContent) {
		this.webpageContent = dojo.clone(webpageContent);

		// editor settings
		const lang = I18nManager.getInstance().getLang();
		const context = window.location.pathname.substring(0, window.location.pathname.indexOf("/modules"));
		const folder = this.href.substring(1, this.href.lastIndexOf("/"));
		const imagePrepend = context + "/" + folder + "/";

		const unknownHTMLTags = new Set();

		// update section
		this.sectionCount = 0;
		for(let i = 0; i < this.webpageContent.length; i++) {
			this.webpageContent[i].id = this.sectionCount++;
			this.webpageContent[i].data = updateImageUrls(this.webpageContent[i].data, context, imagePrepend);
			this.webpageContent[i].unknownHTMLTags.forEach(tag => unknownHTMLTags.add(tag));
			dojo.hitch(this, addOption)(this.webpageContent[i]);
		}

		// select option
		if(this.sectionSelect.domNode.hasChildNodes()) {
			dojo.attr(this.sectionSelect.domNode.firstChild, "selected", "selected");
		}

		// set current content
		this.selectedSection = null;
		if(this.webpageContent.length > 0) {
			this.selectedSection = this.webpageContent[0];
		}

		// set editor content
		let contentData = "";
		if(this.selectedSection != null && this.selectedSection.data) {
			contentData = this.selectedSection.data;
		}

		tinymce.init({
			target: this.editorDiv.domNode.firstChild,
			license_key: "gpl",
			promotion: false,
			height: 599,
			language: lang,
			plugins: [
				"advlist", "anchor", "autolink", "code", "fullscreen", "help",
				"image", "lists", "link", "media", "preview",
				"searchreplace", "table", "visualblocks", "wordcount"
			],
			toolbar: "blocks | bold italic | forecolor backcolor | alignleft aligncenter alignright alignjustify | bullist numlist | link image",
			toolbar_mode: "wrap",
			entity_encoding: "raw",
			convert_urls: false,
			verify_html: false,
			custom_elements: Array.from(unknownHTMLTags).join(","),
			extended_valid_elements: Array.from(unknownHTMLTags).map(tag => `${tag}[*]`).join(","),
			protect: [
				/<head[\s\S]*?head>/gi,
				/<script[\s\S]*?script>/gi
			],
			element_format: "xhtml",
			file_picker_types: "image",
			file_picker_callback: (callback, value, meta) => {
				if (meta.filetype === "image") {
					const url = context + "/rsc/wcms2/filebrowser?href=/" + folder + "&type=images";
					const uploadDialogWindow = popupWindow(url, "UploadDialog", window, 1000, 750);
					uploadDialogWindow.callback = (result) => {
						callback(imagePrepend + result);
					};
					return;
				}
				callback();
			},
			setup: (editor) => {
				// init()
				editor.on("init", () => {
					editor.setContent(contentData);
					if (this.selectedSection != null) {
						this.selectedSection.data = editor.getContent();
					}
					this.oldWebpageContent = dojo.clone(this.webpageContent);
					for (let i = 0; i < this.oldWebpageContent.length; i++) {
						delete (this.oldWebpageContent[i].id);
					}
				});
				this.editor = editor;
			}
		});
	}

	function updateImageUrls(content, context, imagePrepend) {
		// Parse the HTML content
		const parser = new DOMParser();
		const doc = parser.parseFromString(content, "text/html");

		// Access the head and body elements
		const head = doc.head;
		const body = doc.body;

		// Function to check if the head is empty
		function isHeadEmpty(headElement) {
			// Check if the head element has any child nodes that are not whitespace
			return !Array.from(headElement.childNodes).some(node => {
				return node.nodeType !== Node.TEXT_NODE || node.nodeValue.trim() !== '';
			});
		}

		// Modify the image URLs in the body
		body.querySelectorAll("img").forEach(img => {
			const src = img.getAttribute("src");
			if (!src.startsWith(context) && !src.startsWith("http")) {
				img.setAttribute("src", imagePrepend + src);
			}
		});

		// Serialize the modified document back to a string
		const serializer = new XMLSerializer();
    if (isHeadEmpty(head)) {
      return Array.from(body.childNodes)
      .map(elem => serializer.serializeToString(elem))
      .join("");
    } else {
      return serializer.serializeToString(doc.documentElement);
    }
  }

	function popupWindow(url, windowName, win, w, h) {
		const y = win.top.outerHeight / 2 + win.top.screenY - ( h / 2);
		const x = win.top.outerWidth / 2 + win.top.screenX - ( w / 2);
		return win.open(url, windowName, `width=${w}, height=${h}, top=${y}, left=${x}`);
	}

	function updateLang() {
		if(!this.created)
			return;
		// super.updateLang();
		wcms.gui.AbstractDialog.prototype.updateLang.call(this);
		// update text
		this.removeSectionDialog.updateLang();
		this.editSectionDialog.updateLang();
	}

	function selectSection(/*DomNode*/ node) {
		this.sectionSelect.set("value", node.value);
		dojo.hitch(this, changeSection)();
	}

	function changeSection() {
		// save old content data
		if(this.selectedSection != null) {
			this.selectedSection.data = this.editor.getContent();
		}
		// switch to new content
		dojo.removeClass(this.editorDiv.id,"hidden");
		let id = parseInt(this.sectionSelect.get("value")[0]);
		let content = this.getSectionById(id);
		if(!content.data) {
			content.data = "";
		}
		this.selectedSection = content;
		this.editor.setContent(content.data);
	}

	function getSectionById(/*int*/ id) {
		for(let i in this.webpageContent) {
			if (this.webpageContent[i].id === id) {
				return this.webpageContent[i];
			}
		}
		return null;
	}

	function addSection() {
		const newContent = {
			title: "undefined",
			lang: "all"
		};
		this.editSectionDialog.show(false, newContent);
	}

	function addOption(/*JSON*/ content) {
		let title = content.title;
		if(content.lang) {
			title += " (" + content.lang + ")";
		}
		const option = dojo.create("option", {
			innerHTML: title,
			value: content.id
		});
		const selectedList = this.sectionSelect.getSelected();
		if(selectedList != null && selectedList.length > 0) {
			dojo.place(option, selectedList[0], "after");
		} else {
			dojo.place(option, this.sectionSelect.domNode);
		}
	}

	function updateSelectedOptions() {
		const selectedList = this.sectionSelect.getSelected();
		if(selectedList == null || selectedList.length === 0) {
			return;
		}
		for(let i = 0; i < selectedList.length; i++) {
			const option = selectedList[i];
			const id = parseInt(option.value);
			const content = this.getSectionById(id);
			let title = content.title + (content.lang ? " (" + content.lang + ")" : "");
			dojo.attr(option, "innerHTML", title);
		}
	}

	function removeSelectedSections() {
		// remove sections
		const selectedList = this.sectionSelect.getSelected();
		if(selectedList == null || selectedList.length === 0) {
			return;
		}
		for(let i = 0; i < selectedList.length; i++) {
			// remove from list
			const option = selectedList[i];
			const id = option.value;
			dojo.destroy(option);
			// remove from content array
			this.webpageContent = arrayRemoveById(this.webpageContent, id);
		}
		if(this.sectionSelect.domNode.hasChildNodes()) {
			dojo.hitch(this, selectSection)(this.sectionSelect.domNode.firstChild);
		} else {
			this.editor.setContent("");
		}
	}

	function moveSectionUp() {
		const selectedList = this.sectionSelect.getSelected();
		if(selectedList == null || selectedList.length === 0) {
			return;
		}
		for(let i = 0; i < selectedList.length; i++) {
			const selectedOption = selectedList[i];
			// move option up
			const prev = selectedOption.previousSibling;
			if(prev != null) {
				dojo.place(selectedOption, prev, "before");
			} else {
				dojo.place(selectedOption, this.sectionSelect.domNode, "last");
			}
		}
	}

	function moveSectionDown() {
		const selectedList = this.sectionSelect.getSelected();
		if(selectedList == null || selectedList.length === 0) {
			return;
		}
		selectedList.reverse();
		for(let i = 0; i < selectedList.length; i++) {
			const selected = selectedList[i];
			const next = selected.nextSibling;
			if(next != null) {
				dojo.place(selected, next, "after");
			} else {
				dojo.place(selected, this.sectionSelect.domNode, "first");
			}
		}
	}

	function orderSections() {
		const newSectionArray = [];
		// go through all options to get the correct order
		dojo.query("option",this.sectionSelect.containerNode).forEach(n => {
			const id = parseInt(n.value);
			const content = this.getSectionById(id);
			newSectionArray.push(content);
		});
		this.webpageContent = newSectionArray;
	}

	/**
	 * @Override
	 */
	function onBeforeOk() {
		// sort content array
		dojo.hitch(this, orderSections)();
		// save content data
		this.selectedSection.data = this.editor.getContent();
		// remove internal id from content
		for(let i = 0; i < this.webpageContent.length; i++) {
			delete(this.webpageContent[i].id);
		}
	}

	function destroyEditor() {
		console.log("destroy editor");
		// destroy all section options
		const sectionSelect = this.sectionSelect.domNode;
		while (sectionSelect.hasChildNodes()) {
			sectionSelect.removeChild(sectionSelect.lastChild);
		}
	 	// destroy editor
		this.editor.remove();
		this.editor = null;
	}

	// inheritance
	wcms.navigation.EditContentDialog.prototype = new wcms.gui.AbstractDialog;

	wcms.navigation.EditContentDialog.prototype.createContent = createContent;
	wcms.navigation.EditContentDialog.prototype.destroyEditor = destroyEditor;
	wcms.navigation.EditContentDialog.prototype.getSectionById = getSectionById;
	wcms.navigation.EditContentDialog.prototype.show = show;
	wcms.navigation.EditContentDialog.prototype.updateLang = updateLang;
	wcms.navigation.EditContentDialog.prototype.onBeforeOk = onBeforeOk;
>>>>>>> 86b3215b
})();

wcms.navigation.EditContentSectionDialog = function() {
  this.constructor();

  this.type = "okCancel"

  this.contentEditor = null;
  this.titleBox = null;

  this.isEditSection = true;
};

(function() {

  const editSectionText = "component.wcms.navigation.itemEditor.editContent.editSection.dialogTitleEdit";
  const newSectionText = "component.wcms.navigation.itemEditor.editContent.editSection.dialogTitleNew";

  const titleText = "component.wcms.navigation.itemEditor.editContent.editSection.title";
  const langText = "component.wcms.navigation.itemEditor.editContent.editSection.lang";

  function createContent() {
    // create dijit components
    this.contentEditor = new wcms.gui.ContentEditor();

    this.titleBox = new dijit.form.TextBox();
    this.langBox = new dijit.form.TextBox();

    // build layout
    this.contentEditor.addElement(titleText, this.titleBox.domNode);
    this.contentEditor.addElement(langText, this.langBox.domNode);

    this.content.appendChild(this.contentEditor.domNode);
  }

  function updateLang() {
    if (!this.created)
      return;
    // super.updateLang();
    wcms.gui.AbstractDialog.prototype.updateLang.call(this);
    // update content
    this.contentEditor.updateLang();
  }

  function show(/*boolean*/ editSection, /*JSON*/ content) {
    this.isEditSection = editSection;

    // show dialog
    wcms.gui.AbstractDialog.prototype.show.call(this);

    this.titleBox.set("value", content.title);
    this.langBox.set("value", content.lang);

    this.setTitle(editSection ? editSectionText : newSectionText);
  }

  function getLang() {
    return this.langBox.get("value");
  }
  function getTitle() {
    return this.titleBox.get("value");
  }

  // inheritance
  wcms.navigation.EditContentSectionDialog.prototype = new wcms.gui.AbstractDialog;

  wcms.navigation.EditContentSectionDialog.prototype.createContent = createContent;
  wcms.navigation.EditContentSectionDialog.prototype.show = show;
  wcms.navigation.EditContentSectionDialog.prototype.updateLang = updateLang;
  wcms.navigation.EditContentSectionDialog.prototype.getLang = getLang;
  wcms.navigation.EditContentSectionDialog.prototype.getTitle = getTitle;
})();<|MERGE_RESOLUTION|>--- conflicted
+++ resolved
@@ -56,7 +56,6 @@
   this.shouldNotEditDialog = null;
 };
 
-<<<<<<< HEAD
 (function() {
 
   function createContent() {
@@ -293,7 +292,13 @@
 
     // Serialize the modified document back to a string
     const serializer = new XMLSerializer();
-    return isHeadEmpty(head) ? serializer.serializeToString(body) : serializer.serializeToString(doc.documentElement);
+    if (isHeadEmpty(head)) {
+      return Array.from(body.childNodes)
+      .map(elem => serializer.serializeToString(elem))
+      .join("");
+    } else {
+      return serializer.serializeToString(doc.documentElement);
+    }
   }
 
   function popupWindow(url, windowName, win, w, h) {
@@ -482,439 +487,6 @@
   wcms.navigation.EditContentDialog.prototype.show = show;
   wcms.navigation.EditContentDialog.prototype.updateLang = updateLang;
   wcms.navigation.EditContentDialog.prototype.onBeforeOk = onBeforeOk;
-=======
-( function() {
-
-	function createContent() {
-		// create dijit components
-		//  editor
-		this.editorDiv = new dijit.layout.ContentPane({
-			region:"center",
-			style: "border:none;padding:0px",
-			content: "<textarea></textarea>"
-		});
-		//  section
-		this.sectionSelect = new dijit.form.MultiSelect({region: "center",style: "width: 100%"});
-		this.sectionToolbar = new dijit.Toolbar({region: "bottom"});
-		this.addSection = new dijit.form.Button({iconClass: "icon16 addIcon16",	showLabel: false});
-		this.removeSection = new dijit.form.Button({iconClass: "icon16 removeIcon16", showLabel: false});
-		this.moveSectionUp = new dijit.form.Button({iconClass: "icon16 upIcon16", showLabel: false});
-		this.moveSectionDown = new dijit.form.Button({iconClass: "icon16 downIcon16",showLabel: false});
-		this.editSection= new dijit.form.Button({iconClass: "icon16 editIcon16",showLabel: false});
-		//  internal dialogs
-		this.removeSectionDialog = new wcms.gui.SimpleDialog("yesNo",
-				"component.wcms.navigation.itemEditor.editContent.deleteSectionTitle",
-				"component.wcms.navigation.itemEditor.editContent.deleteSection");
-		this.editSectionDialog = new wcms.navigation.EditContentSectionDialog();
-		this.shouldNotEditDialog = new wcms.gui.SimpleDialog("Ok",
-			"component.wcms.general.warning",
-			"component.wcms.navigation.itemEditor.shouldNotEdit");
-
-		// change ok button text
-		this.okButton.i18n = "component.wcms.navigation.itemEditor.editContent.markChanges";
-
-		// build layout
-		let bc = new dijit.layout.BorderContainer({style:"height:600px; width:1000px"});
-
-		let leftBC = new dijit.layout.BorderContainer({
-			region:"left",
-			style: "width:225px",
-			splitter: true,
-			gutters: false
-		});
-
-		leftBC.addChild(this.sectionSelect);
-		leftBC.addChild(this.sectionToolbar);
-		bc.addChild(leftBC);
-		bc.addChild(this.editorDiv);
-
-		// add toolbar items
-		this.sectionToolbar.addChild(this.addSection);
-		this.sectionToolbar.addChild(this.removeSection);
-		this.sectionToolbar.addChild(new dijit.ToolbarSeparator());
-		this.sectionToolbar.addChild(this.moveSectionUp);
-		this.sectionToolbar.addChild(this.moveSectionDown);
-		this.sectionToolbar.addChild(new dijit.ToolbarSeparator());
-		this.sectionToolbar.addChild(this.editSection);
-
-		bc.startup();
-		this.content.appendChild(bc.domNode);
-
-		// add listener
-		// dialog
-		dojo.connect(this.internalDialog, "onHide", this, () => {
-			this.destroyEditor();
-		});
-		// section
-		// use watch instead of onChange because onChange isn't called any time
-		this.sectionSelect.watch("value", dojo.hitch(this, changeSection));
-		dojo.connect(this.addSection, "onClick", this, addSection);
-		dojo.connect(this.removeSection, "onClick", this, () => {
-			this.removeSectionDialog.show();
-		});
-		dojo.connect(this.moveSectionUp, "onClick", this, moveSectionUp);
-		dojo.connect(this.moveSectionDown, "onClick", this, moveSectionDown);
-		dojo.connect(this.editSection, "onClick", this, () => {
-			const selectedList = this.sectionSelect.getSelected();
-			if(selectedList == null || selectedList.length === 0) {
-				return;
-			}
-			const id = parseInt(selectedList[0].value);
-			const content = this.getSectionById(id);
-			this.editSectionDialog.show(true, content);
-		});
-		// dialog events
-		this.removeSectionDialog.eventHandler.attach((/*wcms.gui.SimpleDialog*/ source, /*Json*/ args) => {
-			if(args.type === "yesButtonClicked") {
-				dojo.hitch(this, removeSelectedSections)();
-			}
-		});
-		this.editSectionDialog.eventHandler.attach(dojo.hitch(this, (/*wcms.gui.SimpleDialog*/ source, /*Json*/ args) => {
-			if(args.type === "okButtonClicked") {
-				// only edit
-				if(source.isEditSection) {
-					this.selectedSection.title = source.getTitle();
-					this.selectedSection.lang = source.getLang();
-					dojo.hitch(this, updateSelectedOptions)();
-				} else { // add new section
-					const newContent = {
-						id: this.sectionCount++,
-						data: "",
-						title: source.getTitle(),
-						lang: source.getLang()
-					};
-					this.webpageContent.push(newContent);
-					dojo.hitch(this, addOption)(newContent);
-				}
-			}
-		}));
-	}
-
-	function show(/*JSON*/ content, href) {
-		// super.show();
-		wcms.gui.AbstractDialog.prototype.show.call(this);
-		// load content
-		this.href = href;
-		dojo.hitch(this, loadContent)(content);
-
-		if (this.selectedSection !== null && this.selectedSection.unknownHTMLTags !== null && this.selectedSection.unknownHTMLTags.length > 0) {
-			console.log(this.selectedSection.unknownHTMLTags);
-			this.shouldNotEditDialog.show();
-		}
-	}
-
-	function loadContent(/*JSON*/ webpageContent) {
-		this.webpageContent = dojo.clone(webpageContent);
-
-		// editor settings
-		const lang = I18nManager.getInstance().getLang();
-		const context = window.location.pathname.substring(0, window.location.pathname.indexOf("/modules"));
-		const folder = this.href.substring(1, this.href.lastIndexOf("/"));
-		const imagePrepend = context + "/" + folder + "/";
-
-		const unknownHTMLTags = new Set();
-
-		// update section
-		this.sectionCount = 0;
-		for(let i = 0; i < this.webpageContent.length; i++) {
-			this.webpageContent[i].id = this.sectionCount++;
-			this.webpageContent[i].data = updateImageUrls(this.webpageContent[i].data, context, imagePrepend);
-			this.webpageContent[i].unknownHTMLTags.forEach(tag => unknownHTMLTags.add(tag));
-			dojo.hitch(this, addOption)(this.webpageContent[i]);
-		}
-
-		// select option
-		if(this.sectionSelect.domNode.hasChildNodes()) {
-			dojo.attr(this.sectionSelect.domNode.firstChild, "selected", "selected");
-		}
-
-		// set current content
-		this.selectedSection = null;
-		if(this.webpageContent.length > 0) {
-			this.selectedSection = this.webpageContent[0];
-		}
-
-		// set editor content
-		let contentData = "";
-		if(this.selectedSection != null && this.selectedSection.data) {
-			contentData = this.selectedSection.data;
-		}
-
-		tinymce.init({
-			target: this.editorDiv.domNode.firstChild,
-			license_key: "gpl",
-			promotion: false,
-			height: 599,
-			language: lang,
-			plugins: [
-				"advlist", "anchor", "autolink", "code", "fullscreen", "help",
-				"image", "lists", "link", "media", "preview",
-				"searchreplace", "table", "visualblocks", "wordcount"
-			],
-			toolbar: "blocks | bold italic | forecolor backcolor | alignleft aligncenter alignright alignjustify | bullist numlist | link image",
-			toolbar_mode: "wrap",
-			entity_encoding: "raw",
-			convert_urls: false,
-			verify_html: false,
-			custom_elements: Array.from(unknownHTMLTags).join(","),
-			extended_valid_elements: Array.from(unknownHTMLTags).map(tag => `${tag}[*]`).join(","),
-			protect: [
-				/<head[\s\S]*?head>/gi,
-				/<script[\s\S]*?script>/gi
-			],
-			element_format: "xhtml",
-			file_picker_types: "image",
-			file_picker_callback: (callback, value, meta) => {
-				if (meta.filetype === "image") {
-					const url = context + "/rsc/wcms2/filebrowser?href=/" + folder + "&type=images";
-					const uploadDialogWindow = popupWindow(url, "UploadDialog", window, 1000, 750);
-					uploadDialogWindow.callback = (result) => {
-						callback(imagePrepend + result);
-					};
-					return;
-				}
-				callback();
-			},
-			setup: (editor) => {
-				// init()
-				editor.on("init", () => {
-					editor.setContent(contentData);
-					if (this.selectedSection != null) {
-						this.selectedSection.data = editor.getContent();
-					}
-					this.oldWebpageContent = dojo.clone(this.webpageContent);
-					for (let i = 0; i < this.oldWebpageContent.length; i++) {
-						delete (this.oldWebpageContent[i].id);
-					}
-				});
-				this.editor = editor;
-			}
-		});
-	}
-
-	function updateImageUrls(content, context, imagePrepend) {
-		// Parse the HTML content
-		const parser = new DOMParser();
-		const doc = parser.parseFromString(content, "text/html");
-
-		// Access the head and body elements
-		const head = doc.head;
-		const body = doc.body;
-
-		// Function to check if the head is empty
-		function isHeadEmpty(headElement) {
-			// Check if the head element has any child nodes that are not whitespace
-			return !Array.from(headElement.childNodes).some(node => {
-				return node.nodeType !== Node.TEXT_NODE || node.nodeValue.trim() !== '';
-			});
-		}
-
-		// Modify the image URLs in the body
-		body.querySelectorAll("img").forEach(img => {
-			const src = img.getAttribute("src");
-			if (!src.startsWith(context) && !src.startsWith("http")) {
-				img.setAttribute("src", imagePrepend + src);
-			}
-		});
-
-		// Serialize the modified document back to a string
-		const serializer = new XMLSerializer();
-    if (isHeadEmpty(head)) {
-      return Array.from(body.childNodes)
-      .map(elem => serializer.serializeToString(elem))
-      .join("");
-    } else {
-      return serializer.serializeToString(doc.documentElement);
-    }
-  }
-
-	function popupWindow(url, windowName, win, w, h) {
-		const y = win.top.outerHeight / 2 + win.top.screenY - ( h / 2);
-		const x = win.top.outerWidth / 2 + win.top.screenX - ( w / 2);
-		return win.open(url, windowName, `width=${w}, height=${h}, top=${y}, left=${x}`);
-	}
-
-	function updateLang() {
-		if(!this.created)
-			return;
-		// super.updateLang();
-		wcms.gui.AbstractDialog.prototype.updateLang.call(this);
-		// update text
-		this.removeSectionDialog.updateLang();
-		this.editSectionDialog.updateLang();
-	}
-
-	function selectSection(/*DomNode*/ node) {
-		this.sectionSelect.set("value", node.value);
-		dojo.hitch(this, changeSection)();
-	}
-
-	function changeSection() {
-		// save old content data
-		if(this.selectedSection != null) {
-			this.selectedSection.data = this.editor.getContent();
-		}
-		// switch to new content
-		dojo.removeClass(this.editorDiv.id,"hidden");
-		let id = parseInt(this.sectionSelect.get("value")[0]);
-		let content = this.getSectionById(id);
-		if(!content.data) {
-			content.data = "";
-		}
-		this.selectedSection = content;
-		this.editor.setContent(content.data);
-	}
-
-	function getSectionById(/*int*/ id) {
-		for(let i in this.webpageContent) {
-			if (this.webpageContent[i].id === id) {
-				return this.webpageContent[i];
-			}
-		}
-		return null;
-	}
-
-	function addSection() {
-		const newContent = {
-			title: "undefined",
-			lang: "all"
-		};
-		this.editSectionDialog.show(false, newContent);
-	}
-
-	function addOption(/*JSON*/ content) {
-		let title = content.title;
-		if(content.lang) {
-			title += " (" + content.lang + ")";
-		}
-		const option = dojo.create("option", {
-			innerHTML: title,
-			value: content.id
-		});
-		const selectedList = this.sectionSelect.getSelected();
-		if(selectedList != null && selectedList.length > 0) {
-			dojo.place(option, selectedList[0], "after");
-		} else {
-			dojo.place(option, this.sectionSelect.domNode);
-		}
-	}
-
-	function updateSelectedOptions() {
-		const selectedList = this.sectionSelect.getSelected();
-		if(selectedList == null || selectedList.length === 0) {
-			return;
-		}
-		for(let i = 0; i < selectedList.length; i++) {
-			const option = selectedList[i];
-			const id = parseInt(option.value);
-			const content = this.getSectionById(id);
-			let title = content.title + (content.lang ? " (" + content.lang + ")" : "");
-			dojo.attr(option, "innerHTML", title);
-		}
-	}
-
-	function removeSelectedSections() {
-		// remove sections
-		const selectedList = this.sectionSelect.getSelected();
-		if(selectedList == null || selectedList.length === 0) {
-			return;
-		}
-		for(let i = 0; i < selectedList.length; i++) {
-			// remove from list
-			const option = selectedList[i];
-			const id = option.value;
-			dojo.destroy(option);
-			// remove from content array
-			this.webpageContent = arrayRemoveById(this.webpageContent, id);
-		}
-		if(this.sectionSelect.domNode.hasChildNodes()) {
-			dojo.hitch(this, selectSection)(this.sectionSelect.domNode.firstChild);
-		} else {
-			this.editor.setContent("");
-		}
-	}
-
-	function moveSectionUp() {
-		const selectedList = this.sectionSelect.getSelected();
-		if(selectedList == null || selectedList.length === 0) {
-			return;
-		}
-		for(let i = 0; i < selectedList.length; i++) {
-			const selectedOption = selectedList[i];
-			// move option up
-			const prev = selectedOption.previousSibling;
-			if(prev != null) {
-				dojo.place(selectedOption, prev, "before");
-			} else {
-				dojo.place(selectedOption, this.sectionSelect.domNode, "last");
-			}
-		}
-	}
-
-	function moveSectionDown() {
-		const selectedList = this.sectionSelect.getSelected();
-		if(selectedList == null || selectedList.length === 0) {
-			return;
-		}
-		selectedList.reverse();
-		for(let i = 0; i < selectedList.length; i++) {
-			const selected = selectedList[i];
-			const next = selected.nextSibling;
-			if(next != null) {
-				dojo.place(selected, next, "after");
-			} else {
-				dojo.place(selected, this.sectionSelect.domNode, "first");
-			}
-		}
-	}
-
-	function orderSections() {
-		const newSectionArray = [];
-		// go through all options to get the correct order
-		dojo.query("option",this.sectionSelect.containerNode).forEach(n => {
-			const id = parseInt(n.value);
-			const content = this.getSectionById(id);
-			newSectionArray.push(content);
-		});
-		this.webpageContent = newSectionArray;
-	}
-
-	/**
-	 * @Override
-	 */
-	function onBeforeOk() {
-		// sort content array
-		dojo.hitch(this, orderSections)();
-		// save content data
-		this.selectedSection.data = this.editor.getContent();
-		// remove internal id from content
-		for(let i = 0; i < this.webpageContent.length; i++) {
-			delete(this.webpageContent[i].id);
-		}
-	}
-
-	function destroyEditor() {
-		console.log("destroy editor");
-		// destroy all section options
-		const sectionSelect = this.sectionSelect.domNode;
-		while (sectionSelect.hasChildNodes()) {
-			sectionSelect.removeChild(sectionSelect.lastChild);
-		}
-	 	// destroy editor
-		this.editor.remove();
-		this.editor = null;
-	}
-
-	// inheritance
-	wcms.navigation.EditContentDialog.prototype = new wcms.gui.AbstractDialog;
-
-	wcms.navigation.EditContentDialog.prototype.createContent = createContent;
-	wcms.navigation.EditContentDialog.prototype.destroyEditor = destroyEditor;
-	wcms.navigation.EditContentDialog.prototype.getSectionById = getSectionById;
-	wcms.navigation.EditContentDialog.prototype.show = show;
-	wcms.navigation.EditContentDialog.prototype.updateLang = updateLang;
-	wcms.navigation.EditContentDialog.prototype.onBeforeOk = onBeforeOk;
->>>>>>> 86b3215b
 })();
 
 wcms.navigation.EditContentSectionDialog = function() {
