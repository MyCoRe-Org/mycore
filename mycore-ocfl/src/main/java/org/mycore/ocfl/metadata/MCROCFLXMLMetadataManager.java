/*
 * This file is part of ***  M y C o R e  ***
 * See https://www.mycore.de/ for details.
 *
 * MyCoRe is free software: you can redistribute it and/or modify
 * it under the terms of the GNU General Public License as published by
 * the Free Software Foundation, either version 3 of the License, or
 * (at your option) any later version.
 *
 * MyCoRe is distributed in the hope that it will be useful,
 * but WITHOUT ANY WARRANTY; without even the implied warranty of
 * MERCHANTABILITY or FITNESS FOR A PARTICULAR PURPOSE.  See the
 * GNU General Public License for more details.
 *
 * You should have received a copy of the GNU General Public License
 * along with MyCoRe.  If not, see <http://www.gnu.org/licenses/>.
 */

package org.mycore.ocfl.metadata;

/**
 * Manages persistence of MCRObject and MCRDerivate xml metadata. Provides
 * methods to create, retrieve, update and delete object metadata using OCFL
 * 
 * @deprecated use {@link MCROCFLXMLMetadataManagerAdapter} instead
 */
<<<<<<< HEAD
@Deprecated
public class MCROCFLXMLMetadataManager extends MCROCFLXMLMetadataManagerAdapter {
=======
public class MCROCFLXMLMetadataManager implements MCRXMLMetadataManagerAdapter {

    private static final String MESSAGE_CREATED = "Created";

    private static final String MESSAGE_UPDATED = "Updated";

    private static final String MESSAGE_DELETED = "Deleted";

    private static final Map<String, Character> MESSAGE_TYPE_MAPPING = Collections.unmodifiableMap(Map.ofEntries(
        Map.entry(MESSAGE_CREATED, MCROCFLMetadataVersion.CREATED),
        Map.entry(MESSAGE_UPDATED, MCROCFLMetadataVersion.UPDATED),
        Map.entry(MESSAGE_DELETED, MCROCFLMetadataVersion.DELETED)));

    private String repositoryKey = "Default";

    private static char convertMessageToType(String message) throws MCRPersistenceException {
        if (!MESSAGE_TYPE_MAPPING.containsKey(message)) {
            throw new MCRPersistenceException("Cannot identify version type from message '" + message + "'");
        }
        return MESSAGE_TYPE_MAPPING.get(message);
    }

    public OcflRepository getRepository() {
        return MCROCFLRepositoryProvider.getRepository(getRepositoryKey());
    }

    public String getRepositoryKey() {
        return repositoryKey;
    }

    @MCRProperty(name = "Repository", required = false)
    public void setRepositoryKey(String repositoryKey) {
        this.repositoryKey = repositoryKey;
    }

    @Override
    public void reload() {
        // nothing to reload here
    }

    @Override
    public void verifyStore(String base) {
        // not supported yet
    }

    @Override
    public void create(MCRObjectID mcrid, MCRContent xml, Date lastModified) throws MCRPersistenceException {
        create(mcrid, xml, lastModified, null);
    }

    public void create(MCRObjectID mcrid, MCRContent xml, Date lastModified, String user)
        throws MCRPersistenceException {
        String ocflObjectID = getOCFLObjectID(mcrid);
        VersionInfo info = buildVersionInfo(MESSAGE_CREATED, lastModified, user);
        try (InputStream objectAsStream = getContentStream(xml)) {
            getRepository().updateObject(ObjectVersionId.head(ocflObjectID), info,
                init -> init.writeFile(objectAsStream, buildFilePath(mcrid)));
        } catch (IOException | OverwriteException e) {
            throw new MCRPersistenceException("Failed to create object '" + ocflObjectID + "'", e);
        }
    }

    protected InputStream getContentStream(MCRContent xml) throws IOException {
        return xml.getInputStream();
    }

    @Override
    public void delete(MCRObjectID mcrid) throws MCRPersistenceException {
        delete(mcrid, null, null);
    }

    public void delete(MCRObjectID mcrid, Date date, String user) throws MCRPersistenceException {
        boolean equals = Objects.equals(mcrid.getTypeId(), MCRDerivate.OBJECT_TYPE);
        String prefix = equals ? MCROCFLObjectIDPrefixHelper.MCRDERIVATE
                               : MCROCFLObjectIDPrefixHelper.MCROBJECT;

        if (MCROCFLDeleteUtils.checkPurgeObject(mcrid, prefix)) {
            purge(mcrid, date, user);
            return;
        }

        String ocflObjectID = getOCFLObjectID(mcrid);
        if (!exists(mcrid)) {
            throw new MCRUsageException("Cannot delete nonexistent object '" + ocflObjectID + "'");
        }
        OcflRepository repo = getRepository();
        VersionInfo headVersion = repo.describeObject(ocflObjectID).getHeadVersion().getVersionInfo();
        char versionType = convertMessageToType(headVersion.getMessage());
        if (versionType == MCROCFLMetadataVersion.DELETED) {
            throw new MCRUsageException("Cannot delete already deleted object '" + ocflObjectID + "'");
        }
        repo.updateObject(ObjectVersionId.head(ocflObjectID), buildVersionInfo(MESSAGE_DELETED, date, null),
            init -> init.removeFile(buildFilePath(mcrid)));
    }

    public void purge(MCRObjectID mcrid, Date date, String user) {
        String ocflObjectID = getOCFLObjectID(mcrid);
        if (!getRepository().containsObject(ocflObjectID)) {
            throw new MCRUsageException("Cannot delete nonexistent object '" + ocflObjectID + "'");
        }

        OcflRepository repo = getRepository();
        repo.purgeObject(ocflObjectID);
    }

    @Override
    public void update(MCRObjectID mcrid, MCRContent xml, Date lastModified) throws MCRPersistenceException {
        update(mcrid, xml, lastModified, null);
    }

    public void update(MCRObjectID mcrid, MCRContent xml, Date lastModified, String user)
        throws MCRPersistenceException {
        String ocflObjectID = getOCFLObjectID(mcrid);
        if (!exists(mcrid)) {
            throw new MCRUsageException("Cannot update nonexistent object '" + ocflObjectID + "'");
        }
        try (InputStream objectAsStream = getContentStream(xml)) {
            VersionInfo versionInfo = buildVersionInfo(MESSAGE_UPDATED, lastModified, user);
            getRepository().updateObject(ObjectVersionId.head(ocflObjectID), versionInfo,
                init -> init.writeFile(objectAsStream, buildFilePath(mcrid), OcflOption.OVERWRITE));
        } catch (IOException e) {
            throw new MCRPersistenceException("Failed to update object '" + ocflObjectID + "'", e);
        }
    }

    private String getOCFLObjectID(MCRObjectID mcrid) {
        return getOCFLObjectID(mcrid.toString());
    }

    private String getOCFLObjectID(String mcrid) {
        String objectType = MCRObjectID.getInstance(mcrid).getTypeId();
        return Objects.equals(objectType, MCRDerivate.OBJECT_TYPE) ? MCROCFLObjectIDPrefixHelper.MCRDERIVATE + mcrid
            : MCROCFLObjectIDPrefixHelper.MCROBJECT + mcrid;
    }

    protected String buildFilePath(MCRObjectID mcrid) {
        return "metadata/" + mcrid + ".xml";
    }

    @Override
    public MCRContent retrieveContent(MCRObjectID mcrid) throws IOException {
        String ocflObjectID = getOCFLObjectID(mcrid);
        OcflObjectVersion storeObject;
        OcflRepository repository = getRepository();
        try {
            storeObject = repository.getObject(ObjectVersionId.head(ocflObjectID));
        } catch (NotFoundException e) {
            throw new IOException("Object '" + ocflObjectID + "' could not be found", e);
        }

        if (convertMessageToType(
                storeObject.getVersionInfo().getMessage()) == MCROCFLMetadataVersion.DELETED) {
            throw new IOException("Cannot read already deleted object '" + ocflObjectID + "'");
        }
        return new MCROCFLContent(repository, ocflObjectID, buildFilePath(mcrid));
    }

    protected InputStream getStoredContentStream(MCRObjectID mcrid, OcflObjectVersion storeObject) throws IOException {
        return storeObject.getFile(buildFilePath(mcrid)).getStream();
    }

    @Override
    public MCRContent retrieveContent(MCRObjectID mcrid, String revision) throws IOException {
        if (revision == null) {
            return retrieveContent(mcrid);
        }
        String ocflObjectID = getOCFLObjectID(mcrid);
        OcflObjectVersion storeObject;
        OcflRepository repo = getRepository();
        try {
            storeObject = repo.getObject(ObjectVersionId.version(ocflObjectID, revision));
        } catch (NotFoundException e) {
            throw new IOException("Object '" + ocflObjectID + "' could not be found", e);
        }

        // maybe use .head(ocflObjectID) instead to prevent requests of old versions of deleted objects
        if (convertMessageToType(repo.getObject(ObjectVersionId.version(ocflObjectID, revision)).getVersionInfo()
            .getMessage()) == MCROCFLMetadataVersion.DELETED) {
            throw new IOException("Cannot read already deleted object '" + ocflObjectID + "'");
        }

        try (InputStream storedContentStream = getStoredContentStream(mcrid, storeObject)) {
            Document xml = new MCRStreamContent(storedContentStream).asXML();
            xml.getRootElement().setAttribute("rev", revision); // bugfix: MCR-2510, PR #1373
            return new MCRJDOMContent(xml);
        } catch (JDOMException e) {
            throw new IOException("Can not parse XML from OCFL-Store", e);
        }
    }

    private VersionInfo buildVersionInfo(String message, Date versionDate, String user) {
        VersionInfo versionInfo = new VersionInfo();
        versionInfo.setMessage(message);
        versionInfo.setCreated((versionDate == null ? new Date() : versionDate).toInstant().atOffset(ZoneOffset.UTC));
        String userID = user != null ? user
            : Optional.ofNullable(MCRSessionMgr.getCurrentSession())
                .map(MCRSession::getUserInformation)
                .map(MCRUserInformation::getUserID)
                .orElse(null);
        versionInfo.setUser(userID, null);
        return versionInfo;
    }

    @Override
    public List<MCROCFLMetadataVersion> listRevisions(MCRObjectID id) {
        String ocflObjectID = getOCFLObjectID(id);
        Map<VersionNum, VersionDetails> versionMap;

        try {
            versionMap = getRepository().describeObject(ocflObjectID).getVersionMap();
        } catch (NotFoundException e) {
            throw new MCRUsageException("Object '" + ocflObjectID + "' could not be found", e);
        }

        return versionMap.entrySet().stream().map(v -> {
            VersionNum key = v.getKey();
            VersionDetails details = v.getValue();
            VersionInfo versionInfo = details.getVersionInfo();

            MCROCFLContent content = getContent(id, ocflObjectID, key);
            return new MCROCFLMetadataVersion(content,
                key.toString(),
                versionInfo.getUser().getName(),
                Date.from(details.getCreated().toInstant()), convertMessageToType(versionInfo.getMessage()));
        }).collect(Collectors.toList());
    }

    protected MCROCFLContent getContent(MCRObjectID id, String ocflObjectID, VersionNum key) {
        return new MCROCFLContent(getRepository(), ocflObjectID, buildFilePath(id),
            key.toString());
    }

    private boolean isMetadata(String id) {
        return id.startsWith(MCROCFLObjectIDPrefixHelper.MCROBJECT)
            || id.startsWith(MCROCFLObjectIDPrefixHelper.MCRDERIVATE);
    }

    private String removePrefix(String id) {
        return id.startsWith(MCROCFLObjectIDPrefixHelper.MCRDERIVATE)
            ? id.substring(MCROCFLObjectIDPrefixHelper.MCRDERIVATE.length())
            : id.substring(MCROCFLObjectIDPrefixHelper.MCROBJECT.length());
    }

    public IntStream getStoredIDs(String project, String type) throws MCRPersistenceException {
        return getRepository().listObjectIds()
            .filter(this::isMetadata)
            .map(this::removePrefix)
            .filter(id -> id.startsWith(project + "_" + type))
            .mapToInt((fullId) -> Integer.parseInt(fullId.substring(project.length() + type.length() + 2))).sorted();
    }

    @Override
    public int getHighestStoredID(String project, String type) {
        int highestStoredID = 0;
        int maxDepth = Integer.MAX_VALUE;
        MCROCFLRepositoryProvider oclfRepoProvider = MCRConfiguration2.getSingleInstanceOfOrThrow(
            MCROCFLRepositoryProvider.class, "MCR.OCFL.Repository." + repositoryKey);

        OcflExtensionConfig config = oclfRepoProvider.getExtensionConfig();
        Path basePath;

        // optimization for known layouts
        if (Objects.equals(config.getExtensionName(), MCRStorageLayoutExtension.EXTENSION_NAME)) {
            maxDepth = ((MCRStorageLayoutConfig) config).getSlotLayout().split("-").length;
            basePath = ((MCROCFLMCRRepositoryProvider) oclfRepoProvider).getRepositoryRoot()
                .resolve(MCROCFLObjectIDPrefixHelper.MCROBJECT.replace(":", ""))
                .resolve(project).resolve(type);
            highestStoredID = traverseMCRStorageDirectory(basePath, maxDepth);
        } else if (Objects.equals(config.getExtensionName(),
            HashedNTupleIdEncapsulationLayoutExtension.EXTENSION_NAME)) {
            maxDepth = ((HashedNTupleIdEncapsulationLayoutConfig) config).getNumberOfTuples() + 1;
            basePath = ((MCROCFLHashRepositoryProvider) oclfRepoProvider).getRepositoryRoot();
        } else {
            //for other repository provider implementation start with root directory
            basePath = MCRConfiguration2.getString("MCR.OCFL.Repository." + repositoryKey + ".RepositoryRoot")
                .map(Path::of).orElse(null);
        }

        if (basePath != null && highestStoredID == 0) {
            Pattern pattern = Pattern.compile("^.*" + project + "_{1}" + type + "_{1}\\d+$");
            try (Stream<Path> stream = Files.find(basePath, maxDepth,
                (filePath, fileAttr) -> pattern.matcher(filePath.getFileName().toString()).matches())) {
                highestStoredID = stream.map(entry -> entry.getFileName().toString())
                    .map(fileName -> Integer.parseInt(fileName.substring(fileName.lastIndexOf('_') + 1)))
                    .max(Integer::compareTo).orElse(0);
            } catch (Exception e) {
                // nothing found, let the HistoryManager take over
            }
        }
        return Math.max(highestStoredID, MCRMetadataHistoryManager.getHighestStoredID(project, type)
            .map(MCRObjectID::getNumberAsInteger)
            .orElse(0));
    }

    /**
     * This method recursively parses a directory structure in MCRStorageLayout,
     * like this:
     * <pre>
     * ocfl-root
     * +-- mcrobject
     *     +-- mir
     *         +-- mods
     *             +-- 0000
     *                 +-- 00
     *                     +-- mir_mods_0000000018
     *                         ...
     *                     +-- mir_mods_0000004567
     *                         ...
     *                     +-- mir_mods_0000009997
     *                 +-- 01
     *                     +-- mir_mods_0000010001
     *                         ...
     *                     +-- mir_mods_0000014567
     *                         ...
     *                     +-- mir_mods_0000017654
     *  </pre>
     *
     * and searches on each level for the directory with the highest number at the end of it's name
     * finally it returns the highest available number part of a MyCoRe object id.
     *
     * @param path - the root path
     * @param depth - the level of subdirectories to look into
     * @return the highest number, or 0 if such cannot be found
     */
    private int traverseMCRStorageDirectory(Path path, int depth) {
        int max = -1;
        Path newPath = path;
        try (DirectoryStream<Path> ds = Files.newDirectoryStream(path,
            p -> p.getFileName().toString().matches("^.*\\d+$"))) {
            for (Path entry : ds) {
                int current = Integer.parseInt(entry.getFileName().toString().replaceAll("^.*_", ""));
                if (max < current) {
                    max = current;
                    newPath = entry;
                }
            }
        } catch (IOException | NumberFormatException e) {
            // fallback to slower full tree search
            return 0;
        }
        if (depth <= 1) {
            return Math.max(0, max);
        } else {
            return traverseMCRStorageDirectory(newPath, depth - 1);
        }
    }

    @Override
    public boolean exists(MCRObjectID mcrid) throws MCRPersistenceException {
        String ocflObjectID = getOCFLObjectID(mcrid);
        return getRepository().containsObject(ocflObjectID) && isNotDeleted(ocflObjectID);
    }

    @Override
    public List<String> listIDsForBase(String base) {
        return getRepository().listObjectIds()
            .filter(this::isMetadata)
            .filter(this::isNotDeleted)
            .map(this::removePrefix)
            .filter(s -> s.startsWith(base))
            .collect(Collectors.toList());

    }

    @Override
    public List<String> listIDsOfType(String type) {
        return getRepository().listObjectIds()
            .filter(this::isMetadata)
            .filter(this::isNotDeleted)
            .map(this::removePrefix)
            .filter(s -> type.equals(s.split("_")[1]))
            .collect(Collectors.toList());
    }

    @Override
    public List<String> listIDs() {
        OcflRepository repo = getRepository();
        return repo
            .listObjectIds()
            .filter(this::isMetadata)
            .filter(this::isNotDeleted)
            .map(this::removePrefix)
            .collect(Collectors.toList());
    }

    private boolean isNotDeleted(String ocflID) {
        return convertMessageToType(getRepository().describeVersion(ObjectVersionId.head(ocflID)).getVersionInfo()
            .getMessage()) != MCROCFLMetadataVersion.DELETED;
    }

    @Override
    public Collection<String> getObjectTypes() {
        return getRepository()
            .listObjectIds()
            .filter(this::isMetadata)
            .map(this::removePrefix)
            .map(s -> s.split("_")[1])
            .distinct()
            .collect(Collectors.toList());
    }

    @Override
    public Collection<String> getObjectBaseIds() {
        return getRepository()
            .listObjectIds()
            .filter(this::isMetadata)
            .map(this::removePrefix)
            .map(s -> s.substring(0, s.lastIndexOf('_')))
            .distinct()
            .collect(Collectors.toList());
    }

    @Override
    public List<MCRObjectIDDate> retrieveObjectDates(List<String> ids) throws IOException {
        try {
            return ids.stream()
                .map(this::getOCFLObjectID)
                .filter(this::isMetadata)
                .filter(this::isNotDeleted)
                .map(ocflId -> {
                    try {
                        return new MCRObjectIDDateImpl(new Date(getLastModified(ocflId)), removePrefix(ocflId));
                    } catch (IOException e) {
                        throw new UncheckedIOException(e);
                    }
                })
                .collect(Collectors.toList());
        } catch (UncheckedIOException ignoredUnchecked) {
            throw ignoredUnchecked.getCause();
        }
    }

    @Override
    public long getLastModified(MCRObjectID id) throws IOException {
        return getLastModified(getOCFLObjectID(id));
    }

    public long getLastModified(String ocflObjectId) throws IOException {
        try {
            return Date.from(getRepository()
                .getObject(ObjectVersionId.head(ocflObjectId))
                .getVersionInfo()
                .getCreated()
                .toInstant())
                .getTime();
        } catch (NotFoundException e) {
            throw new IOException(e);
        }
    }

    @Override
    public MCRCache.ModifiedHandle getLastModifiedHandle(MCRObjectID id, long expire, TimeUnit unit) {
        return new MCROCFLXMLMetadataManager.StoreModifiedHandle(id, expire, unit);
    }

    private final class StoreModifiedHandle implements MCRCache.ModifiedHandle {

        private final long expire;

        private final MCRObjectID id;

        private StoreModifiedHandle(MCRObjectID id, long time, TimeUnit unit) {
            this.expire = unit.toMillis(time);
            this.id = id;
        }

        @Override
        public long getCheckPeriod() {
            return expire;
        }
>>>>>>> 510dc981

}<|MERGE_RESOLUTION|>--- conflicted
+++ resolved
@@ -21,483 +21,10 @@
 /**
  * Manages persistence of MCRObject and MCRDerivate xml metadata. Provides
  * methods to create, retrieve, update and delete object metadata using OCFL
- * 
+ *
  * @deprecated use {@link MCROCFLXMLMetadataManagerAdapter} instead
  */
-<<<<<<< HEAD
 @Deprecated
 public class MCROCFLXMLMetadataManager extends MCROCFLXMLMetadataManagerAdapter {
-=======
-public class MCROCFLXMLMetadataManager implements MCRXMLMetadataManagerAdapter {
-
-    private static final String MESSAGE_CREATED = "Created";
-
-    private static final String MESSAGE_UPDATED = "Updated";
-
-    private static final String MESSAGE_DELETED = "Deleted";
-
-    private static final Map<String, Character> MESSAGE_TYPE_MAPPING = Collections.unmodifiableMap(Map.ofEntries(
-        Map.entry(MESSAGE_CREATED, MCROCFLMetadataVersion.CREATED),
-        Map.entry(MESSAGE_UPDATED, MCROCFLMetadataVersion.UPDATED),
-        Map.entry(MESSAGE_DELETED, MCROCFLMetadataVersion.DELETED)));
-
-    private String repositoryKey = "Default";
-
-    private static char convertMessageToType(String message) throws MCRPersistenceException {
-        if (!MESSAGE_TYPE_MAPPING.containsKey(message)) {
-            throw new MCRPersistenceException("Cannot identify version type from message '" + message + "'");
-        }
-        return MESSAGE_TYPE_MAPPING.get(message);
-    }
-
-    public OcflRepository getRepository() {
-        return MCROCFLRepositoryProvider.getRepository(getRepositoryKey());
-    }
-
-    public String getRepositoryKey() {
-        return repositoryKey;
-    }
-
-    @MCRProperty(name = "Repository", required = false)
-    public void setRepositoryKey(String repositoryKey) {
-        this.repositoryKey = repositoryKey;
-    }
-
-    @Override
-    public void reload() {
-        // nothing to reload here
-    }
-
-    @Override
-    public void verifyStore(String base) {
-        // not supported yet
-    }
-
-    @Override
-    public void create(MCRObjectID mcrid, MCRContent xml, Date lastModified) throws MCRPersistenceException {
-        create(mcrid, xml, lastModified, null);
-    }
-
-    public void create(MCRObjectID mcrid, MCRContent xml, Date lastModified, String user)
-        throws MCRPersistenceException {
-        String ocflObjectID = getOCFLObjectID(mcrid);
-        VersionInfo info = buildVersionInfo(MESSAGE_CREATED, lastModified, user);
-        try (InputStream objectAsStream = getContentStream(xml)) {
-            getRepository().updateObject(ObjectVersionId.head(ocflObjectID), info,
-                init -> init.writeFile(objectAsStream, buildFilePath(mcrid)));
-        } catch (IOException | OverwriteException e) {
-            throw new MCRPersistenceException("Failed to create object '" + ocflObjectID + "'", e);
-        }
-    }
-
-    protected InputStream getContentStream(MCRContent xml) throws IOException {
-        return xml.getInputStream();
-    }
-
-    @Override
-    public void delete(MCRObjectID mcrid) throws MCRPersistenceException {
-        delete(mcrid, null, null);
-    }
-
-    public void delete(MCRObjectID mcrid, Date date, String user) throws MCRPersistenceException {
-        boolean equals = Objects.equals(mcrid.getTypeId(), MCRDerivate.OBJECT_TYPE);
-        String prefix = equals ? MCROCFLObjectIDPrefixHelper.MCRDERIVATE
-                               : MCROCFLObjectIDPrefixHelper.MCROBJECT;
-
-        if (MCROCFLDeleteUtils.checkPurgeObject(mcrid, prefix)) {
-            purge(mcrid, date, user);
-            return;
-        }
-
-        String ocflObjectID = getOCFLObjectID(mcrid);
-        if (!exists(mcrid)) {
-            throw new MCRUsageException("Cannot delete nonexistent object '" + ocflObjectID + "'");
-        }
-        OcflRepository repo = getRepository();
-        VersionInfo headVersion = repo.describeObject(ocflObjectID).getHeadVersion().getVersionInfo();
-        char versionType = convertMessageToType(headVersion.getMessage());
-        if (versionType == MCROCFLMetadataVersion.DELETED) {
-            throw new MCRUsageException("Cannot delete already deleted object '" + ocflObjectID + "'");
-        }
-        repo.updateObject(ObjectVersionId.head(ocflObjectID), buildVersionInfo(MESSAGE_DELETED, date, null),
-            init -> init.removeFile(buildFilePath(mcrid)));
-    }
-
-    public void purge(MCRObjectID mcrid, Date date, String user) {
-        String ocflObjectID = getOCFLObjectID(mcrid);
-        if (!getRepository().containsObject(ocflObjectID)) {
-            throw new MCRUsageException("Cannot delete nonexistent object '" + ocflObjectID + "'");
-        }
-
-        OcflRepository repo = getRepository();
-        repo.purgeObject(ocflObjectID);
-    }
-
-    @Override
-    public void update(MCRObjectID mcrid, MCRContent xml, Date lastModified) throws MCRPersistenceException {
-        update(mcrid, xml, lastModified, null);
-    }
-
-    public void update(MCRObjectID mcrid, MCRContent xml, Date lastModified, String user)
-        throws MCRPersistenceException {
-        String ocflObjectID = getOCFLObjectID(mcrid);
-        if (!exists(mcrid)) {
-            throw new MCRUsageException("Cannot update nonexistent object '" + ocflObjectID + "'");
-        }
-        try (InputStream objectAsStream = getContentStream(xml)) {
-            VersionInfo versionInfo = buildVersionInfo(MESSAGE_UPDATED, lastModified, user);
-            getRepository().updateObject(ObjectVersionId.head(ocflObjectID), versionInfo,
-                init -> init.writeFile(objectAsStream, buildFilePath(mcrid), OcflOption.OVERWRITE));
-        } catch (IOException e) {
-            throw new MCRPersistenceException("Failed to update object '" + ocflObjectID + "'", e);
-        }
-    }
-
-    private String getOCFLObjectID(MCRObjectID mcrid) {
-        return getOCFLObjectID(mcrid.toString());
-    }
-
-    private String getOCFLObjectID(String mcrid) {
-        String objectType = MCRObjectID.getInstance(mcrid).getTypeId();
-        return Objects.equals(objectType, MCRDerivate.OBJECT_TYPE) ? MCROCFLObjectIDPrefixHelper.MCRDERIVATE + mcrid
-            : MCROCFLObjectIDPrefixHelper.MCROBJECT + mcrid;
-    }
-
-    protected String buildFilePath(MCRObjectID mcrid) {
-        return "metadata/" + mcrid + ".xml";
-    }
-
-    @Override
-    public MCRContent retrieveContent(MCRObjectID mcrid) throws IOException {
-        String ocflObjectID = getOCFLObjectID(mcrid);
-        OcflObjectVersion storeObject;
-        OcflRepository repository = getRepository();
-        try {
-            storeObject = repository.getObject(ObjectVersionId.head(ocflObjectID));
-        } catch (NotFoundException e) {
-            throw new IOException("Object '" + ocflObjectID + "' could not be found", e);
-        }
-
-        if (convertMessageToType(
-                storeObject.getVersionInfo().getMessage()) == MCROCFLMetadataVersion.DELETED) {
-            throw new IOException("Cannot read already deleted object '" + ocflObjectID + "'");
-        }
-        return new MCROCFLContent(repository, ocflObjectID, buildFilePath(mcrid));
-    }
-
-    protected InputStream getStoredContentStream(MCRObjectID mcrid, OcflObjectVersion storeObject) throws IOException {
-        return storeObject.getFile(buildFilePath(mcrid)).getStream();
-    }
-
-    @Override
-    public MCRContent retrieveContent(MCRObjectID mcrid, String revision) throws IOException {
-        if (revision == null) {
-            return retrieveContent(mcrid);
-        }
-        String ocflObjectID = getOCFLObjectID(mcrid);
-        OcflObjectVersion storeObject;
-        OcflRepository repo = getRepository();
-        try {
-            storeObject = repo.getObject(ObjectVersionId.version(ocflObjectID, revision));
-        } catch (NotFoundException e) {
-            throw new IOException("Object '" + ocflObjectID + "' could not be found", e);
-        }
-
-        // maybe use .head(ocflObjectID) instead to prevent requests of old versions of deleted objects
-        if (convertMessageToType(repo.getObject(ObjectVersionId.version(ocflObjectID, revision)).getVersionInfo()
-            .getMessage()) == MCROCFLMetadataVersion.DELETED) {
-            throw new IOException("Cannot read already deleted object '" + ocflObjectID + "'");
-        }
-
-        try (InputStream storedContentStream = getStoredContentStream(mcrid, storeObject)) {
-            Document xml = new MCRStreamContent(storedContentStream).asXML();
-            xml.getRootElement().setAttribute("rev", revision); // bugfix: MCR-2510, PR #1373
-            return new MCRJDOMContent(xml);
-        } catch (JDOMException e) {
-            throw new IOException("Can not parse XML from OCFL-Store", e);
-        }
-    }
-
-    private VersionInfo buildVersionInfo(String message, Date versionDate, String user) {
-        VersionInfo versionInfo = new VersionInfo();
-        versionInfo.setMessage(message);
-        versionInfo.setCreated((versionDate == null ? new Date() : versionDate).toInstant().atOffset(ZoneOffset.UTC));
-        String userID = user != null ? user
-            : Optional.ofNullable(MCRSessionMgr.getCurrentSession())
-                .map(MCRSession::getUserInformation)
-                .map(MCRUserInformation::getUserID)
-                .orElse(null);
-        versionInfo.setUser(userID, null);
-        return versionInfo;
-    }
-
-    @Override
-    public List<MCROCFLMetadataVersion> listRevisions(MCRObjectID id) {
-        String ocflObjectID = getOCFLObjectID(id);
-        Map<VersionNum, VersionDetails> versionMap;
-
-        try {
-            versionMap = getRepository().describeObject(ocflObjectID).getVersionMap();
-        } catch (NotFoundException e) {
-            throw new MCRUsageException("Object '" + ocflObjectID + "' could not be found", e);
-        }
-
-        return versionMap.entrySet().stream().map(v -> {
-            VersionNum key = v.getKey();
-            VersionDetails details = v.getValue();
-            VersionInfo versionInfo = details.getVersionInfo();
-
-            MCROCFLContent content = getContent(id, ocflObjectID, key);
-            return new MCROCFLMetadataVersion(content,
-                key.toString(),
-                versionInfo.getUser().getName(),
-                Date.from(details.getCreated().toInstant()), convertMessageToType(versionInfo.getMessage()));
-        }).collect(Collectors.toList());
-    }
-
-    protected MCROCFLContent getContent(MCRObjectID id, String ocflObjectID, VersionNum key) {
-        return new MCROCFLContent(getRepository(), ocflObjectID, buildFilePath(id),
-            key.toString());
-    }
-
-    private boolean isMetadata(String id) {
-        return id.startsWith(MCROCFLObjectIDPrefixHelper.MCROBJECT)
-            || id.startsWith(MCROCFLObjectIDPrefixHelper.MCRDERIVATE);
-    }
-
-    private String removePrefix(String id) {
-        return id.startsWith(MCROCFLObjectIDPrefixHelper.MCRDERIVATE)
-            ? id.substring(MCROCFLObjectIDPrefixHelper.MCRDERIVATE.length())
-            : id.substring(MCROCFLObjectIDPrefixHelper.MCROBJECT.length());
-    }
-
-    public IntStream getStoredIDs(String project, String type) throws MCRPersistenceException {
-        return getRepository().listObjectIds()
-            .filter(this::isMetadata)
-            .map(this::removePrefix)
-            .filter(id -> id.startsWith(project + "_" + type))
-            .mapToInt((fullId) -> Integer.parseInt(fullId.substring(project.length() + type.length() + 2))).sorted();
-    }
-
-    @Override
-    public int getHighestStoredID(String project, String type) {
-        int highestStoredID = 0;
-        int maxDepth = Integer.MAX_VALUE;
-        MCROCFLRepositoryProvider oclfRepoProvider = MCRConfiguration2.getSingleInstanceOfOrThrow(
-            MCROCFLRepositoryProvider.class, "MCR.OCFL.Repository." + repositoryKey);
-
-        OcflExtensionConfig config = oclfRepoProvider.getExtensionConfig();
-        Path basePath;
-
-        // optimization for known layouts
-        if (Objects.equals(config.getExtensionName(), MCRStorageLayoutExtension.EXTENSION_NAME)) {
-            maxDepth = ((MCRStorageLayoutConfig) config).getSlotLayout().split("-").length;
-            basePath = ((MCROCFLMCRRepositoryProvider) oclfRepoProvider).getRepositoryRoot()
-                .resolve(MCROCFLObjectIDPrefixHelper.MCROBJECT.replace(":", ""))
-                .resolve(project).resolve(type);
-            highestStoredID = traverseMCRStorageDirectory(basePath, maxDepth);
-        } else if (Objects.equals(config.getExtensionName(),
-            HashedNTupleIdEncapsulationLayoutExtension.EXTENSION_NAME)) {
-            maxDepth = ((HashedNTupleIdEncapsulationLayoutConfig) config).getNumberOfTuples() + 1;
-            basePath = ((MCROCFLHashRepositoryProvider) oclfRepoProvider).getRepositoryRoot();
-        } else {
-            //for other repository provider implementation start with root directory
-            basePath = MCRConfiguration2.getString("MCR.OCFL.Repository." + repositoryKey + ".RepositoryRoot")
-                .map(Path::of).orElse(null);
-        }
-
-        if (basePath != null && highestStoredID == 0) {
-            Pattern pattern = Pattern.compile("^.*" + project + "_{1}" + type + "_{1}\\d+$");
-            try (Stream<Path> stream = Files.find(basePath, maxDepth,
-                (filePath, fileAttr) -> pattern.matcher(filePath.getFileName().toString()).matches())) {
-                highestStoredID = stream.map(entry -> entry.getFileName().toString())
-                    .map(fileName -> Integer.parseInt(fileName.substring(fileName.lastIndexOf('_') + 1)))
-                    .max(Integer::compareTo).orElse(0);
-            } catch (Exception e) {
-                // nothing found, let the HistoryManager take over
-            }
-        }
-        return Math.max(highestStoredID, MCRMetadataHistoryManager.getHighestStoredID(project, type)
-            .map(MCRObjectID::getNumberAsInteger)
-            .orElse(0));
-    }
-
-    /**
-     * This method recursively parses a directory structure in MCRStorageLayout,
-     * like this:
-     * <pre>
-     * ocfl-root
-     * +-- mcrobject
-     *     +-- mir
-     *         +-- mods
-     *             +-- 0000
-     *                 +-- 00
-     *                     +-- mir_mods_0000000018
-     *                         ...
-     *                     +-- mir_mods_0000004567
-     *                         ...
-     *                     +-- mir_mods_0000009997
-     *                 +-- 01
-     *                     +-- mir_mods_0000010001
-     *                         ...
-     *                     +-- mir_mods_0000014567
-     *                         ...
-     *                     +-- mir_mods_0000017654
-     *  </pre>
-     *
-     * and searches on each level for the directory with the highest number at the end of it's name
-     * finally it returns the highest available number part of a MyCoRe object id.
-     *
-     * @param path - the root path
-     * @param depth - the level of subdirectories to look into
-     * @return the highest number, or 0 if such cannot be found
-     */
-    private int traverseMCRStorageDirectory(Path path, int depth) {
-        int max = -1;
-        Path newPath = path;
-        try (DirectoryStream<Path> ds = Files.newDirectoryStream(path,
-            p -> p.getFileName().toString().matches("^.*\\d+$"))) {
-            for (Path entry : ds) {
-                int current = Integer.parseInt(entry.getFileName().toString().replaceAll("^.*_", ""));
-                if (max < current) {
-                    max = current;
-                    newPath = entry;
-                }
-            }
-        } catch (IOException | NumberFormatException e) {
-            // fallback to slower full tree search
-            return 0;
-        }
-        if (depth <= 1) {
-            return Math.max(0, max);
-        } else {
-            return traverseMCRStorageDirectory(newPath, depth - 1);
-        }
-    }
-
-    @Override
-    public boolean exists(MCRObjectID mcrid) throws MCRPersistenceException {
-        String ocflObjectID = getOCFLObjectID(mcrid);
-        return getRepository().containsObject(ocflObjectID) && isNotDeleted(ocflObjectID);
-    }
-
-    @Override
-    public List<String> listIDsForBase(String base) {
-        return getRepository().listObjectIds()
-            .filter(this::isMetadata)
-            .filter(this::isNotDeleted)
-            .map(this::removePrefix)
-            .filter(s -> s.startsWith(base))
-            .collect(Collectors.toList());
-
-    }
-
-    @Override
-    public List<String> listIDsOfType(String type) {
-        return getRepository().listObjectIds()
-            .filter(this::isMetadata)
-            .filter(this::isNotDeleted)
-            .map(this::removePrefix)
-            .filter(s -> type.equals(s.split("_")[1]))
-            .collect(Collectors.toList());
-    }
-
-    @Override
-    public List<String> listIDs() {
-        OcflRepository repo = getRepository();
-        return repo
-            .listObjectIds()
-            .filter(this::isMetadata)
-            .filter(this::isNotDeleted)
-            .map(this::removePrefix)
-            .collect(Collectors.toList());
-    }
-
-    private boolean isNotDeleted(String ocflID) {
-        return convertMessageToType(getRepository().describeVersion(ObjectVersionId.head(ocflID)).getVersionInfo()
-            .getMessage()) != MCROCFLMetadataVersion.DELETED;
-    }
-
-    @Override
-    public Collection<String> getObjectTypes() {
-        return getRepository()
-            .listObjectIds()
-            .filter(this::isMetadata)
-            .map(this::removePrefix)
-            .map(s -> s.split("_")[1])
-            .distinct()
-            .collect(Collectors.toList());
-    }
-
-    @Override
-    public Collection<String> getObjectBaseIds() {
-        return getRepository()
-            .listObjectIds()
-            .filter(this::isMetadata)
-            .map(this::removePrefix)
-            .map(s -> s.substring(0, s.lastIndexOf('_')))
-            .distinct()
-            .collect(Collectors.toList());
-    }
-
-    @Override
-    public List<MCRObjectIDDate> retrieveObjectDates(List<String> ids) throws IOException {
-        try {
-            return ids.stream()
-                .map(this::getOCFLObjectID)
-                .filter(this::isMetadata)
-                .filter(this::isNotDeleted)
-                .map(ocflId -> {
-                    try {
-                        return new MCRObjectIDDateImpl(new Date(getLastModified(ocflId)), removePrefix(ocflId));
-                    } catch (IOException e) {
-                        throw new UncheckedIOException(e);
-                    }
-                })
-                .collect(Collectors.toList());
-        } catch (UncheckedIOException ignoredUnchecked) {
-            throw ignoredUnchecked.getCause();
-        }
-    }
-
-    @Override
-    public long getLastModified(MCRObjectID id) throws IOException {
-        return getLastModified(getOCFLObjectID(id));
-    }
-
-    public long getLastModified(String ocflObjectId) throws IOException {
-        try {
-            return Date.from(getRepository()
-                .getObject(ObjectVersionId.head(ocflObjectId))
-                .getVersionInfo()
-                .getCreated()
-                .toInstant())
-                .getTime();
-        } catch (NotFoundException e) {
-            throw new IOException(e);
-        }
-    }
-
-    @Override
-    public MCRCache.ModifiedHandle getLastModifiedHandle(MCRObjectID id, long expire, TimeUnit unit) {
-        return new MCROCFLXMLMetadataManager.StoreModifiedHandle(id, expire, unit);
-    }
-
-    private final class StoreModifiedHandle implements MCRCache.ModifiedHandle {
-
-        private final long expire;
-
-        private final MCRObjectID id;
-
-        private StoreModifiedHandle(MCRObjectID id, long time, TimeUnit unit) {
-            this.expire = unit.toMillis(time);
-            this.id = id;
-        }
-
-        @Override
-        public long getCheckPeriod() {
-            return expire;
-        }
->>>>>>> 510dc981
 
 }