--- conflicted
+++ resolved
@@ -21,12 +21,8 @@
   <parent>
     <groupId>org.mycore</groupId>
     <artifactId>mycore</artifactId>
-<<<<<<< HEAD
     <version>2022.02-SNAPSHOT</version>
-=======
-    <version>2021.06.1-SNAPSHOT</version>
     <relativePath>../pom.xml</relativePath>
->>>>>>> b5f981ff
   </parent>
   <artifactId>mycore-ocfl</artifactId>
   <packaging>jar</packaging>
