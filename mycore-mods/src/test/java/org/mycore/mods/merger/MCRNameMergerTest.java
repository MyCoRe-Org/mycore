<<<<<<< HEAD
/*
 * This file is part of ***  M y C o R e  ***
 * See http://www.mycore.de/ for details.
 *
 * MyCoRe is free software: you can redistribute it and/or modify
 * it under the terms of the GNU General Public License as published by
 * the Free Software Foundation, either version 3 of the License, or
 * (at your option) any later version.
 *
 * MyCoRe is distributed in the hope that it will be useful,
 * but WITHOUT ANY WARRANTY; without even the implied warranty of
 * MERCHANTABILITY or FITNESS FOR A PARTICULAR PURPOSE.  See the
 * GNU General Public License for more details.
 *
 * You should have received a copy of the GNU General Public License
 * along with MyCoRe.  If not, see <http://www.gnu.org/licenses/>.
 */

package org.mycore.mods.merger;

import static org.junit.Assert.assertEquals;
import static org.junit.Assert.assertFalse;
import static org.junit.Assert.assertTrue;

import java.io.IOException;

import org.jaxen.JaxenException;
import org.jdom2.Element;
import org.junit.Assert;
import org.junit.Test;
import org.mycore.common.MCRConstants;
import org.mycore.common.MCRTestCase;
import org.mycore.common.xml.MCRNodeBuilder;

public class MCRNameMergerTest extends MCRTestCase {

    @Test
    public void testIsProbablySameAs() throws Exception {
        MCRNameMerger a = buildNameEntry("[mods:namePart='Thomas Müller']");
        MCRNameMerger b = buildNameEntry("[mods:namePart='thomas Mueller']");
        assertTrue(a.isProbablySameAs(b));

        MCRNameMerger c = buildNameEntry("[mods:namePart='Muller, T.']");
        assertTrue(a.isProbablySameAs(c));

        MCRNameMerger d = buildNameEntry("[mods:namePart='Mueller, T']");
        assertTrue(a.isProbablySameAs(d));

        MCRNameMerger e = buildNameEntry("[mods:namePart='Müller, Egon']");
        assertFalse(a.isProbablySameAs(e));

        MCRNameMerger f = buildNameEntry("[mods:namePart='Thorsten Mueller']");
        assertTrue(c.isProbablySameAs(f));
        assertFalse(a.isProbablySameAs(f));

        MCRNameMerger g = buildNameEntry("[mods:namePart='Thorsten Egon Mueller']");
        assertTrue(e.isProbablySameAs(g));
        assertTrue(f.isProbablySameAs(g));

        MCRNameMerger h = buildNameEntry(
            "[mods:namePart[@type='given']='Thomas'][mods:namePart[@type='family']='Müller']");
        assertTrue(h.isProbablySameAs(a));
        assertTrue(h.isProbablySameAs(d));

        MCRNameMerger i = buildNameEntry("[mods:namePart[@type='given']='T.'][mods:namePart[@type='family']='Müller']"
            + "[mods:namePart[@type='termsOfAddress']='Jun.']");
        assertTrue(i.isProbablySameAs(h));
        assertTrue(i.isProbablySameAs(a));
        assertTrue(i.isProbablySameAs(d));

        try {
            new MCRNameMerger().setElement(null);
            Assert.fail("No name should result in NPE while creating a MCRNameMerger");
        } catch (NullPointerException ex) {
            // exception excepted
        }
    }

    @Test
    public void testEmptyGiven() throws JaxenException {
        Element a = new MCRNodeBuilder()
            .buildElement("mods:mods[mods:name[@type='personal'][mods:namePart[@type='given']]]", null, null);
        Element a2 = new MCRNodeBuilder()
            .buildElement("mods:mods[mods:name[@type='personal'][mods:namePart[@type='given']]]", null, null);
        Element b = new MCRNodeBuilder()
            .buildElement("mods:mods[mods:name[@type='personal'][mods:namePart[@type='given']='T.']]", null, null);
        MCRMergeTool.merge(a, b);
        assertEquals("Exactly two mods:name element expected", 2,
            a.getChildren("name", MCRConstants.MODS_NAMESPACE).size());
        MCRMergeTool.merge(b, a2);
        assertEquals("Exactly two mods:name element expected", 2,
            b.getChildren("name", MCRConstants.MODS_NAMESPACE).size());
    }

    @Test
    public void testCompareBasedOnDisplayForm() throws Exception {
        MCRNameMerger a = buildNameEntry("[mods:displayForm='Thomas Müller']");
        MCRNameMerger b = buildNameEntry(
            "[mods:namePart[@type='given']='Thomas'][mods:namePart[@type='family']='Müller']");
        assertTrue(a.isProbablySameAs(b));
    }

    @Test
    public void testMergeTermsOfAddress() throws JaxenException, IOException {
        String a = "[mods:name[@type='personal'][mods:namePart[@type='given']='Thomas']"
            + "[mods:namePart[@type='family']='Müller']]";
        String b = "[mods:name[@type='personal'][mods:namePart[@type='given']='T.']"
            + "[mods:namePart[@type='family']='Müller'][mods:namePart[@type='termsOfAddress']='Jun.']]";
        String e = "[mods:name[@type='personal'][mods:namePart[@type='given']='Thomas']"
            + "[mods:namePart[@type='family']='Müller'][mods:namePart[@type='termsOfAddress']='Jun.']]";
        MCRMergerTest.test(a, b, e);
    }

    @Test
    public void testMergeNameIdentifier() throws JaxenException, IOException {
        String a = "[mods:name[@type='personal'][mods:namePart='Thomas Müller']"
            + "[mods:nameIdentifier[@type='gnd']='2']]";
        String b = "[mods:name[@type='personal'][mods:namePart='Mueller, T']"
            + "[mods:nameIdentifier[@type='lsf']='1'][mods:nameIdentifier[@type='gnd']='2']]";
        String e = "[mods:name[@type='personal'][mods:namePart='Thomas Müller']"
            + "[mods:nameIdentifier[@type='gnd']='2'][mods:nameIdentifier[@type='lsf']='1']]";
        MCRMergerTest.test(a, b, e);
    }

    @Test
    public void testMergeDisplayForm() throws JaxenException, IOException {
        String a = "[mods:name[@type='personal'][mods:namePart='Thomas Müller'][mods:displayForm='Tommy']]";
        String b = "[mods:name[@type='personal'][mods:namePart='Mueller, T'][mods:displayForm='Tom']]";
        MCRMergerTest.test(a, b, a);
    }

    @Test
    public void testMergeSubElements() throws JaxenException, IOException {
        String a = "[mods:name[@type='personal'][mods:namePart='Thomas Müller'][mods:affiliation='UDE']]";
        String b
            = "[mods:name[@type='personal'][mods:namePart='Mueller, T'][mods:affiliation='UB der UDE'][mods:nameIdentifier[@type='gnd']='2']]";
        String e
            = "[mods:name[@type='personal'][mods:namePart='Thomas Müller'][mods:affiliation='UDE'][mods:affiliation='UB der UDE'][mods:nameIdentifier[@type='gnd']='2']]";
        MCRMergerTest.test(a, b, e);
    }

    @Test
    public void testMergeFirstLastVsLastFirst() throws JaxenException, IOException {
        String a = "[mods:name[@type='personal'][mods:namePart='Thomas Müller']]";
        String b = "[mods:name[@type='personal'][mods:namePart='Mueller, T']]";
        MCRMergerTest.test(a, b, a);
    }

    @Test
    public void testPreferFamilyGiven() throws JaxenException, IOException {
        String a = "[mods:name[@type='personal'][mods:namePart='Thomas Müller']]";
        String b
            = "[mods:name[@type='personal'][mods:namePart[@type='family']='Müller'][mods:namePart[@type='given']='T.']]";
        MCRMergerTest.test(a, b, b);
    }

    private MCRNameMerger buildNameEntry(String predicates) throws JaxenException {
        Element modsName = new MCRNodeBuilder().buildElement("mods:name[@type='personal']" + predicates, null, null);
        MCRNameMerger ne = new MCRNameMerger();
        ne.setElement(modsName);
        return ne;
    }
}
=======
/*
 * This file is part of ***  M y C o R e  ***
 * See http://www.mycore.de/ for details.
 *
 * MyCoRe is free software: you can redistribute it and/or modify
 * it under the terms of the GNU General Public License as published by
 * the Free Software Foundation, either version 3 of the License, or
 * (at your option) any later version.
 *
 * MyCoRe is distributed in the hope that it will be useful,
 * but WITHOUT ANY WARRANTY; without even the implied warranty of
 * MERCHANTABILITY or FITNESS FOR A PARTICULAR PURPOSE.  See the
 * GNU General Public License for more details.
 *
 * You should have received a copy of the GNU General Public License
 * along with MyCoRe.  If not, see <http://www.gnu.org/licenses/>.
 */

package org.mycore.mods.merger;

import static org.junit.Assert.assertEquals;
import static org.junit.Assert.assertFalse;
import static org.junit.Assert.assertTrue;

import java.io.IOException;

import org.jaxen.JaxenException;
import org.jdom2.Element;
import org.junit.Assert;
import org.junit.Test;
import org.mycore.common.MCRConstants;
import org.mycore.common.MCRTestCase;
import org.mycore.common.xml.MCRNodeBuilder;

public class MCRNameMergerTest extends MCRTestCase {

    @Test
    public void testIsProbablySameAs() throws Exception {
        MCRNameMerger a = buildNameEntry("[mods:namePart='Thomas Müller']");
        MCRNameMerger b = buildNameEntry("[mods:namePart='thomas Mueller']");
        assertTrue(a.isProbablySameAs(b));

        MCRNameMerger c = buildNameEntry("[mods:namePart='Muller, T.']");
        assertTrue(a.isProbablySameAs(c));

        MCRNameMerger d = buildNameEntry("[mods:namePart='Mueller, T']");
        assertTrue(a.isProbablySameAs(d));

        MCRNameMerger e = buildNameEntry("[mods:namePart='Müller, Egon']");
        assertFalse(a.isProbablySameAs(e));

        MCRNameMerger f = buildNameEntry("[mods:namePart='Thorsten Mueller']");
        assertTrue(c.isProbablySameAs(f));
        assertFalse(a.isProbablySameAs(f));

        MCRNameMerger g = buildNameEntry("[mods:namePart='Thorsten Egon Mueller']");
        assertTrue(e.isProbablySameAs(g));
        assertTrue(f.isProbablySameAs(g));

        MCRNameMerger h = buildNameEntry(
            "[mods:namePart[@type='given']='Thomas'][mods:namePart[@type='family']='Müller']");
        assertTrue(h.isProbablySameAs(a));
        assertTrue(h.isProbablySameAs(d));

        MCRNameMerger i = buildNameEntry("[mods:namePart[@type='given']='T.'][mods:namePart[@type='family']='Müller']"
            + "[mods:namePart[@type='termsOfAddress']='Jun.']");
        assertTrue(i.isProbablySameAs(h));
        assertTrue(i.isProbablySameAs(a));
        assertTrue(i.isProbablySameAs(d));

        try {
            new MCRNameMerger().setElement(null);
            Assert.fail("No name should result in NPE while creating a MCRNameMerger");
        } catch (NullPointerException ex) {
            // exception excepted
        }
    }

    @Test
    public void testEmptyGiven() throws JaxenException {
        Element a = new MCRNodeBuilder()
            .buildElement("mods:mods[mods:name[@type='personal'][mods:namePart[@type='given']]]", null, null);
        Element a2 = new MCRNodeBuilder()
            .buildElement("mods:mods[mods:name[@type='personal'][mods:namePart[@type='given']]]", null, null);
        Element b = new MCRNodeBuilder()
            .buildElement("mods:mods[mods:name[@type='personal'][mods:namePart[@type='given']='T.']]", null, null);
        MCRMergeTool.merge(a, b);
        assertEquals("Exactly two mods:name element expected", 2,
            a.getChildren("name", MCRConstants.MODS_NAMESPACE).size());
        MCRMergeTool.merge(b, a2);
        assertEquals("Exactly two mods:name element expected", 2,
            b.getChildren("name", MCRConstants.MODS_NAMESPACE).size());
    }

    @Test
    public void testCompareBasedOnDisplayForm() throws Exception {
        MCRNameMerger a = buildNameEntry("[mods:displayForm='Thomas Müller']");
        MCRNameMerger b = buildNameEntry(
            "[mods:namePart[@type='given']='Thomas'][mods:namePart[@type='family']='Müller']");
        assertTrue(a.isProbablySameAs(b));
    }

    @Test
    public void testMergeTermsOfAddress() throws JaxenException, IOException {
        String a = "[mods:name[@type='personal'][mods:namePart[@type='given']='Thomas']"
            + "[mods:namePart[@type='family']='Müller']]";
        String b = "[mods:name[@type='personal'][mods:namePart[@type='given']='T.']"
            + "[mods:namePart[@type='family']='Müller'][mods:namePart[@type='termsOfAddress']='Jun.']]";
        String e = "[mods:name[@type='personal'][mods:namePart[@type='given']='Thomas']"
            + "[mods:namePart[@type='family']='Müller'][mods:namePart[@type='termsOfAddress']='Jun.']]";
        MCRMergerTest.test(a, b, e);
    }

    @Test
    public void testMergeNameIdentifier() throws JaxenException, IOException {
        String a = "[mods:name[@type='personal'][mods:namePart='Thomas Müller']"
            + "[mods:nameIdentifier[@type='gnd']='2']]";
        String b = "[mods:name[@type='personal'][mods:namePart='Mueller, T']"
            + "[mods:nameIdentifier[@type='lsf']='1'][mods:nameIdentifier[@type='gnd']='2']]";
        String e = "[mods:name[@type='personal'][mods:namePart='Thomas Müller']"
            + "[mods:nameIdentifier[@type='gnd']='2'][mods:nameIdentifier[@type='lsf']='1']]";
        MCRMergerTest.test(a, b, e);
    }

    @Test
    public void testMergeDisplayForm() throws JaxenException, IOException {
        String a = "[mods:name[@type='personal'][mods:namePart='Thomas Müller'][mods:displayForm='Tommy']]";
        String b = "[mods:name[@type='personal'][mods:namePart='Mueller, T'][mods:displayForm='Tom']]";
        MCRMergerTest.test(a, b, a);
    }

    @Test
    public void testMergeSubElements() throws JaxenException, IOException {
        String a = "[mods:name[@type='personal'][mods:namePart='Thomas Müller'][mods:affiliation='UDE']]";
        String b
            = "[mods:name[@type='personal'][mods:namePart='Mueller, T'][mods:affiliation='UB der UDE'][mods:nameIdentifier[@type='gnd']='2']]";
        String e
            = "[mods:name[@type='personal'][mods:namePart='Thomas Müller'][mods:affiliation='UDE'][mods:affiliation='UB der UDE'][mods:nameIdentifier[@type='gnd']='2']]";
        MCRMergerTest.test(a, b, e);
    }

    @Test
    public void testMergeFirstLastVsLastFirst() throws JaxenException, IOException {
        String a = "[mods:name[@type='personal'][mods:namePart='Thomas Müller']]";
        String b = "[mods:name[@type='personal'][mods:namePart='Mueller, T']]";
        MCRMergerTest.test(a, b, a);
    }

    @Test
    public void testPreferFamilyGiven() throws JaxenException, IOException {
        String a = "[mods:name[@type='personal'][mods:namePart='Thomas Müller']]";
        String b
            = "[mods:name[@type='personal'][mods:namePart[@type='family']='Müller'][mods:namePart[@type='given']='T.']]";
        MCRMergerTest.test(a, b, b);
    }

    @Test
    public void testRetainSame() throws JaxenException, IOException {
        String a = "[mods:name[@type='personal'][mods:namePart='Thomas Müller']"
            + "[mods:nameIdentifier[@type='gnd']='1']][mods:name[@type='personal'][mods:namePart='Thomas Müller']"
            + "[mods:nameIdentifier[@type='gnd']='2']]";
        String b = "[mods:name[@type='personal'][mods:namePart='Thomas Müller']"
            + "[mods:nameIdentifier[@type='scopus']='1']][mods:name[@type='personal'][mods:namePart='Thomas Müller']"
            + "[mods:nameIdentifier[@type='scopus']='2']]";
        String e = "[mods:name[@type='personal'][mods:namePart='Thomas Müller'][mods:nameIdentifier[@type='gnd']='1']"
            + "[mods:nameIdentifier[@type='scopus']='1']][mods:name[@type='personal'][mods:namePart='Thomas Müller']"
            + "[mods:nameIdentifier[@type='gnd']='2'][mods:nameIdentifier[@type='scopus']='2']]";
        MCRMergerTest.test(a, b, e);
    }

    @Test
    public void testDontMergeConflictingIDs() throws JaxenException, IOException {
        String a = "[mods:name[@type='personal'][mods:namePart='Thomas Müller']"
            + "[mods:nameIdentifier[@type='scopus']='1']]";
        String b = "[mods:name[@type='personal'][mods:namePart='Thomas Müller']"
            + "[mods:nameIdentifier[@type='scopus']='2']]";
        String e = "[mods:name[@type='personal'][mods:namePart='Thomas Müller']"
            + "[mods:nameIdentifier[@type='scopus']='1']][mods:name[@type='personal'][mods:namePart='Thomas Müller']"
            + "[mods:nameIdentifier[@type='scopus']='2']]";
        MCRMergerTest.test(a, b, e);
    }

    @Test
    public void testPrioritizeMergeNonConflictingIDs() throws JaxenException, IOException {
        String a = "[mods:name[@type='personal'][mods:namePart='Thomas Müller'][mods:nameIdentifier[@type='gnd']='1']"
            + "[mods:nameIdentifier[@type='scopus']='1']]";
        String b = "[mods:name[@type='personal'][mods:namePart='Thomas Müller'][mods:nameIdentifier[@type='gnd']='1']"
            + "[mods:nameIdentifier[@type='scopus']='2']]";
        String e = "[mods:name[@type='personal'][mods:namePart='Thomas Müller'][mods:nameIdentifier[@type='gnd']='1']"
            + "[mods:nameIdentifier[@type='scopus']='1'][mods:nameIdentifier[@type='scopus']='2']]";
        MCRMergerTest.test(a, b, e);
    }

    private MCRNameMerger buildNameEntry(String predicates) throws JaxenException {
        Element modsName = new MCRNodeBuilder().buildElement("mods:name[@type='personal']" + predicates, null, null);
        MCRNameMerger ne = new MCRNameMerger();
        ne.setElement(modsName);
        return ne;
    }
}
>>>>>>> 2155f3eb
<|MERGE_RESOLUTION|>--- conflicted
+++ resolved
@@ -1,4 +1,3 @@
-<<<<<<< HEAD
 /*
  * This file is part of ***  M y C o R e  ***
  * See http://www.mycore.de/ for details.
@@ -155,170 +154,6 @@
         MCRMergerTest.test(a, b, b);
     }
 
-    private MCRNameMerger buildNameEntry(String predicates) throws JaxenException {
-        Element modsName = new MCRNodeBuilder().buildElement("mods:name[@type='personal']" + predicates, null, null);
-        MCRNameMerger ne = new MCRNameMerger();
-        ne.setElement(modsName);
-        return ne;
-    }
-}
-=======
-/*
- * This file is part of ***  M y C o R e  ***
- * See http://www.mycore.de/ for details.
- *
- * MyCoRe is free software: you can redistribute it and/or modify
- * it under the terms of the GNU General Public License as published by
- * the Free Software Foundation, either version 3 of the License, or
- * (at your option) any later version.
- *
- * MyCoRe is distributed in the hope that it will be useful,
- * but WITHOUT ANY WARRANTY; without even the implied warranty of
- * MERCHANTABILITY or FITNESS FOR A PARTICULAR PURPOSE.  See the
- * GNU General Public License for more details.
- *
- * You should have received a copy of the GNU General Public License
- * along with MyCoRe.  If not, see <http://www.gnu.org/licenses/>.
- */
-
-package org.mycore.mods.merger;
-
-import static org.junit.Assert.assertEquals;
-import static org.junit.Assert.assertFalse;
-import static org.junit.Assert.assertTrue;
-
-import java.io.IOException;
-
-import org.jaxen.JaxenException;
-import org.jdom2.Element;
-import org.junit.Assert;
-import org.junit.Test;
-import org.mycore.common.MCRConstants;
-import org.mycore.common.MCRTestCase;
-import org.mycore.common.xml.MCRNodeBuilder;
-
-public class MCRNameMergerTest extends MCRTestCase {
-
-    @Test
-    public void testIsProbablySameAs() throws Exception {
-        MCRNameMerger a = buildNameEntry("[mods:namePart='Thomas Müller']");
-        MCRNameMerger b = buildNameEntry("[mods:namePart='thomas Mueller']");
-        assertTrue(a.isProbablySameAs(b));
-
-        MCRNameMerger c = buildNameEntry("[mods:namePart='Muller, T.']");
-        assertTrue(a.isProbablySameAs(c));
-
-        MCRNameMerger d = buildNameEntry("[mods:namePart='Mueller, T']");
-        assertTrue(a.isProbablySameAs(d));
-
-        MCRNameMerger e = buildNameEntry("[mods:namePart='Müller, Egon']");
-        assertFalse(a.isProbablySameAs(e));
-
-        MCRNameMerger f = buildNameEntry("[mods:namePart='Thorsten Mueller']");
-        assertTrue(c.isProbablySameAs(f));
-        assertFalse(a.isProbablySameAs(f));
-
-        MCRNameMerger g = buildNameEntry("[mods:namePart='Thorsten Egon Mueller']");
-        assertTrue(e.isProbablySameAs(g));
-        assertTrue(f.isProbablySameAs(g));
-
-        MCRNameMerger h = buildNameEntry(
-            "[mods:namePart[@type='given']='Thomas'][mods:namePart[@type='family']='Müller']");
-        assertTrue(h.isProbablySameAs(a));
-        assertTrue(h.isProbablySameAs(d));
-
-        MCRNameMerger i = buildNameEntry("[mods:namePart[@type='given']='T.'][mods:namePart[@type='family']='Müller']"
-            + "[mods:namePart[@type='termsOfAddress']='Jun.']");
-        assertTrue(i.isProbablySameAs(h));
-        assertTrue(i.isProbablySameAs(a));
-        assertTrue(i.isProbablySameAs(d));
-
-        try {
-            new MCRNameMerger().setElement(null);
-            Assert.fail("No name should result in NPE while creating a MCRNameMerger");
-        } catch (NullPointerException ex) {
-            // exception excepted
-        }
-    }
-
-    @Test
-    public void testEmptyGiven() throws JaxenException {
-        Element a = new MCRNodeBuilder()
-            .buildElement("mods:mods[mods:name[@type='personal'][mods:namePart[@type='given']]]", null, null);
-        Element a2 = new MCRNodeBuilder()
-            .buildElement("mods:mods[mods:name[@type='personal'][mods:namePart[@type='given']]]", null, null);
-        Element b = new MCRNodeBuilder()
-            .buildElement("mods:mods[mods:name[@type='personal'][mods:namePart[@type='given']='T.']]", null, null);
-        MCRMergeTool.merge(a, b);
-        assertEquals("Exactly two mods:name element expected", 2,
-            a.getChildren("name", MCRConstants.MODS_NAMESPACE).size());
-        MCRMergeTool.merge(b, a2);
-        assertEquals("Exactly two mods:name element expected", 2,
-            b.getChildren("name", MCRConstants.MODS_NAMESPACE).size());
-    }
-
-    @Test
-    public void testCompareBasedOnDisplayForm() throws Exception {
-        MCRNameMerger a = buildNameEntry("[mods:displayForm='Thomas Müller']");
-        MCRNameMerger b = buildNameEntry(
-            "[mods:namePart[@type='given']='Thomas'][mods:namePart[@type='family']='Müller']");
-        assertTrue(a.isProbablySameAs(b));
-    }
-
-    @Test
-    public void testMergeTermsOfAddress() throws JaxenException, IOException {
-        String a = "[mods:name[@type='personal'][mods:namePart[@type='given']='Thomas']"
-            + "[mods:namePart[@type='family']='Müller']]";
-        String b = "[mods:name[@type='personal'][mods:namePart[@type='given']='T.']"
-            + "[mods:namePart[@type='family']='Müller'][mods:namePart[@type='termsOfAddress']='Jun.']]";
-        String e = "[mods:name[@type='personal'][mods:namePart[@type='given']='Thomas']"
-            + "[mods:namePart[@type='family']='Müller'][mods:namePart[@type='termsOfAddress']='Jun.']]";
-        MCRMergerTest.test(a, b, e);
-    }
-
-    @Test
-    public void testMergeNameIdentifier() throws JaxenException, IOException {
-        String a = "[mods:name[@type='personal'][mods:namePart='Thomas Müller']"
-            + "[mods:nameIdentifier[@type='gnd']='2']]";
-        String b = "[mods:name[@type='personal'][mods:namePart='Mueller, T']"
-            + "[mods:nameIdentifier[@type='lsf']='1'][mods:nameIdentifier[@type='gnd']='2']]";
-        String e = "[mods:name[@type='personal'][mods:namePart='Thomas Müller']"
-            + "[mods:nameIdentifier[@type='gnd']='2'][mods:nameIdentifier[@type='lsf']='1']]";
-        MCRMergerTest.test(a, b, e);
-    }
-
-    @Test
-    public void testMergeDisplayForm() throws JaxenException, IOException {
-        String a = "[mods:name[@type='personal'][mods:namePart='Thomas Müller'][mods:displayForm='Tommy']]";
-        String b = "[mods:name[@type='personal'][mods:namePart='Mueller, T'][mods:displayForm='Tom']]";
-        MCRMergerTest.test(a, b, a);
-    }
-
-    @Test
-    public void testMergeSubElements() throws JaxenException, IOException {
-        String a = "[mods:name[@type='personal'][mods:namePart='Thomas Müller'][mods:affiliation='UDE']]";
-        String b
-            = "[mods:name[@type='personal'][mods:namePart='Mueller, T'][mods:affiliation='UB der UDE'][mods:nameIdentifier[@type='gnd']='2']]";
-        String e
-            = "[mods:name[@type='personal'][mods:namePart='Thomas Müller'][mods:affiliation='UDE'][mods:affiliation='UB der UDE'][mods:nameIdentifier[@type='gnd']='2']]";
-        MCRMergerTest.test(a, b, e);
-    }
-
-    @Test
-    public void testMergeFirstLastVsLastFirst() throws JaxenException, IOException {
-        String a = "[mods:name[@type='personal'][mods:namePart='Thomas Müller']]";
-        String b = "[mods:name[@type='personal'][mods:namePart='Mueller, T']]";
-        MCRMergerTest.test(a, b, a);
-    }
-
-    @Test
-    public void testPreferFamilyGiven() throws JaxenException, IOException {
-        String a = "[mods:name[@type='personal'][mods:namePart='Thomas Müller']]";
-        String b
-            = "[mods:name[@type='personal'][mods:namePart[@type='family']='Müller'][mods:namePart[@type='given']='T.']]";
-        MCRMergerTest.test(a, b, b);
-    }
-
     @Test
     public void testRetainSame() throws JaxenException, IOException {
         String a = "[mods:name[@type='personal'][mods:namePart='Thomas Müller']"
@@ -362,5 +197,4 @@
         ne.setElement(modsName);
         return ne;
     }
-}
->>>>>>> 2155f3eb
+}