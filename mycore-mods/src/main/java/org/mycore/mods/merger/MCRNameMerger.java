--- conflicted
+++ resolved
@@ -167,15 +167,9 @@
             return false;
         }
 
-<<<<<<< HEAD
-        if (this.allNames.equals(other.allNames)) {
-=======
-        MCRNameMerger other = (MCRNameMerger) e;
-
         if (haveContradictingNameIds(this.nameIds, other.nameIds)) {
             return false;
         } else if (this.allNames.equals(other.allNames)) {
->>>>>>> 2155f3eb
             return true;
         } else if (!Objects.equals(familyName, other.familyName)) {
             return false;
