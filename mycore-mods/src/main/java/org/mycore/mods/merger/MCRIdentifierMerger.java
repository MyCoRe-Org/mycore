<<<<<<< HEAD
/*
 * This file is part of ***  M y C o R e  ***
 * See http://www.mycore.de/ for details.
 *
 * MyCoRe is free software: you can redistribute it and/or modify
 * it under the terms of the GNU General Public License as published by
 * the Free Software Foundation, either version 3 of the License, or
 * (at your option) any later version.
 *
 * MyCoRe is distributed in the hope that it will be useful,
 * but WITHOUT ANY WARRANTY; without even the implied warranty of
 * MERCHANTABILITY or FITNESS FOR A PARTICULAR PURPOSE.  See the
 * GNU General Public License for more details.
 *
 * You should have received a copy of the GNU General Public License
 * along with MyCoRe.  If not, see <http://www.gnu.org/licenses/>.
 */

package org.mycore.mods.merger;

import java.net.URLDecoder;
import java.nio.charset.StandardCharsets;
import java.util.Locale;

import org.jdom2.Element;

/**
 * Compares and merges mods:identifier elements.
 * Two identifiers are assumed to be the same when they are equals, neglecting any hyphens.
 * At merge, the identifier containing hyphens wins, because it is regarded prettier ;-)
 *
 * @author Frank Lützenkirchen
 */
public class MCRIdentifierMerger extends MCRMerger {

    @Override
    public void setElement(Element element) {
        super.setElement(element);
    }

    private String getType() {
        return this.element.getAttributeValue("type", "");
    }

    private String getSimplifiedID() {
        return URLDecoder.decode(this.element.getTextNormalize().toLowerCase(Locale.ENGLISH), StandardCharsets.UTF_8)
            .replace("-", "");
    }

    @Override
    public boolean isProbablySameAs(MCRMerger other) {
        if (!(other instanceof MCRIdentifierMerger oid)) {
            return false;
        }

        return this.getType().equals(oid.getType())
            && this.getSimplifiedID().equals(oid.getSimplifiedID());
    }

    @Override
    public void mergeFrom(MCRMerger other) {
        if (!this.element.getText().contains("-") && other.element.getText().contains("-")) {
            this.element.setText(other.element.getText());
        }
    }
}
=======
/*
 * This file is part of ***  M y C o R e  ***
 * See http://www.mycore.de/ for details.
 *
 * MyCoRe is free software: you can redistribute it and/or modify
 * it under the terms of the GNU General Public License as published by
 * the Free Software Foundation, either version 3 of the License, or
 * (at your option) any later version.
 *
 * MyCoRe is distributed in the hope that it will be useful,
 * but WITHOUT ANY WARRANTY; without even the implied warranty of
 * MERCHANTABILITY or FITNESS FOR A PARTICULAR PURPOSE.  See the
 * GNU General Public License for more details.
 *
 * You should have received a copy of the GNU General Public License
 * along with MyCoRe.  If not, see <http://www.gnu.org/licenses/>.
 */

package org.mycore.mods.merger;

import java.nio.charset.StandardCharsets;
import java.net.URLDecoder;
import java.util.Locale;

/**
 * Compares and merges mods:identifier elements.
 * Two identifiers are assumed to be the same when they are equals, neglecting any hyphens.
 * At merge, the identifier containing hyphens wins, because it is regarded prettier ;-)
 *
 * @author Frank L\u00FCtzenkirchen
 */
public class MCRIdentifierMerger extends MCRMerger {

    private String getType() {
        return this.element.getAttributeValue("type", "");
    }

    private String getSimplifiedID() {
        return URLDecoder.decode(this.element.getTextNormalize().toLowerCase(Locale.ENGLISH), StandardCharsets.UTF_8)
            .replace("-", "");
    }

    @Override
    public boolean isProbablySameAs(MCRMerger other) {
        if (!(other instanceof MCRIdentifierMerger)) {
            return false;
        }

        MCRIdentifierMerger oid = (MCRIdentifierMerger) other;
        return this.getType().equals(oid.getType())
            && this.getSimplifiedID().equals(oid.getSimplifiedID());
    }

    @Override
    public void mergeFrom(MCRMerger other) {
        if (!this.element.getText().contains("-") && other.element.getText().contains("-")) {
            this.element.setText(other.element.getText());
        }
    }
}
>>>>>>> 2155f3eb
<|MERGE_RESOLUTION|>--- conflicted
+++ resolved
@@ -1,4 +1,3 @@
-<<<<<<< HEAD
 /*
  * This file is part of ***  M y C o R e  ***
  * See http://www.mycore.de/ for details.
@@ -23,8 +22,6 @@
 import java.nio.charset.StandardCharsets;
 import java.util.Locale;
 
-import org.jdom2.Element;
-
 /**
  * Compares and merges mods:identifier elements.
  * Two identifiers are assumed to be the same when they are equals, neglecting any hyphens.
@@ -33,11 +30,6 @@
  * @author Frank Lützenkirchen
  */
 public class MCRIdentifierMerger extends MCRMerger {
-
-    @Override
-    public void setElement(Element element) {
-        super.setElement(element);
-    }
 
     private String getType() {
         return this.element.getAttributeValue("type", "");
@@ -64,66 +56,4 @@
             this.element.setText(other.element.getText());
         }
     }
-}
-=======
-/*
- * This file is part of ***  M y C o R e  ***
- * See http://www.mycore.de/ for details.
- *
- * MyCoRe is free software: you can redistribute it and/or modify
- * it under the terms of the GNU General Public License as published by
- * the Free Software Foundation, either version 3 of the License, or
- * (at your option) any later version.
- *
- * MyCoRe is distributed in the hope that it will be useful,
- * but WITHOUT ANY WARRANTY; without even the implied warranty of
- * MERCHANTABILITY or FITNESS FOR A PARTICULAR PURPOSE.  See the
- * GNU General Public License for more details.
- *
- * You should have received a copy of the GNU General Public License
- * along with MyCoRe.  If not, see <http://www.gnu.org/licenses/>.
- */
-
-package org.mycore.mods.merger;
-
-import java.nio.charset.StandardCharsets;
-import java.net.URLDecoder;
-import java.util.Locale;
-
-/**
- * Compares and merges mods:identifier elements.
- * Two identifiers are assumed to be the same when they are equals, neglecting any hyphens.
- * At merge, the identifier containing hyphens wins, because it is regarded prettier ;-)
- *
- * @author Frank L\u00FCtzenkirchen
- */
-public class MCRIdentifierMerger extends MCRMerger {
-
-    private String getType() {
-        return this.element.getAttributeValue("type", "");
-    }
-
-    private String getSimplifiedID() {
-        return URLDecoder.decode(this.element.getTextNormalize().toLowerCase(Locale.ENGLISH), StandardCharsets.UTF_8)
-            .replace("-", "");
-    }
-
-    @Override
-    public boolean isProbablySameAs(MCRMerger other) {
-        if (!(other instanceof MCRIdentifierMerger)) {
-            return false;
-        }
-
-        MCRIdentifierMerger oid = (MCRIdentifierMerger) other;
-        return this.getType().equals(oid.getType())
-            && this.getSimplifiedID().equals(oid.getSimplifiedID());
-    }
-
-    @Override
-    public void mergeFrom(MCRMerger other) {
-        if (!this.element.getText().contains("-") && other.element.getText().contains("-")) {
-            this.element.setText(other.element.getText());
-        }
-    }
-}
->>>>>>> 2155f3eb
+}