--- conflicted
+++ resolved
@@ -1,51 +1,3 @@
-<<<<<<< HEAD
-/*
- * This file is part of ***  M y C o R e  ***
- * See http://www.mycore.de/ for details.
- *
- * MyCoRe is free software: you can redistribute it and/or modify
- * it under the terms of the GNU General Public License as published by
- * the Free Software Foundation, either version 3 of the License, or
- * (at your option) any later version.
- *
- * MyCoRe is distributed in the hope that it will be useful,
- * but WITHOUT ANY WARRANTY; without even the implied warranty of
- * MERCHANTABILITY or FITNESS FOR A PARTICULAR PURPOSE.  See the
- * GNU General Public License for more details.
- *
- * You should have received a copy of the GNU General Public License
- * along with MyCoRe.  If not, see <http://www.gnu.org/licenses/>.
- */
-
-package org.mycore.mods.merger;
-
-import org.jdom2.Element;
-
-/**
- * Compares and merges mods:relatedItem elements.
- * Two related items are only probably same
- * if they are of type "host", since there can only be one host per publication.
- *
- * @author Frank Lützenkirchen
- */
-public class MCRRelatedItemMerger extends MCRMerger {
-
-    public void setElement(Element element) {
-        super.setElement(element);
-    }
-
-    @Override
-    public boolean isProbablySameAs(MCRMerger other) {
-        return other instanceof MCRRelatedItemMerger relatedItemMerger
-            && isRelatedItemTypeHost()
-            && relatedItemMerger.isRelatedItemTypeHost();
-    }
-
-    private boolean isRelatedItemTypeHost() {
-        return "host".equals(element.getAttributeValue("type"));
-    }
-}
-=======
 /*
  * This file is part of ***  M y C o R e  ***
  * See http://www.mycore.de/ for details.
@@ -71,21 +23,18 @@
  * Two related items are only probably same
  * if they are of type "host", since there can only be one host per publication.
  *
- * @author Frank L\u00FCtzenkirchen
+ * @author Frank Lützenkirchen
  */
 public class MCRRelatedItemMerger extends MCRMerger {
 
     @Override
     public boolean isProbablySameAs(MCRMerger other) {
-        if (!(other instanceof MCRRelatedItemMerger)) {
-            return false;
-        } else {
-            return isRelatedItemTypeHost() && ((MCRRelatedItemMerger) other).isRelatedItemTypeHost();
-        }
+        return other instanceof MCRRelatedItemMerger relatedItemMerger
+            && isRelatedItemTypeHost()
+            && relatedItemMerger.isRelatedItemTypeHost();
     }
 
     private boolean isRelatedItemTypeHost() {
         return "host".equals(element.getAttributeValue("type"));
     }
-}
->>>>>>> 2155f3eb
+}