<<<<<<< HEAD
/*
 * This file is part of ***  M y C o R e  ***
 * See http://www.mycore.de/ for details.
 *
 * MyCoRe is free software: you can redistribute it and/or modify
 * it under the terms of the GNU General Public License as published by
 * the Free Software Foundation, either version 3 of the License, or
 * (at your option) any later version.
 *
 * MyCoRe is distributed in the hope that it will be useful,
 * but WITHOUT ANY WARRANTY; without even the implied warranty of
 * MERCHANTABILITY or FITNESS FOR A PARTICULAR PURPOSE.  See the
 * GNU General Public License for more details.
 *
 * You should have received a copy of the GNU General Public License
 * along with MyCoRe.  If not, see <http://www.gnu.org/licenses/>.
 */

package org.mycore.mods.merger;

import org.jdom2.Element;
import org.mycore.common.MCRConstants;

/**
 * Compares and merges mods:extent elements.
 *
 * @author Frank Lützenkirchen
 */
public class MCRExtentMerger extends MCRMerger {

    public void setElement(Element element) {
        super.setElement(element);
    }

    @Override
    public boolean isProbablySameAs(MCRMerger other) {
        return (other instanceof MCRExtentMerger);
    }

    private boolean hasStartPage() {
        return element.getChild("start", MCRConstants.MODS_NAMESPACE) != null;
    }

    @Override
    public void mergeFrom(MCRMerger other) {
        if (element.getParentElement().getName().equals("physicalDescription")) {
            super.mergeFrom(other);
        } else { // parent is "mods:part"
            if ((!this.hasStartPage()) && ((MCRExtentMerger) other).hasStartPage()) {
                mergeAttributes(other);
                this.element.setContent(other.element.cloneContent());
            }
        }
    }
}
=======
/*
 * This file is part of ***  M y C o R e  ***
 * See http://www.mycore.de/ for details.
 *
 * MyCoRe is free software: you can redistribute it and/or modify
 * it under the terms of the GNU General Public License as published by
 * the Free Software Foundation, either version 3 of the License, or
 * (at your option) any later version.
 *
 * MyCoRe is distributed in the hope that it will be useful,
 * but WITHOUT ANY WARRANTY; without even the implied warranty of
 * MERCHANTABILITY or FITNESS FOR A PARTICULAR PURPOSE.  See the
 * GNU General Public License for more details.
 *
 * You should have received a copy of the GNU General Public License
 * along with MyCoRe.  If not, see <http://www.gnu.org/licenses/>.
 */

package org.mycore.mods.merger;

import org.mycore.common.MCRConstants;

/**
 * Compares and merges mods:extent elements.
 *
 * @author Frank L\u00FCtzenkirchen
 */
public class MCRExtentMerger extends MCRMerger {

    @Override
    public boolean isProbablySameAs(MCRMerger other) {
        return (other instanceof MCRExtentMerger);
    }

    private boolean hasStartPage() {
        return element.getChild("start", MCRConstants.MODS_NAMESPACE) != null;
    }

    @Override
    public void mergeFrom(MCRMerger other) {
        if (element.getParentElement().getName().equals("physicalDescription")) {
            super.mergeFrom(other);
        } else { // parent is "mods:part"
            if ((!this.hasStartPage()) && ((MCRExtentMerger) other).hasStartPage()) {
                mergeAttributes(other);
                this.element.setContent(other.element.cloneContent());
            }
        }
    }
}
>>>>>>> 2155f3eb
<|MERGE_RESOLUTION|>--- conflicted
+++ resolved
@@ -1,60 +1,3 @@
-<<<<<<< HEAD
-/*
- * This file is part of ***  M y C o R e  ***
- * See http://www.mycore.de/ for details.
- *
- * MyCoRe is free software: you can redistribute it and/or modify
- * it under the terms of the GNU General Public License as published by
- * the Free Software Foundation, either version 3 of the License, or
- * (at your option) any later version.
- *
- * MyCoRe is distributed in the hope that it will be useful,
- * but WITHOUT ANY WARRANTY; without even the implied warranty of
- * MERCHANTABILITY or FITNESS FOR A PARTICULAR PURPOSE.  See the
- * GNU General Public License for more details.
- *
- * You should have received a copy of the GNU General Public License
- * along with MyCoRe.  If not, see <http://www.gnu.org/licenses/>.
- */
-
-package org.mycore.mods.merger;
-
-import org.jdom2.Element;
-import org.mycore.common.MCRConstants;
-
-/**
- * Compares and merges mods:extent elements.
- *
- * @author Frank Lützenkirchen
- */
-public class MCRExtentMerger extends MCRMerger {
-
-    public void setElement(Element element) {
-        super.setElement(element);
-    }
-
-    @Override
-    public boolean isProbablySameAs(MCRMerger other) {
-        return (other instanceof MCRExtentMerger);
-    }
-
-    private boolean hasStartPage() {
-        return element.getChild("start", MCRConstants.MODS_NAMESPACE) != null;
-    }
-
-    @Override
-    public void mergeFrom(MCRMerger other) {
-        if (element.getParentElement().getName().equals("physicalDescription")) {
-            super.mergeFrom(other);
-        } else { // parent is "mods:part"
-            if ((!this.hasStartPage()) && ((MCRExtentMerger) other).hasStartPage()) {
-                mergeAttributes(other);
-                this.element.setContent(other.element.cloneContent());
-            }
-        }
-    }
-}
-=======
 /*
  * This file is part of ***  M y C o R e  ***
  * See http://www.mycore.de/ for details.
@@ -80,7 +23,7 @@
 /**
  * Compares and merges mods:extent elements.
  *
- * @author Frank L\u00FCtzenkirchen
+ * @author Frank Lützenkirchen
  */
 public class MCRExtentMerger extends MCRMerger {
 
@@ -104,5 +47,4 @@
             }
         }
     }
-}
->>>>>>> 2155f3eb
+}