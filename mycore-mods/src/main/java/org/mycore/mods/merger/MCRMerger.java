--- conflicted
+++ resolved
@@ -1,4 +1,3 @@
-<<<<<<< HEAD
 /*
  * This file is part of ***  M y C o R e  ***
  * See http://www.mycore.de/ for details.
@@ -19,10 +18,10 @@
 
 package org.mycore.mods.merger;
 
-import java.util.ArrayList;
 import java.util.Collections;
 import java.util.List;
 import java.util.Objects;
+import java.util.stream.Collectors;
 
 import org.jdom2.Attribute;
 import org.jdom2.Element;
@@ -72,164 +71,13 @@
      */
     @Override
     public boolean equals(Object obj) {
-        if (obj instanceof MCRMerger merger) {
-            return MCRXMLHelper.deepEqual(this.element, merger.element);
-        } else {
-            return super.equals(obj);
-        }
-    }
-
-    /**
-     * Merges the contents of the element wrapped by the other merger into the contents of the element wrapped
-     * by this merger.
-     * Should only be called if this.isProbablySameAs(other).
-     *
-     * The default implementation copies all attributes from the other into this if they do not exist in this element.
-     * Afterwards it recursively builds mergers for all child elements and compares and eventually merges them too.
-     */
-    public void mergeFrom(MCRMerger other) {
-        mergeAttributes(other);
-        mergeElements(other);
-    }
-
-    /**
-     * Copies those attributes from the other's element into this' element that do not exist in this' element.
-     */
-    protected void mergeAttributes(MCRMerger other) {
-        for (Attribute attribute : other.element.getAttributes()) {
-            if (this.element.getAttribute(attribute.getName(), attribute.getNamespace()) == null) {
-                this.element.setAttribute(attribute.clone());
-            }
-        }
-    }
-
-    /**
-     * Merges all child elements of this with that from other.
-     * This is done by building MCRMerger instances for each child element and comparing them.
-     */
-    protected void mergeElements(MCRMerger other) {
-        List<MCRMerger> entries = new ArrayList<>();
-        for (Element child : this.element.getChildren()) {
-            entries.add(MCRMergerFactory.buildFrom(child));
-        }
-
-        for (Element child : other.element.getChildren()) {
-            mergeIntoExistingEntries(entries, MCRMergerFactory.buildFrom(child));
-        }
-    }
-
-    /**
-     * Given a list of MCRMergers which represent the current content, merges a new entry into it.
-     *
-     * @param entries a list of existing mergers, each wrapping an element
-     * @param newEntry the merger for the new element that should be merged into the existing entries
-     */
-    private void mergeIntoExistingEntries(List<MCRMerger> entries, MCRMerger newEntry) {
-        for (MCRMerger existingEntry : entries) {
-            if (newEntry.equals(existingEntry)) {
-                return;
-            } else if (newEntry.isProbablySameAs(existingEntry)) {
-                existingEntry.mergeFrom(newEntry);
-                return;
-            }
-        }
-        entries.add(newEntry);
-        element.addContent(newEntry.element.clone());
-    }
-
-    /**
-     * Helper method to lookup child elements by XPath.
-     *
-     * @param xPath XPath expression relative to the element wrapped by this merger.
-     * @return a list of elements matching the given XPath
-     */
-    protected List<Element> getNodes(String xPath) {
-        XPathExpression<Element> xPathExpr = XPathFactory.instance().compile(xPath, Filters.element(), null, NS);
-        return xPathExpr.evaluate(element);
-    }
-}
-=======
-/*
- * This file is part of ***  M y C o R e  ***
- * See http://www.mycore.de/ for details.
- *
- * MyCoRe is free software: you can redistribute it and/or modify
- * it under the terms of the GNU General Public License as published by
- * the Free Software Foundation, either version 3 of the License, or
- * (at your option) any later version.
- *
- * MyCoRe is distributed in the hope that it will be useful,
- * but WITHOUT ANY WARRANTY; without even the implied warranty of
- * MERCHANTABILITY or FITNESS FOR A PARTICULAR PURPOSE.  See the
- * GNU General Public License for more details.
- *
- * You should have received a copy of the GNU General Public License
- * along with MyCoRe.  If not, see <http://www.gnu.org/licenses/>.
- */
-
-package org.mycore.mods.merger;
-
-import java.util.Collections;
-import java.util.List;
-import java.util.Objects;
-import java.util.stream.Collectors;
-
-import org.jdom2.Attribute;
-import org.jdom2.Element;
-import org.jdom2.Namespace;
-import org.jdom2.filter.Filters;
-import org.jdom2.xpath.XPathExpression;
-import org.jdom2.xpath.XPathFactory;
-import org.mycore.common.MCRConstants;
-import org.mycore.common.xml.MCRXMLHelper;
-
-/**
- * MCRMerger is the main and default implementation for comparing
- * and merging MODS elements that are semantically the same.
- * Each MODS element is wrapped by an instance of MCRMerger or one of its subclasses.
- * It contains methods to decide whether the two MODS elements are equal, or probably represent the information
- * maybe with different granularity.
- * If so, the text, elements and attributes are merged so that the "better" information/representation wins.
- * This is done recursively for all child elements, too.
- *
- * @author Frank L\u00FCtzenkirchen
- */
-public class MCRMerger {
-
-    /** Holds the MODS namespace */
-    private static List<Namespace> NS = Collections.singletonList(MCRConstants.MODS_NAMESPACE);
-
-    /** The MODS element wrapped and compared by this merger */
-    protected Element element;
-
-    /** Sets the MODS element wrapped and compared by this merger */
-    public void setElement(Element element) {
-        Objects.requireNonNull(element);
-        this.element = element;
-    }
-
-    /**
-     * Returns true, if the element wrapped by this merger probably represents the same information as the other.
-     * The default implementation returns false and may be overwritten by subclasses implementing logic
-     * for specific MODS elements.
-     */
-    public boolean isProbablySameAs(MCRMerger other) {
-        return false;
-    }
-
-    /**
-     * Two mergers are equal if they wrap elements that are deep equals.
-     */
-    @Override
-    public boolean equals(Object obj) {
-        if (obj instanceof MCRMerger) {
-            MCRMerger other = (MCRMerger) obj;
+        if (obj instanceof MCRMerger other) {
             return sameElementName(other) && MCRXMLHelper.deepEqual(this.element, other.element);
         } else {
             return false;
         }
     }
-    
+
     protected boolean sameElementName(MCRMerger other) {
         return this.element.getName().equals(other.element.getName());
     }
@@ -279,23 +127,23 @@
 
     /**
      * Given a list of MCRMergers which represent the current content, merges a new entry into it.
-     * 
+     *
      * @return the old entry that matched the given new entry, or null
      **/
     private MCRMerger mergeIntoExistingEntries(List<MCRMerger> oldEntries, MCRMerger newEntry) {
         for (MCRMerger oldEntry : oldEntries) {
             // Only same MODS element type can be a match
             if (oldEntry.sameElementName(newEntry)) {
-                if (oldEntry.equals(newEntry)) { 
+                if (oldEntry.equals(newEntry)) {
                     return oldEntry; // found identical element
                 }
-                if (newEntry.isProbablySameAs(oldEntry)) {  
+                if (newEntry.isProbablySameAs(oldEntry)) {
                     oldEntry.mergeFrom(newEntry); // found element to merge
                     return oldEntry;
                 }
             }
         }
-        
+
         // No match found, add as new element
         element.addContent(newEntry.element.clone());
         return null;
@@ -311,5 +159,4 @@
         XPathExpression<Element> xPathExpr = XPathFactory.instance().compile(xPath, Filters.element(), null, NS);
         return xPathExpr.evaluate(element);
     }
-}
->>>>>>> 2155f3eb
+}