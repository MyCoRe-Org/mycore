--- conflicted
+++ resolved
@@ -1,49 +1,3 @@
-<<<<<<< HEAD
-/*
- * This file is part of ***  M y C o R e  ***
- * See http://www.mycore.de/ for details.
- *
- * MyCoRe is free software: you can redistribute it and/or modify
- * it under the terms of the GNU General Public License as published by
- * the Free Software Foundation, either version 3 of the License, or
- * (at your option) any later version.
- *
- * MyCoRe is distributed in the hope that it will be useful,
- * but WITHOUT ANY WARRANTY; without even the implied warranty of
- * MERCHANTABILITY or FITNESS FOR A PARTICULAR PURPOSE.  See the
- * GNU General Public License for more details.
- *
- * You should have received a copy of the GNU General Public License
- * along with MyCoRe.  If not, see <http://www.gnu.org/licenses/>.
- */
-
-package org.mycore.mods.merger;
-
-import org.jdom2.Element;
-
-/**
- * Merges MODS elements that must occur only once per type.
- * So if they have the same name and the same type attribute value,
- * they are regarded to represent the same information.
- *
- * @author Frank Lützenkirchen
- */
-public class MCRUniqueTypeMerger extends MCRMerger {
-
-    public void setElement(Element element) {
-        super.setElement(element);
-    }
-
-    private String getType() {
-        return this.element.getAttributeValue("type", "");
-    }
-
-    @Override
-    public boolean isProbablySameAs(MCRMerger other) {
-        return other instanceof MCRUniqueTypeMerger typeMerger && this.getType().equals(typeMerger.getType());
-    }
-}
-=======
 /*
  * This file is part of ***  M y C o R e  ***
  * See http://www.mycore.de/ for details.
@@ -69,7 +23,7 @@
  * So if they have the same name and the same type attribute value,
  * they are regarded to represent the same information.
  *
- * @author Frank L\u00FCtzenkirchen
+ * @author Frank Lützenkirchen
  */
 public class MCRUniqueTypeMerger extends MCRMerger {
 
@@ -81,9 +35,7 @@
     public boolean isProbablySameAs(MCRMerger other) {
         if (!sameElementName(other)) {
             return false;
-        } else {
-            return this.getType().equals(((MCRUniqueTypeMerger) other).getType());
         }
+        return other instanceof MCRUniqueTypeMerger typeMerger && this.getType().equals(typeMerger.getType());
     }
-}
->>>>>>> 2155f3eb
+}