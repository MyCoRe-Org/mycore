--- conflicted
+++ resolved
@@ -430,18 +430,11 @@
                 idb.containerTitleShort(buildShortTitle(titleInfo));
             });
 
-<<<<<<< HEAD
-        wrapper.getElements(".//mods:relatedItem[@type='series']/" + USABLE_TITLE_XPATH).stream()
+        wrapper.getElements(".//mods:relatedItem[@type='series' or (@type='host' and "
+            + "mods:genre[@type='intern'] = 'series')]/" + USABLE_TITLE_XPATH).stream()
             .findFirst().ifPresent((relatedItem) -> {
                 idb.collectionTitle(buildTitle(relatedItem));
             });
-=======
-        wrapper.getElements(".//mods:relatedItem[@type='series' or (@type='host' and "
-            + "mods:genre[@type='intern'] = 'series')]/" + USABLE_TITLE_XPATH).stream()
-                .findFirst().ifPresent((relatedItem)-> {
-            idb.collectionTitle(buildTitle(relatedItem));
-        });
->>>>>>> a13ae02d
     }
 
     protected void processNames(CSLItemDataBuilder idb) {
