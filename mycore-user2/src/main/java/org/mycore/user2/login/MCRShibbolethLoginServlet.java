/*
 * This file is part of ***  M y C o R e  ***
 * See https://www.mycore.de/ for details.
 *
 * MyCoRe is free software: you can redistribute it and/or modify
 * it under the terms of the GNU General Public License as published by
 * the Free Software Foundation, either version 3 of the License, or
 * (at your option) any later version.
 *
 * MyCoRe is distributed in the hope that it will be useful,
 * but WITHOUT ANY WARRANTY; without even the implied warranty of
 * MERCHANTABILITY or FITNESS FOR A PARTICULAR PURPOSE.  See the
 * GNU General Public License for more details.
 *
 * You should have received a copy of the GNU General Public License
 * along with MyCoRe.  If not, see <http://www.gnu.org/licenses/>.
 */

package org.mycore.user2.login;

<<<<<<< HEAD
import java.io.Serial;
import java.util.HashMap;
import java.util.Map;

=======
import jakarta.servlet.http.HttpServletRequest;
import jakarta.servlet.http.HttpServletResponse;
>>>>>>> 17b6efe8
import org.apache.logging.log4j.LogManager;
import org.apache.logging.log4j.Logger;
import org.mycore.common.MCRSessionMgr;
import org.mycore.common.MCRUserInformation;
import org.mycore.common.config.MCRConfiguration2;
import org.mycore.frontend.servlets.MCRServlet;
import org.mycore.frontend.servlets.MCRServletJob;
import org.mycore.user2.MCRRealmFactory;
import org.mycore.user2.MCRUser;
import org.mycore.user2.MCRUserAttributeMapper;
import org.mycore.user2.MCRUserManager;

import java.util.HashMap;
import java.util.Map;

/**
 *
 * @author René Adler (eagle)
 */
public class MCRShibbolethLoginServlet extends MCRServlet {

    @Serial
    private static final long serialVersionUID = 1L;

    private static final Logger LOGGER = LogManager.getLogger();

<<<<<<< HEAD
    @Override
=======
    private static final boolean PERSIST_USER_AFTER_LOGIN = MCRConfiguration2
        .getBoolean("MCR.user2.Shibboleth.PersistUser")
        .orElseThrow();

>>>>>>> 17b6efe8
    public void doGetPost(MCRServletJob job) throws Exception {
        HttpServletRequest req = job.getRequest();
        HttpServletResponse res = job.getResponse();

        String msg;

        String uid = (String) req.getAttribute("uid");
        String userId = uid != null ? uid : req.getRemoteUser();

        if (userId != null) {
            final String realmId = userId.contains("@") ? userId.substring(userId.indexOf('@') + 1) : null;
            if (realmId != null && MCRRealmFactory.getRealm(realmId) != null) {
                userId = realmId != null ? userId.replace("@" + realmId, "") : userId;

                final Map<String, Object> attributes = new HashMap<>();

                final MCRUserAttributeMapper attributeMapper = MCRRealmFactory.getAttributeMapper(realmId);
                for (final String key : attributeMapper.getAttributeNames()) {
                    final Object value = req.getAttribute(key);
                    if (value != null) {
                        LOGGER.info("received {}:{}", key, value);
                        attributes.put(key, value);
                    }
                }

                MCRUserInformation userinfo;

                MCRUser user = MCRUserManager.getUser(userId, realmId);
                if (user != null) {
                    LOGGER.debug("login existing user \"{}\"", user::getUserID);

                    attributeMapper.mapAttributes(user, attributes);
                    user.setLastLogin();
                    MCRUserManager.updateUser(user);

                    userinfo = user;
                } else {
                    if (PERSIST_USER_AFTER_LOGIN) {
                        MCRUser newUser = new MCRUser(userId, realmId);
                        attributeMapper.mapAttributes(newUser, attributes);
                        newUser.setLastLogin();
                        MCRUserManager.updateUser(newUser);
                        userinfo = newUser;
                    } else {
                        userinfo = new MCRShibbolethUserInformation(userId, realmId, attributes);
                    }
                }

                MCRSessionMgr.getCurrentSession().setUserInformation(userinfo);
                // MCR-1154
                req.changeSessionId();

                res.sendRedirect(res.encodeRedirectURL(req.getParameter("url")));
                return;
            } else {
                msg = "Login from realm \"" + realmId + "\" is not allowed.";
            }
        } else {
            msg = "Principal could not be received from IDP.";
        }

        job.getResponse().sendError(HttpServletResponse.SC_UNAUTHORIZED, msg);
    }
}<|MERGE_RESOLUTION|>--- conflicted
+++ resolved
@@ -18,15 +18,10 @@
 
 package org.mycore.user2.login;
 
-<<<<<<< HEAD
 import java.io.Serial;
 import java.util.HashMap;
 import java.util.Map;
 
-=======
-import jakarta.servlet.http.HttpServletRequest;
-import jakarta.servlet.http.HttpServletResponse;
->>>>>>> 17b6efe8
 import org.apache.logging.log4j.LogManager;
 import org.apache.logging.log4j.Logger;
 import org.mycore.common.MCRSessionMgr;
@@ -39,8 +34,8 @@
 import org.mycore.user2.MCRUserAttributeMapper;
 import org.mycore.user2.MCRUserManager;
 
-import java.util.HashMap;
-import java.util.Map;
+import jakarta.servlet.http.HttpServletRequest;
+import jakarta.servlet.http.HttpServletResponse;
 
 /**
  *
@@ -53,14 +48,11 @@
 
     private static final Logger LOGGER = LogManager.getLogger();
 
-<<<<<<< HEAD
-    @Override
-=======
     private static final boolean PERSIST_USER_AFTER_LOGIN = MCRConfiguration2
         .getBoolean("MCR.user2.Shibboleth.PersistUser")
         .orElseThrow();
 
->>>>>>> 17b6efe8
+    @Override
     public void doGetPost(MCRServletJob job) throws Exception {
         HttpServletRequest req = job.getRequest();
         HttpServletResponse res = job.getResponse();
