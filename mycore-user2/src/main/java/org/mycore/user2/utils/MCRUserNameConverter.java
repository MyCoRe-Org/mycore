--- conflicted
+++ resolved
@@ -28,12 +28,7 @@
 public class MCRUserNameConverter implements MCRUserAttributeConverter<String, String> {
 
     @Override
-<<<<<<< HEAD
     public String convert(String value, String separator, Map<String, String> valueMapping) {
-        return value.contains("@") ? value.substring(0, value.indexOf("@")) : value;
-=======
-    public String convert(String value, String separator, Map<String, String> valueMapping) throws Exception {
         return (value != null && value.contains("@")) ? value.substring(0, value.indexOf("@")) : value;
->>>>>>> 2155f3eb
     }
 }