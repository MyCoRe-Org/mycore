/*
 * This file is part of ***  M y C o R e  ***
 * See http://www.mycore.de/ for details.
 *
 * MyCoRe is free software: you can redistribute it and/or modify
 * it under the terms of the GNU General Public License as published by
 * the Free Software Foundation, either version 3 of the License, or
 * (at your option) any later version.
 *
 * MyCoRe is distributed in the hope that it will be useful,
 * but WITHOUT ANY WARRANTY; without even the implied warranty of
 * MERCHANTABILITY or FITNESS FOR A PARTICULAR PURPOSE.  See the
 * GNU General Public License for more details.
 *
 * You should have received a copy of the GNU General Public License
 * along with MyCoRe.  If not, see <http://www.gnu.org/licenses/>.
 */

package org.mycore.sass.resources;

import java.io.OutputStream;
import java.io.PrintStream;
import java.nio.charset.StandardCharsets;
import java.util.List;
import java.util.Optional;

import org.mycore.frontend.jersey.MCRStaticContent;
import org.mycore.sass.MCRSassCompilerManager;
import org.mycore.sass.MCRServletContextResourceImporter;

import de.larsgrefer.sass.embedded.SassCompilationFailedException;
import de.larsgrefer.sass.embedded.importer.CustomImporter;
import jakarta.servlet.ServletContext;
import jakarta.ws.rs.GET;
import jakarta.ws.rs.Path;
import jakarta.ws.rs.PathParam;
import jakarta.ws.rs.Produces;
import jakarta.ws.rs.core.CacheControl;
import jakarta.ws.rs.core.Context;
import jakarta.ws.rs.core.EntityTag;
import jakarta.ws.rs.core.Request;
import jakarta.ws.rs.core.Response;
import jakarta.ws.rs.core.StreamingOutput;

/**
 * Resource to deliver CSS files compiled by SASS
 */
@Path("/sass/")
@MCRStaticContent
public class MCRSassResource {

    private static final int SECONDS_OF_ONE_DAY = 60 * 60 * 24;

    @Context
    ServletContext context;

    /**
     * return the compiled CSS 
     * @param name - the name of file
     * @param request - the Http request
     * @return the response object
     */
    @GET
    @Path("{fileName:.+}")
    @Produces("text/css")
    public Response getCSS(@PathParam("fileName") String name, @Context Request request) {
        try {
            final String fileName = MCRSassCompilerManager.getRealFileName(name);
            CustomImporter importer = new MCRServletContextResourceImporter(context, fileName).autoCanonicalize();
            Optional<String> cssFile = MCRSassCompilerManager.getInstance()
                .getCSSFile(name, List.of(importer));

            if (cssFile.isPresent()) {
                CacheControl cc = new CacheControl();
                cc.setMaxAge(SECONDS_OF_ONE_DAY);

                String etagString = MCRSassCompilerManager.getInstance().getLastMD5(name).get();
                EntityTag etag = new EntityTag(etagString);

                Response.ResponseBuilder builder = request.evaluatePreconditions(etag);
                if (builder != null) {
                    return builder.cacheControl(cc).tag(etag).build();
                }

                return Response.ok().status(Response.Status.OK)
                    .cacheControl(cc)
                    .tag(etag)
                    .entity(cssFile.get())
                    .build();
            } else {
                return Response.status(Response.Status.NOT_FOUND)
                    .build();
            }
<<<<<<< HEAD
        } catch (CompilationException e) {
=======
        } catch (IOException | SassCompilationFailedException e) {
>>>>>>> f9d1f350
            StreamingOutput so = (OutputStream os) -> e.printStackTrace(new PrintStream(os, true,
                StandardCharsets.UTF_8));
            return Response.status(Response.Status.INTERNAL_SERVER_ERROR).entity(so).build();
        }
    }
}<|MERGE_RESOLUTION|>--- conflicted
+++ resolved
@@ -18,6 +18,7 @@
 
 package org.mycore.sass.resources;
 
+import java.io.IOException;
 import java.io.OutputStream;
 import java.io.PrintStream;
 import java.nio.charset.StandardCharsets;
@@ -91,11 +92,7 @@
                 return Response.status(Response.Status.NOT_FOUND)
                     .build();
             }
-<<<<<<< HEAD
-        } catch (CompilationException e) {
-=======
         } catch (IOException | SassCompilationFailedException e) {
->>>>>>> f9d1f350
             StreamingOutput so = (OutputStream os) -> e.printStackTrace(new PrintStream(os, true,
                 StandardCharsets.UTF_8));
             return Response.status(Response.Status.INTERNAL_SERVER_ERROR).entity(so).build();
