/*
 * This file is part of ***  M y C o R e  ***
 * See http://www.mycore.de/ for details.
 *
 * MyCoRe is free software: you can redistribute it and/or modify
 * it under the terms of the GNU General Public License as published by
 * the Free Software Foundation, either version 3 of the License, or
 * (at your option) any later version.
 *
 * MyCoRe is distributed in the hope that it will be useful,
 * but WITHOUT ANY WARRANTY; without even the implied warranty of
 * MERCHANTABILITY or FITNESS FOR A PARTICULAR PURPOSE.  See the
 * GNU General Public License for more details.
 *
 * You should have received a copy of the GNU General Public License
 * along with MyCoRe.  If not, see <http://www.gnu.org/licenses/>.
 */

package org.mycore.sass;

<<<<<<< HEAD
=======
import java.io.File;
import java.io.IOException;
import java.net.URL;
>>>>>>> f9d1f350
import java.security.NoSuchAlgorithmException;
import java.util.Date;
import java.util.List;
import java.util.Map;
import java.util.Objects;
import java.util.Optional;
import java.util.concurrent.ConcurrentHashMap;

import org.mycore.common.MCRException;
import org.mycore.common.MCRUtils;
import org.mycore.common.config.MCRConfiguration2;

import com.google.common.css.SourceCode;
import com.google.common.css.compiler.ast.GssParser;
import com.google.common.css.compiler.ast.GssParserException;
import com.google.common.css.compiler.passes.CompactPrinter;
import com.google.common.css.compiler.passes.NullGssSourceMapGenerator;

import de.larsgrefer.sass.embedded.SassCompilationFailedException;
import de.larsgrefer.sass.embedded.connection.ConnectionFactory;
import de.larsgrefer.sass.embedded.importer.CustomImporter;
import de.larsgrefer.sass.embedded.importer.FileImporter;
import de.larsgrefer.sass.embedded.importer.Importer;

/**
 * Compiles .scss to .css or .min.css using different sources ({@link Importer}s)
 *
 * @author Sebastian Hofmann (mcrshofm)
 * @see MCRServletContextResourceImporter
 */
public class MCRSassCompilerManager {

    private static final String DEVELOPER_MODE_CONFIG_KEY = "MCR.SASS.DeveloperMode";

    private Map<String, String> fileCompiledContentMap = new ConcurrentHashMap<>();

    private Map<String, Date> fileLastCompileDateMap = new ConcurrentHashMap<>();

    private Map<String, String> fileMD5Map = new ConcurrentHashMap<>();

    /**
     * @return the singleton instance of this class
     */
    public static MCRSassCompilerManager getInstance() {
        return MCRSASSCompilerManagerHolder.INSTANCE;
    }

    /**
     * Gets the compiled(&amp;compressed) CSS
     *
     * @param file     the path to a .scss file. File should end with .css or .min.css (The compiler will look for the
     *                 .scss file, then compiles and decides to minify or not).
     * @param importer a additional list of importers
     * @return Optional with the compiled css as string. Empty optional if the fileName is not valid.
<<<<<<< HEAD
     * @throws CompilationException if {@link Compiler#compile(FileContext)} throws
     */
    public synchronized Optional<String> getCSSFile(String file, List<Importer> importer)
        throws CompilationException {
=======
     * @throws SassCompilationFailedException if compiling sass input fails
     * @throws IOException if communication with dart-sass or reading input fails
     */
    public synchronized Optional<String> getCSSFile(String file, List<Importer> importer)
        throws IOException, SassCompilationFailedException {
>>>>>>> f9d1f350
        if (!isDeveloperMode() && fileCompiledContentMap.containsKey(file)) {
            return Optional.of(fileCompiledContentMap.get(file));
        } else {
            return Optional.ofNullable(compile(file, importer));
        }
    }

    /**
     * @param name the name of file
     * @return the time when the specific file was compiled last time.
     */
    public Optional<Date> getLastCompiled(String name) {
        return Optional.ofNullable(fileLastCompileDateMap.get(name));
    }

    /**
     * @param name the name of file
     * @return the md5 hash of the last compiled specific file.
     */
    public Optional<String> getLastMD5(String name) {
        return Optional.ofNullable(fileMD5Map.get(name));
    }

    /**
     * Just compiles a file and fills all maps.
     *
     * @param name the name of the file (with .min.css or .css ending)
     * @return the compiled css
<<<<<<< HEAD
     */
    private String compile(String name, List<Importer> importer) throws CompilationException {
        Options options = new Options();
        Collection<Importer> importerList = options.getImporters();
        importerList.addAll(importer);

        String realFileName = name.replace(".min.css", ".scss").replace(".css", ".scss");

        Optional<Import> importedStartStylesheet = importer.stream()
            .map(i -> i.apply(realFileName, null))
            .filter(Objects::nonNull)
            .map(i -> i.stream().findFirst())
            .filter(Optional::isPresent)
            .map(Optional::get)
            .findFirst();

        if (!importedStartStylesheet.isPresent()) {
            return null;
=======
     * @throws SassCompilationFailedException if compiling sass input fails
     * @throws IOException if communication with dart-sass or reading input fails
     */
    private String compile(String name, List<Importer> importer) throws IOException, SassCompilationFailedException {
        String css;
        try (MCRSassCompiler sassCompiler = new MCRSassCompiler(ConnectionFactory.bundled())) {
            importer.forEach(i -> registerImporter(sassCompiler, i));
            String realFileName = getRealFileName(name);
            URL resource = importer.stream()
                .map(i -> toURL(i, realFileName))
                .filter(Objects::nonNull)
                .findFirst()
                .orElseGet(() -> getClass().getResource("/" + name));
            if (resource == null) {
                return null;
            }
            var compileSuccess = sassCompiler.compile(resource);
            css = compileSuccess.getCss();
>>>>>>> f9d1f350
        }

        boolean compress = name.endsWith(".min.css");
        if (compress) {
            try {
                GssParser parser = new GssParser(new SourceCode(null, css));
                final CompactPrinter cp = new CompactPrinter(parser.parse(), new NullGssSourceMapGenerator());
                cp.setPreserveMarkedComments(true);
                cp.runPass();
                css = cp.getCompactPrintedString();
            } catch (GssParserException e) {
                throw new MCRException("Error while parsing result css with compressor (" + name + ")", e);
            }
        }

        this.fileCompiledContentMap.put(name, css);
        this.fileLastCompileDateMap.put(name, new Date());

        try {
            this.fileMD5Map.put(name, MCRUtils.asMD5String(1, null, css));
        } catch (NoSuchAlgorithmException e) {
            throw new MCRException("Error while generating md5 of result css!", e);
        }

        return css;

    }

    /**
     * Replaces {@code (.min).css} with {@code .scss}
     * @param name filename a browser expects
     * @return the filename available as a resource
     */
    public static String getRealFileName(String name) {
        return name.replace(".min.css", ".scss").replace(".css", ".scss");
    }

    private void registerImporter(MCRSassCompiler sassCompiler, Importer importer) {
        if (importer instanceof FileImporter fi) {
            sassCompiler.registerImporter(fi);
        }
        if (importer instanceof CustomImporter ci) {
            sassCompiler.registerImporter(ci);
        }
    }

    private URL toURL(Importer importer, String name) {
        try {
            if (importer instanceof FileImporter fi) {
                final File file = fi.handleImport(name, false);
                if (file != null) {
                    return file.toURI().toURL();
                }
            }
            if (importer instanceof CustomImporter ci) {
                final String canonicalized = ci.canonicalize(name, false);
                if (canonicalized != null) {
                    return new URL(canonicalized);
                }
            }
        } catch (Exception e) {
            throw new MCRException(e);
        }
        return null;
    }

    /**
     * 
     * @return true if the SASS compiler is run in developer mode
     */
    public boolean isDeveloperMode() {
        return MCRConfiguration2.getBoolean(DEVELOPER_MODE_CONFIG_KEY).orElse(false);
    }

    private static final class MCRSASSCompilerManagerHolder {
        public static final MCRSassCompilerManager INSTANCE = new MCRSassCompilerManager();
    }

}<|MERGE_RESOLUTION|>--- conflicted
+++ resolved
@@ -18,12 +18,9 @@
 
 package org.mycore.sass;
 
-<<<<<<< HEAD
-=======
 import java.io.File;
 import java.io.IOException;
 import java.net.URL;
->>>>>>> f9d1f350
 import java.security.NoSuchAlgorithmException;
 import java.util.Date;
 import java.util.List;
@@ -78,18 +75,11 @@
      *                 .scss file, then compiles and decides to minify or not).
      * @param importer a additional list of importers
      * @return Optional with the compiled css as string. Empty optional if the fileName is not valid.
-<<<<<<< HEAD
-     * @throws CompilationException if {@link Compiler#compile(FileContext)} throws
-     */
-    public synchronized Optional<String> getCSSFile(String file, List<Importer> importer)
-        throws CompilationException {
-=======
      * @throws SassCompilationFailedException if compiling sass input fails
      * @throws IOException if communication with dart-sass or reading input fails
      */
     public synchronized Optional<String> getCSSFile(String file, List<Importer> importer)
         throws IOException, SassCompilationFailedException {
->>>>>>> f9d1f350
         if (!isDeveloperMode() && fileCompiledContentMap.containsKey(file)) {
             return Optional.of(fileCompiledContentMap.get(file));
         } else {
@@ -118,26 +108,6 @@
      *
      * @param name the name of the file (with .min.css or .css ending)
      * @return the compiled css
-<<<<<<< HEAD
-     */
-    private String compile(String name, List<Importer> importer) throws CompilationException {
-        Options options = new Options();
-        Collection<Importer> importerList = options.getImporters();
-        importerList.addAll(importer);
-
-        String realFileName = name.replace(".min.css", ".scss").replace(".css", ".scss");
-
-        Optional<Import> importedStartStylesheet = importer.stream()
-            .map(i -> i.apply(realFileName, null))
-            .filter(Objects::nonNull)
-            .map(i -> i.stream().findFirst())
-            .filter(Optional::isPresent)
-            .map(Optional::get)
-            .findFirst();
-
-        if (!importedStartStylesheet.isPresent()) {
-            return null;
-=======
      * @throws SassCompilationFailedException if compiling sass input fails
      * @throws IOException if communication with dart-sass or reading input fails
      */
@@ -156,7 +126,6 @@
             }
             var compileSuccess = sassCompiler.compile(resource);
             css = compileSuccess.getCss();
->>>>>>> f9d1f350
         }
 
         boolean compress = name.endsWith(".min.css");
