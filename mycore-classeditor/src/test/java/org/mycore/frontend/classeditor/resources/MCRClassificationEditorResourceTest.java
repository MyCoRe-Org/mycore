/*
 * This file is part of ***  M y C o R e  ***
 * See http://www.mycore.de/ for details.
 *
 * MyCoRe is free software: you can redistribute it and/or modify
 * it under the terms of the GNU General Public License as published by
 * the Free Software Foundation, either version 3 of the License, or
 * (at your option) any later version.
 *
 * MyCoRe is distributed in the hope that it will be useful,
 * but WITHOUT ANY WARRANTY; without even the implied warranty of
 * MERCHANTABILITY or FITNESS FOR A PARTICULAR PURPOSE.  See the
 * GNU General Public License for more details.
 *
 * You should have received a copy of the GNU General Public License
 * along with MyCoRe.  If not, see <http://www.gnu.org/licenses/>.
 */

package org.mycore.frontend.classeditor.resources;

import static org.junit.Assert.assertEquals;
import static org.junit.Assert.fail;

import java.text.MessageFormat;
import java.util.Collection;
import java.util.List;
import java.util.Locale;
import java.util.Map;
<<<<<<< HEAD
import java.util.Objects;
=======
import java.util.Set;
>>>>>>> 63642004

import org.apache.logging.log4j.LogManager;
import org.apache.logging.log4j.Logger;
import org.glassfish.jersey.media.multipart.MultiPartFeature;
import org.jdom2.Document;
import org.jdom2.input.SAXBuilder;
import org.junit.After;
import org.junit.Before;
import org.junit.Test;
import org.mycore.access.MCRAccessBaseImpl;
import org.mycore.common.MCRJSONManager;
import org.mycore.common.MCRTestCase;
import org.mycore.datamodel.classifications2.MCRCategory;
import org.mycore.datamodel.classifications2.MCRCategoryDAOFactory;
import org.mycore.datamodel.classifications2.MCRCategoryID;
import org.mycore.datamodel.ifs2.MCRMetadataStore;
import org.mycore.datamodel.ifs2.MCRStoreManager;
import org.mycore.frontend.classeditor.MCRCategoryIDTypeAdapter;
import org.mycore.frontend.classeditor.MCRCategoryListTypeAdapter;
import org.mycore.frontend.classeditor.MCRCategoryTypeAdapter;
import org.mycore.frontend.classeditor.MCRLabelSetTypeAdapter;
import org.mycore.frontend.classeditor.json.MCRJSONCategory;
import org.mycore.frontend.classeditor.mocks.CategoryDAOMock;
import org.mycore.frontend.classeditor.mocks.CategoryLinkServiceMock;
import org.mycore.frontend.classeditor.mocks.LinkTableStoreMock;
import org.mycore.frontend.classeditor.wrapper.MCRCategoryListWrapper;
import org.mycore.frontend.jersey.filter.MCRSessionHookFilter;
import org.mycore.frontend.jersey.resources.MCRJerseyTestFeature;

import jakarta.ws.rs.client.Entity;
import jakarta.ws.rs.core.Response;
import jakarta.ws.rs.core.Response.Status;

public class MCRClassificationEditorResourceTest extends MCRTestCase {

    private MCRJerseyTestFeature jersey;

    private CategoryDAOMock categDAO;

    static Logger LOGGER = LogManager.getLogger(MCRClassificationEditorResourceTest.class);

    @Override
    protected Map<String, String> getTestProperties() {
        Map<String, String> map = super.getTestProperties();
        map.put("MCR.Metadata.Store.BaseDir", "/tmp");
        map.put("MCR.Metadata.Store.SVNBase", "/tmp/versions");
        map.put("MCR.IFS2.Store.ClasseditorTempStore.BaseDir", "jimfs:");
        map.put("MCR.IFS2.Store.ClasseditorTempStore.SlotLayout", "4-2-2");
        map.put("MCR.EventHandler.MCRObject.2.Class",
            "org.mycore.datamodel.common.MCRXMLMetadataEventHandler");
        map.put("MCR.Persistence.LinkTable.Store.Class", LinkTableStoreMock.class.getName());
        map.put("MCR.Category.DAO", CategoryDAOMock.class.getName());
        map.put("MCR.Category.LinkService", CategoryLinkServiceMock.class.getName());
        map.put("MCR.Access.Class", MCRAccessBaseImpl.class.getName());
        map.put("MCR.Access.Cache.Size", "200");
        return map;
    }

    @Before
    public void init() throws Exception {
        jersey = new MCRJerseyTestFeature();
        jersey.setUp(Set.of(
            MCRClassificationEditorResource.class,
            MCRSessionHookFilter.class,
            MultiPartFeature.class));

        MCRJSONManager mg = MCRJSONManager.instance();
        mg.registerAdapter(new MCRCategoryTypeAdapter());
        mg.registerAdapter(new MCRCategoryIDTypeAdapter());
        mg.registerAdapter(new MCRLabelSetTypeAdapter());
        mg.registerAdapter(new MCRCategoryListTypeAdapter());

        try {
            MCRStoreManager.createStore("ClasseditorTempStore", MCRMetadataStore.class);
        } catch (ReflectiveOperationException e) {
            LOGGER.error("while creating store ClasseditorTempStore", e);
        }

        try {
            /* its important to set the daomock via this method because the factory could be called
             * by a previous test. In this case a class cast exception occur because MCRCategoryDAOImpl
             * was loaded. */
            MCRCategoryDAOFactory.set(CategoryDAOMock.class);
            categDAO = (CategoryDAOMock) MCRCategoryDAOFactory.getInstance();
            categDAO.init();
        } catch (Exception exc) {
            fail();
        }
    }

    @After
    public void cleanUp() throws Exception {
        MCRStoreManager.removeStore("ClasseditorTempStore");
        this.jersey.tearDown();
    }

    @Test
    public void getRootCategories() {
<<<<<<< HEAD
        final String categoryJsonStr = target("classifications").request().get(String.class);
=======
        final String categoryJsonStr = jersey.target("classifications").request().get(String.class);
>>>>>>> 63642004
        MCRCategoryListWrapper categListWrapper = MCRJSONManager.instance().createGson().fromJson(categoryJsonStr,
            MCRCategoryListWrapper.class);
        List<MCRCategory> categList = categListWrapper.getList();
        assertEquals("Wrong number of root categories.", 2, categList.size());
    }

    @Test
    public void getSingleCategory() {
        Collection<MCRCategory> categs = categDAO.getCategs();
        for (MCRCategory mcrCategory : categs) {
            MCRCategoryID id = mcrCategory.getId();
            String path = id.getRootID();
            String categID = id.getID();
<<<<<<< HEAD
            if (categID != null && !Objects.equals(categID, "")) {
=======
            if (categID != null && !categID.isEmpty()) {
>>>>>>> 63642004
                path = path + "/" + categID;
            }
            String categoryJsonStr = jersey.target("/classifications/" + path).request().get(String.class);
            MCRJSONCategory retrievedCateg = MCRJSONManager.instance().createGson().fromJson(categoryJsonStr,
                MCRJSONCategory.class);
            String errorMsg = new MessageFormat("We want to retrieve the category {0} but it was {1}", Locale.ROOT)
                .format(new Object[] { id, retrievedCateg.getId() });
            assertEquals(errorMsg, id, retrievedCateg.getId());
        }
    }

    @Test
    public void saveClassification() throws Exception {
        SAXBuilder saxBuilder = new SAXBuilder();
        Document doc = saxBuilder.build(getClass().getResourceAsStream("/classi/classiEditor_OneClassification.xml"));
        String json = doc.getRootElement().getText();
        Response response = jersey.target("/classifications/save").request().post(Entity.json(json));
        assertEquals(Status.OK.getStatusCode(), response.getStatus());
    }

    @Test
    public void saveClassiWithSub() throws Exception {
        SAXBuilder saxBuilder = new SAXBuilder();
        Document doc = saxBuilder.build(getClass().getResourceAsStream("/classi/classiEditor_ClassiSub.xml"));
        String json = doc.getRootElement().getText();
        Response response = jersey.target("/classifications/save").request().post(Entity.json(json));
        assertEquals(Status.OK.getStatusCode(), response.getStatus());
    }

    @Test
    public void saveClass2ndSub() throws Exception {
        SAXBuilder saxBuilder = new SAXBuilder();
        Document doc = saxBuilder.build(getClass().getResourceAsStream("/classi/classiEditor_Classi2Sub.xml"));
        String json = doc.getRootElement().getText();
        Response response = jersey.target("/classifications/save").request().post(Entity.json(json));
        assertEquals(Status.OK.getStatusCode(), response.getStatus());
    }

    @Test
    public void saveClass2ndSubJsonErr() throws Exception {
        SAXBuilder saxBuilder = new SAXBuilder();
        Document doc = saxBuilder.build(getClass().getResourceAsStream("/classi/classiEditor_Classi2Sub_JsonErr.xml"));
        String json = doc.getRootElement().getText();
        Response response = jersey.target("/classifications/save").request().post(Entity.json(json));
        assertEquals(Status.OK.getStatusCode(), response.getStatus());
    }

    @Test
    public void forceException() {
        String json = """
                [{
                  "item":{"id":{"rootid":"rootID_01","categid":"categ_01"}},
                  "state":"update",
                  "parentId":{"rootid":"rootID_02"},
                  "depthLevel":3,
                  "index":-1
                }]
            """;
        Response response = jersey.target("/classifications/save").request().post(Entity.json(json));
        assertEquals(500, response.getStatus());
    }

}<|MERGE_RESOLUTION|>--- conflicted
+++ resolved
@@ -26,11 +26,7 @@
 import java.util.List;
 import java.util.Locale;
 import java.util.Map;
-<<<<<<< HEAD
-import java.util.Objects;
-=======
 import java.util.Set;
->>>>>>> 63642004
 
 import org.apache.logging.log4j.LogManager;
 import org.apache.logging.log4j.Logger;
@@ -129,11 +125,7 @@
 
     @Test
     public void getRootCategories() {
-<<<<<<< HEAD
-        final String categoryJsonStr = target("classifications").request().get(String.class);
-=======
         final String categoryJsonStr = jersey.target("classifications").request().get(String.class);
->>>>>>> 63642004
         MCRCategoryListWrapper categListWrapper = MCRJSONManager.instance().createGson().fromJson(categoryJsonStr,
             MCRCategoryListWrapper.class);
         List<MCRCategory> categList = categListWrapper.getList();
@@ -147,11 +139,7 @@
             MCRCategoryID id = mcrCategory.getId();
             String path = id.getRootID();
             String categID = id.getID();
-<<<<<<< HEAD
-            if (categID != null && !Objects.equals(categID, "")) {
-=======
             if (categID != null && !categID.isEmpty()) {
->>>>>>> 63642004
                 path = path + "/" + categID;
             }
             String categoryJsonStr = jersey.target("/classifications/" + path).request().get(String.class);
