/*
 * This file is part of ***  M y C o R e  ***
 * See http://www.mycore.de/ for details.
 *
 * MyCoRe is free software: you can redistribute it and/or modify
 * it under the terms of the GNU General Public License as published by
 * the Free Software Foundation, either version 3 of the License, or
 * (at your option) any later version.
 *
 * MyCoRe is distributed in the hope that it will be useful,
 * but WITHOUT ANY WARRANTY; without even the implied warranty of
 * MERCHANTABILITY or FITNESS FOR A PARTICULAR PURPOSE.  See the
 * GNU General Public License for more details.
 *
 * You should have received a copy of the GNU General Public License
 * along with MyCoRe.  If not, see <http://www.gnu.org/licenses/>.
 */

package org.mycore.webtools.upload;

import java.io.IOException;
import java.io.InputStream;
import java.lang.reflect.Constructor;
import java.lang.reflect.InvocationTargetException;
import java.net.URI;
import java.nio.file.Files;
import java.nio.file.Paths;
import java.nio.file.StandardCopyOption;
import java.text.Normalizer;
import java.util.Collections;
import java.util.List;
import java.util.Optional;
import java.util.stream.Collectors;

import org.apache.logging.log4j.LogManager;
import org.apache.logging.log4j.Logger;
import org.mycore.common.MCRUtils;
import org.mycore.common.config.MCRConfiguration2;
import org.mycore.common.config.MCRConfigurationException;
import org.mycore.frontend.fileupload.MCRPostUploadFileProcessor;
import org.mycore.webtools.upload.exception.MCRInvalidFileException;
import org.mycore.webtools.upload.exception.MCRInvalidUploadParameterException;
import org.mycore.webtools.upload.exception.MCRMissingParameterException;
<<<<<<< HEAD
=======
import org.mycore.webtools.upload.exception.MCRUploadException;
>>>>>>> 790fb933
import org.mycore.webtools.upload.exception.MCRUploadForbiddenException;
import org.mycore.webtools.upload.exception.MCRUploadServerException;

import jakarta.ws.rs.BadRequestException;
import jakarta.ws.rs.GET;
import jakarta.ws.rs.PUT;
import jakarta.ws.rs.Path;
import jakarta.ws.rs.PathParam;
import jakarta.ws.rs.Produces;
import jakarta.ws.rs.QueryParam;
import jakarta.ws.rs.container.ContainerRequestContext;
import jakarta.ws.rs.core.Context;
import jakarta.ws.rs.core.HttpHeaders;
import jakarta.ws.rs.core.MediaType;
import jakarta.ws.rs.core.MultivaluedMap;
import jakarta.ws.rs.core.Response;

@Path("files/upload/")
public class MCRUploadResource {

    private static final String FILE_PROCESSOR_PROPERTY = "MCR.MCRUploadHandlerIFS.FileProcessors";

    private static final List<MCRPostUploadFileProcessor> FILE_PROCESSORS = initProcessorList();

    private static final Logger LOGGER = LogManager.getLogger();

    @Context
    ContainerRequestContext request;

    private static List<MCRPostUploadFileProcessor> initProcessorList() {
        List<String> fileProcessorList = MCRConfiguration2.getString(FILE_PROCESSOR_PROPERTY)
            .map(MCRConfiguration2::splitValue)
            .map(s -> s.collect(Collectors.toList()))
            .orElseGet(Collections::emptyList);
        return fileProcessorList.stream().map(fpClassName -> {
            try {
                @SuppressWarnings("unchecked")
                Class<MCRPostUploadFileProcessor> aClass = (Class<MCRPostUploadFileProcessor>) Class
                    .forName(fpClassName);
                Constructor<MCRPostUploadFileProcessor> constructor = aClass.getConstructor();

                return constructor.newInstance();
            } catch (ClassNotFoundException e) {
                throw new MCRConfigurationException(
                    "The class " + fpClassName + " defined in " + FILE_PROCESSOR_PROPERTY + " was not found!", e);
            } catch (NoSuchMethodException e) {
                throw new MCRConfigurationException(
                    "The class " + fpClassName + " defined in " + FILE_PROCESSOR_PROPERTY
                        + " has no default constructor!",
                    e);
            } catch (IllegalAccessException e) {
                throw new MCRConfigurationException(
                    "The class " + fpClassName + " defined in " + FILE_PROCESSOR_PROPERTY
                        + " has a private/protected constructor!",
                    e);
            } catch (InstantiationException e) {
                throw new MCRConfigurationException(
                    "The class " + fpClassName + " defined in " + FILE_PROCESSOR_PROPERTY + " is abstract!", e);
            } catch (InvocationTargetException e) {
                throw new MCRConfigurationException(
                    "The constrcutor of class " + fpClassName + " defined in " + FILE_PROCESSOR_PROPERTY
                        + " threw a exception on invoke!",
                    e);
            }
        }).collect(Collectors.toList());
    }

    @PUT
    @Path("begin")
    public Response begin(@QueryParam("uploadHandler") String uploadHandlerID) throws MCRUploadServerException {
        MultivaluedMap<String, String> parameters = request.getUriInfo().getQueryParameters();

        MCRUploadHandler uploadHandler = getUploadHandler(uploadHandlerID);
        String bucketID;
        try {
            bucketID = uploadHandler.begin(parameters);
            MCRFileUploadBucket.createBucket(bucketID, parameters, uploadHandler);
        } catch (MCRUploadForbiddenException e) {
            return Response.status(Response.Status.FORBIDDEN).entity(e.getMessage()).build();
        } catch (MCRInvalidUploadParameterException | MCRMissingParameterException e) {
            return Response.status(Response.Status.BAD_REQUEST).entity(e.getMessage()).build();
        } catch (MCRUploadServerException e) {
            return Response.status(Response.Status.INTERNAL_SERVER_ERROR).entity(e.getMessage()).build();
        }

        return Response.ok().entity(bucketID).build();
    }

    @PUT
    @Path("{buckedID}/commit")
    public Response commit(@PathParam("buckedID") String buckedID) {
        final MCRFileUploadBucket bucket = MCRFileUploadBucket.getBucket(buckedID);
        if (bucket == null) {
            throw new BadRequestException("buckedID " + buckedID + " is invalid!");
        }

        URI location;

        try {
            location = bucket.getUploadHandler().commit(bucket);
<<<<<<< HEAD
        } catch (MCRUploadServerException e) {
=======
        } catch (MCRInvalidFileException e) {
            return Response.status(Response.Status.BAD_REQUEST).entity(e.getMessage()).build();
        } catch (MCRUploadException e) {
>>>>>>> 790fb933
            return Response.status(Response.Status.INTERNAL_SERVER_ERROR).entity(e.getMessage()).build();
        } finally {
            try {
                MCRFileUploadBucket.releaseBucket(bucket.getBucketID());
            } catch (MCRUploadServerException e) {
                LOGGER.error("Error while releasing bucket " + bucket.getBucketID(), e);
            }
        }
        if (location == null) {
            return Response.ok().build();
        }
        return Response.created(location).build();
    }

    public static MCRUploadHandler getUploadHandler(String uploadHandlerID) {
<<<<<<< HEAD
        Optional<MCRUploadHandler> uploadHandler = MCRConfiguration2.getSingleInstanceOf(MCRUploadHandler.class,
            "MCR.Upload.Handler." + Optional.ofNullable(uploadHandlerID).orElse("Default"));
=======
        Optional<MCRUploadHandler> uploadHandler = MCRConfiguration2
            .getSingleInstanceOf("MCR.Upload.Handler." + Optional.ofNullable(uploadHandlerID).orElse("Default"));

>>>>>>> 790fb933
        if (uploadHandler.isEmpty()) {
            throw new BadRequestException("The UploadHandler " + uploadHandlerID + " is invalid!");
        }
        return uploadHandler.get();
    }

    @GET
    @Path("{uploadHandler}/{path:.+}")
    @Produces(MediaType.TEXT_PLAIN)
    public Response validateFile(
        @PathParam("uploadHandler") String uploadHandlerID,
        @PathParam("path") String path,
        @QueryParam("size") String size) {
        String fileName = Paths.get(path).getFileName().toString();
        String unicodeNormalizedFileName = Normalizer.normalize(fileName, Normalizer.Form.NFC);

        try {
            getUploadHandler(uploadHandlerID).validateFileMetadata(unicodeNormalizedFileName, Long.parseLong(size));
        } catch (MCRUploadForbiddenException e) {
            return Response.status(Response.Status.FORBIDDEN).entity(e.getMessage()).build();
        } catch (MCRInvalidFileException e) {
            return Response.status(Response.Status.BAD_REQUEST).entity(e.getMessage()).build();
        } catch (MCRUploadServerException e) {
            return Response.status(Response.Status.INTERNAL_SERVER_ERROR).entity(e.getMessage()).build();
        }

        return Response.ok().build();
    }

    @PUT
    @Path("{buckedID}/{path:.+}")
    public Response uploadFile(@PathParam("path") String path,
        @PathParam("buckedID") String buckedID,
        @QueryParam(("isDirectory")) boolean isDirectory,
        InputStream contents)
        throws IOException {

        final MCRFileUploadBucket bucket = MCRFileUploadBucket.getBucket(buckedID);
        if (bucket == null) {
            throw new BadRequestException("buckedID " + buckedID + " is invalid!");
        }

        String unicodeNormalizedPath = Normalizer.normalize(path, Normalizer.Form.NFC);
        final java.nio.file.Path filePath = MCRUtils.safeResolve(bucket.getRoot(), unicodeNormalizedPath);
        createBucketRootIfNotExist(filePath);

        String actualStringFileName = bucket.getRoot().relativize(filePath).getFileName().toString();
        MCRUploadHandler uploadHandler = bucket.getUploadHandler();

        String contentLengthStr = request.getHeaderString(HttpHeaders.CONTENT_LENGTH);
        long contentLength = contentLengthStr == null ? 0 : Long.parseLong(contentLengthStr);
        try {
            uploadHandler.validateFileMetadata(actualStringFileName, contentLength);
        } catch (MCRUploadForbiddenException e) {
            return Response.status(Response.Status.FORBIDDEN).entity(e.getMessage()).build();
        } catch (MCRInvalidFileException e) {
            return Response.status(Response.Status.BAD_REQUEST).entity(e.getMessage()).build();
        } catch (MCRUploadServerException e) {
            return Response.status(Response.Status.INTERNAL_SERVER_ERROR).entity(e.getMessage()).build();
        }

        if (isDirectory) {
            Files.createDirectory(filePath);
        } else {
            final List<MCRPostUploadFileProcessor> processors = FILE_PROCESSORS.stream()
                .filter(processor -> processor.isProcessable(unicodeNormalizedPath))
                .toList();

            if (processors.size() == 0) {
                Files.copy(contents, filePath, StandardCopyOption.REPLACE_EXISTING);
            } else {
                java.nio.file.Path input = Files.createTempFile("processing", ".temp");
                Files.copy(contents, input, StandardCopyOption.REPLACE_EXISTING);

                for (MCRPostUploadFileProcessor processor : processors) {
                    final java.nio.file.Path tempFile2 = Files.createTempFile("processing", ".temp");
                    final java.nio.file.Path result = processor.processFile(unicodeNormalizedPath, input,
                        () -> tempFile2);
                    if (result != null) {
                        Files.deleteIfExists(input);
                        input = result;
                    }
                }
                Files.copy(input, filePath, StandardCopyOption.REPLACE_EXISTING);
                Files.deleteIfExists(input);
            }
        }
        return Response.noContent().build();
    }

    private static void createBucketRootIfNotExist(java.nio.file.Path filePath) throws IOException {
        if (filePath.getNameCount() > 1) {
            java.nio.file.Path parentDirectory = filePath.getParent();
            if (!Files.exists(parentDirectory)) {
                Files.createDirectories(parentDirectory);
            }
        }
    }

}<|MERGE_RESOLUTION|>--- conflicted
+++ resolved
@@ -41,10 +41,7 @@
 import org.mycore.webtools.upload.exception.MCRInvalidFileException;
 import org.mycore.webtools.upload.exception.MCRInvalidUploadParameterException;
 import org.mycore.webtools.upload.exception.MCRMissingParameterException;
-<<<<<<< HEAD
-=======
 import org.mycore.webtools.upload.exception.MCRUploadException;
->>>>>>> 790fb933
 import org.mycore.webtools.upload.exception.MCRUploadForbiddenException;
 import org.mycore.webtools.upload.exception.MCRUploadServerException;
 
@@ -145,13 +142,9 @@
 
         try {
             location = bucket.getUploadHandler().commit(bucket);
-<<<<<<< HEAD
-        } catch (MCRUploadServerException e) {
-=======
         } catch (MCRInvalidFileException e) {
             return Response.status(Response.Status.BAD_REQUEST).entity(e.getMessage()).build();
         } catch (MCRUploadException e) {
->>>>>>> 790fb933
             return Response.status(Response.Status.INTERNAL_SERVER_ERROR).entity(e.getMessage()).build();
         } finally {
             try {
@@ -167,14 +160,8 @@
     }
 
     public static MCRUploadHandler getUploadHandler(String uploadHandlerID) {
-<<<<<<< HEAD
         Optional<MCRUploadHandler> uploadHandler = MCRConfiguration2.getSingleInstanceOf(MCRUploadHandler.class,
             "MCR.Upload.Handler." + Optional.ofNullable(uploadHandlerID).orElse("Default"));
-=======
-        Optional<MCRUploadHandler> uploadHandler = MCRConfiguration2
-            .getSingleInstanceOf("MCR.Upload.Handler." + Optional.ofNullable(uploadHandlerID).orElse("Default"));
-
->>>>>>> 790fb933
         if (uploadHandler.isEmpty()) {
             throw new BadRequestException("The UploadHandler " + uploadHandlerID + " is invalid!");
         }
