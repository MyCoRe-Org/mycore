/*
 * This file is part of ***  M y C o R e  ***
 * See https://www.mycore.de/ for details.
 *
 * MyCoRe is free software: you can redistribute it and/or modify
 * it under the terms of the GNU General Public License as published by
 * the Free Software Foundation, either version 3 of the License, or
 * (at your option) any later version.
 *
 * MyCoRe is distributed in the hope that it will be useful,
 * but WITHOUT ANY WARRANTY; without even the implied warranty of
 * MERCHANTABILITY or FITNESS FOR A PARTICULAR PURPOSE.  See the
 * GNU General Public License for more details.
 *
 * You should have received a copy of the GNU General Public License
 * along with MyCoRe.  If not, see <http://www.gnu.org/licenses/>.
 */
package org.mycore.webtools.vue;

import java.io.IOException;
import java.io.InputStream;
import java.io.Reader;
import java.io.Serial;
import java.io.StringReader;
import java.net.URL;
import java.nio.charset.StandardCharsets;
import java.util.AbstractMap;
import java.util.ArrayList;
import java.util.Collection;
import java.util.HashMap;
import java.util.HashSet;
import java.util.List;
import java.util.Map;
import java.util.Optional;
import java.util.Properties;
import java.util.Set;
import java.util.stream.Collectors;
import java.util.stream.Stream;

import javax.xml.transform.TransformerException;

import org.jdom2.Content;
import org.jdom2.Element;
import org.jdom2.JDOMException;
import org.jdom2.input.SAXBuilder;
import org.jsoup.Jsoup;
import org.jsoup.nodes.Document;
import org.jsoup.nodes.Entities;
import org.mycore.common.MCRException;
import org.mycore.common.MCRSessionMgr;
import org.mycore.common.config.MCRConfiguration2;
import org.mycore.common.config.MCRConfigurationBase;
import org.mycore.common.content.MCRContent;
import org.mycore.common.content.MCRJDOMContent;
import org.mycore.common.content.MCRURLContent;
import org.mycore.frontend.MCRFrontendUtil;
import org.mycore.frontend.servlets.MCRContentServlet;
<<<<<<< HEAD
import org.mycore.services.i18n.MCRTranslation;
=======
import org.mycore.resource.MCRResourceHelper;
>>>>>>> 8b9cf5dc
import org.mycore.tools.MyCoReWebPageProvider;
import org.xml.sax.SAXException;

import jakarta.servlet.ServletConfig;
import jakarta.servlet.ServletException;
import jakarta.servlet.http.HttpServletRequest;
import jakarta.servlet.http.HttpServletResponse;

/**
 * <p>This Servlet can be bound to a URL where a Vue Build App with a createWebHistory() router is present.</p>
 * <pre>
 * <code>
 *
 * &lt;servlet&gt;
 *   &lt;servlet-name&gt;MCRVueRootServlet&lt;/servlet-name&gt;
 *   &lt;servlet-class&gt;org.mycore.webtools.vue.MCRVueRootServlet&lt;/servlet-class&gt;
 *   &lt;init-param&gt;
 *   &lt;param-name&gt;heading&lt;/param-name&gt;
 *   &lt;param-value&gt;webtools.texteditor.heading&lt;/param-value&gt;
 *   &lt;/init-param&gt;
 *   &lt;init-param&gt;
 *   &lt;param-name&gt;properties&lt;/param-name&gt;
 *   &lt;param-value&gt;MCR.Webtools.Special.Property&lt;/param-value&gt;
 *   &lt;/init-param&gt;
 * &lt;/servlet&gt;
 * &lt;servlet-mapping&gt;
 *   &lt;servlet-name&gt;MCRVueRootServlet&lt;/servlet-name&gt;
 *   &lt;url-pattern&gt;/modules/webtools/texteditor/*&lt;/url-pattern&gt;
 * &lt;/servlet-mapping&gt;
 * </code>
 * </pre>
 * <p>It will pass through resources that exists at this path like javascript and css, but at every other path it will
 * deliver a modified version of the index.html.
 * The index.html is convert to xhtml and then will be wrapped with a MyCoReWebPage, which will produce the surrounding
 * default layout.</p>
 * <p>In the example the vue app is located in: src/main/vue/texteditor</p>
 * <p>The Router needs to be configured like this:</p>
 * <pre>
 * <code>
 *
 * function getContext() {
 *   if (import.meta.env.DEV) {
 *     return import.meta.env.BASE_URL;
 *   }
 *   const el = document.createElement('a');
 *   el.href = getWebApplicationBaseURL();
 *   return el.pathname + "modules/webtools/texteditor/";
 * }
 * const router = createRouter({
 *   history: createWebHistory(getContext()),
 *   routes
 * })
 * </code>
 * </pre>
 * <p>The String "modules/webtools/texteditor/" is the location of the vue app below the java application context.</p>
 * <p>To change the output destination of the vue compiler process you need to change the vue.config.js,
 * if you use vue-cli</p>
 * <pre>
 * <code>
 *
 * const { defineConfig } = require('@vue/cli-service')
 * module.exports = defineConfig({
 *   transpileDependencies: true,
 *   outputDir: "../../../../target/classes/META-INF/resources/modules/webtools/texteditor",
 *   publicPath: "./"
 * });
 * </code>
 * </pre>
 * <p>If you use vite you have to change the vite.config.ts, to change the output destination of the vite compiler
 * process.</p>
 * <a href="https://vitejs.dev/config/">vite config</a>
 * <pre>
 * <code>
 * export default defineConfig({
 *   ...
 *   build: {
 *     outDir: "../../../../target/classes/META-INF/resources/modules/webtools/texteditor",
 *   },
 *   base: "./"
 * });
 * </code>
 * </pre>
 *
 * @author Sebastian Hofmann
 * @author Matthias Eichner
 */
public class MCRVueRootServlet extends MCRContentServlet {

    @Serial
    private static final long serialVersionUID = 1L;

    protected static final String VUE_PASSTHROUGH_PROPERTY_NAME = "MCR.Vue.Properties";

    protected static final String HEADING_INIT_PARAM = "heading";
    protected static final String PROPERTIES_INIT_PARAM = "properties";

    protected String headingI18nKey;
    protected Set<String> servletInitPropertiesKeys;
    private Map<String, String> servletInitProperties;

    private static final Set<Integer> PASSTHROUGH_HTTP_STATUS_CODE_LIST = Set.of(
        HttpServletResponse.SC_NOT_FOUND,
        HttpServletResponse.SC_UNAUTHORIZED,
        HttpServletResponse.SC_FORBIDDEN
    );

    @Override
    public void init(ServletConfig config) throws ServletException {
        super.init(config);
        headingI18nKey = config.getInitParameter(HEADING_INIT_PARAM);

        String propertiesInitParam = config.getInitParameter(PROPERTIES_INIT_PARAM);
        servletInitPropertiesKeys = propertiesInitParam != null
            ? new HashSet<>(List.of(propertiesInitParam.split(",")))
            : new HashSet<>();

        updateInitProperties();

        MCRConfiguration2.addPropertyChangeEventLister(servletInitPropertiesKeys::contains, this::changeProperty);
    }

    /**
     * Resolves the property value from the configuration. If the property is not found, an exception is thrown.
     * If the property is found, but the value is empty, then the value is still returned.
     * {@link MCRConfiguration2#getString(String)} would return an empty optional in this case.
     * @param key the property key
     * @return the property value, even if it is an empty string
     */
    private static String resolveProperty(String key) {
        return MCRConfigurationBase.getString(key.trim())
            .orElseThrow(() -> MCRConfiguration2.createConfigurationException(key));
    }

    protected void updateInitProperties() {
        servletInitProperties = new HashMap<>();
        servletInitPropertiesKeys.forEach(key -> {
            servletInitProperties.put(key, resolveProperty(key));
        });
    }

    @Override
    public MCRContent getContent(HttpServletRequest req, HttpServletResponse resp) throws IOException {
        String pathInfo = req.getPathInfo();
        String indexHtmlPage = getIndexPage();
        String indexHtmlPath = req.getServletPath() + "/" + indexHtmlPage;

<<<<<<< HEAD
        if (resource != null && !pathInfo.endsWith("/") && !pathInfo.endsWith(indexHtmlPage)) {
            return new MCRURLContent(resource);
        } else {
            URL indexResource = getServletContext().getResource(indexHtmlPath);
            org.jdom2.Document mycoreWebpage = getIndexDocument(indexResource, getAbsoluteServletPath(req));

            if (pathInfo != null){
                Optional<Integer> matchingPathCode = PASSTHROUGH_HTTP_STATUS_CODE_LIST.stream()
                        .filter(httpCode -> pathInfo.endsWith("/".concat(httpCode.toString())))
                        .findFirst();

                /* if there is a requested route which does not exist, the app should
                 * redirect to this /404 route the get the actual 404 Code.
                 * see also https://www.youtube.com/watch?v=vjj8B4sq0UI&t=1815s
                 * */
                matchingPathCode.ifPresent(resp::setStatus);
            }
            try {
                return getLayoutService().getTransformedContent(req, resp, new MCRJDOMContent(mycoreWebpage));
            } catch (TransformerException | SAXException e) {
                throw new IOException(e);
=======
        if (pathInfo != null && !pathInfo.endsWith("/") && !pathInfo.endsWith(indexHtmlPage)) {
            URL resource = MCRResourceHelper.getWebResourceUrl(req.getServletPath() + pathInfo);
            if (resource != null) {
                return new MCRURLContent(resource);
>>>>>>> 8b9cf5dc
            }
        }

        URL indexResource = MCRResourceHelper.getWebResourceUrl(indexHtmlPath);
        org.jdom2.Document mycoreWebpage = getIndexDocument(indexResource, getAbsoluteServletPath(req));
        if (pathInfo != null && pathInfo.endsWith("/404")) {
            /* if there is a requested route which does not exist, the app should
             * redirect to this /404 route the get the actual 404 Code.
             * see also https://www.youtube.com/watch?v=vjj8B4sq0UI&t=1815s
             * */
            resp.setStatus(HttpServletResponse.SC_NOT_FOUND);
        }

        try {
            return getLayoutService().getTransformedContent(req, resp, new MCRJDOMContent(mycoreWebpage));
        } catch (TransformerException | SAXException e) {
            throw new IOException(e);
        }

    }

    protected String getIndexPage() {
        return "index.html";
    }

    protected String getAbsoluteServletPath(HttpServletRequest req) {
        String servletPath = req.getServletPath();
        servletPath = servletPath.startsWith("/") ? servletPath.substring(1) : servletPath;
        return MCRFrontendUtil.getBaseURL() + servletPath;
    }

    protected org.jdom2.Document getIndexDocument(URL indexResource, String absoluteServletPath) throws IOException {
        try (InputStream indexFileStream = indexResource.openStream()) {
            Document document = Jsoup.parse(indexFileStream, StandardCharsets.UTF_8.toString(), "");
            document.outputSettings().escapeMode(Entities.EscapeMode.xhtml);
            document.outputSettings().syntax(Document.OutputSettings.Syntax.xml);
            document.outerHtml();
            return buildMCRWebpage(absoluteServletPath, new StringReader(document.outerHtml()));
        } catch (JDOMException e) {
            throw new MCRException(e);
        }
    }

    /**
     * Injects properties into the script. Override if you want to use own properties. By default, only the
     * webApplicationBaseURL is provided.
     *
     * @return properties for javascript injection
     */
    protected Properties getProperties() {
        Properties properties = new Properties();

        MCRConfiguration2.getOrThrow(VUE_PASSTHROUGH_PROPERTY_NAME, MCRConfiguration2::splitValue)
            .map(k -> new AbstractMap.SimpleImmutableEntry<>(k, resolveProperty(k)))
            .forEach(e -> properties.setProperty(e.getKey(), e.getValue()));

        properties.putAll(servletInitProperties);

        properties.setProperty("webApplicationBaseURL", MCRFrontendUtil.getBaseURL());
        properties.setProperty("currentLang", MCRSessionMgr.getCurrentSession().getCurrentLanguage());

        return properties;
    }

    protected org.jdom2.Document buildMCRWebpage(String absoluteServletPath, Reader reader)
        throws JDOMException, IOException {
        org.jdom2.Document jdom = new SAXBuilder().build(reader);
        Element jdomRoot = jdom.getRootElement();

        List<Content> scriptAndLinks = buildScriptAndLinks(absoluteServletPath, jdomRoot);
        List<Content> bodyContent = buildBodyContent(jdomRoot);

        List<Content> content = Stream.of(scriptAndLinks, bodyContent)
            .flatMap(Collection::stream)
            .toList();

        MyCoReWebPageProvider mycoreWebPage = new MyCoReWebPageProvider();
        String translatedHeading = this.headingI18nKey != null && MCRTranslation.exists(this.headingI18nKey) ?
                MCRTranslation.translate(this.headingI18nKey) : "";

        String currentLanguage = MCRSessionMgr.getCurrentSession().getCurrentLanguage();
        mycoreWebPage.addSection(translatedHeading, content, currentLanguage);
        return mycoreWebPage.getXML();
    }

    protected List<Content> buildBodyContent(Element root) {
        List<Element> body = root.getChild("body").getChildren();
        return new ArrayList<>(body).stream()
            .map(Element::detach)
            .collect(Collectors.toList());
    }

    protected List<Content> buildScriptAndLinks(String absoluteServletPath, Element root) {
        // inject properties
        Element propertiesScript = buildPropertiesScript();

        // script and links from vue's index.html
        List<Element> vueScriptAndLink = buildVueScriptAndLink(absoluteServletPath, root);

        // combine
        List<Content> scriptAndLinks = new ArrayList<>();
        scriptAndLinks.add(propertiesScript);
        scriptAndLinks.addAll(vueScriptAndLink);
        return scriptAndLinks;
    }

    /**
     * Creates a new script tag embedding the given {@link #getProperties()} as javascript variables. The variables
     * are stored under the mycore variable e.g. 'mycore.webApplicationBaseURL'.
     *
     * @return script element tag with properties javascript variables
     */
    protected Element buildPropertiesScript() {
        Element propertiesScript = new Element("script");
        propertiesScript.setAttribute("type", "text/javascript");
        StringBuilder propertiesJson = new StringBuilder("var mycore = mycore || {};");
        propertiesJson.append(System.lineSeparator());
        getProperties().forEach((key, value) -> {
            propertiesJson.append("mycore[\"").append(key)
                    .append("\"]").append('=');
            propertiesJson.append('"').append(value).append("\";").append(System.lineSeparator());
        });
        propertiesScript.setText(propertiesJson.toString());
        return propertiesScript;
    }

    /**
     * Extracts the script and link elements out of the vue index.html.
     *
     * @param absoluteServletPath the absolute servlet path
     * @param root the root element
     * @return list of script and link elements
     */
    protected List<Element> buildVueScriptAndLink(String absoluteServletPath, Element root) {
        return root.getChild("head").getChildren().stream()
            .filter(el -> "script".equals(el.getName()) || "link".equals(el.getName()))
            .toList()
            .stream().map(Element::detach).peek(el -> {
                String hrefAttr = el.getAttributeValue("href");
                if (hrefAttr != null) {
                    el.setAttribute("href", absoluteServletPath + "/" + hrefAttr);
                }
                String srcAttr = el.getAttributeValue("src");
                if (srcAttr != null) {
                    el.setAttribute("src", absoluteServletPath + "/" + srcAttr);
                }
            }).toList();
    }

    protected void changeProperty(String property, Optional<String> before, Optional<String> after) {
        if (before.isPresent() && after.isEmpty()) {
            servletInitProperties.remove(property);
        } else if (after.isPresent()) {
            servletInitProperties.put(property, after.get());
        }
    }
}<|MERGE_RESOLUTION|>--- conflicted
+++ resolved
@@ -55,11 +55,8 @@
 import org.mycore.common.content.MCRURLContent;
 import org.mycore.frontend.MCRFrontendUtil;
 import org.mycore.frontend.servlets.MCRContentServlet;
-<<<<<<< HEAD
+import org.mycore.resource.MCRResourceHelper;
 import org.mycore.services.i18n.MCRTranslation;
-=======
-import org.mycore.resource.MCRResourceHelper;
->>>>>>> 8b9cf5dc
 import org.mycore.tools.MyCoReWebPageProvider;
 import org.xml.sax.SAXException;
 
@@ -148,38 +145,18 @@
  */
 public class MCRVueRootServlet extends MCRContentServlet {
 
+    protected static final String VUE_PASSTHROUGH_PROPERTY_NAME = "MCR.Vue.Properties";
+    protected static final String HEADING_INIT_PARAM = "heading";
+    protected static final String PROPERTIES_INIT_PARAM = "properties";
     @Serial
     private static final long serialVersionUID = 1L;
-
-    protected static final String VUE_PASSTHROUGH_PROPERTY_NAME = "MCR.Vue.Properties";
-
-    protected static final String HEADING_INIT_PARAM = "heading";
-    protected static final String PROPERTIES_INIT_PARAM = "properties";
-
+    private static final Set<Integer> PASSTHROUGH_HTTP_STATUS_CODE_LIST = Set.of(
+        HttpServletResponse.SC_NOT_FOUND,
+        HttpServletResponse.SC_UNAUTHORIZED,
+        HttpServletResponse.SC_FORBIDDEN);
     protected String headingI18nKey;
     protected Set<String> servletInitPropertiesKeys;
     private Map<String, String> servletInitProperties;
-
-    private static final Set<Integer> PASSTHROUGH_HTTP_STATUS_CODE_LIST = Set.of(
-        HttpServletResponse.SC_NOT_FOUND,
-        HttpServletResponse.SC_UNAUTHORIZED,
-        HttpServletResponse.SC_FORBIDDEN
-    );
-
-    @Override
-    public void init(ServletConfig config) throws ServletException {
-        super.init(config);
-        headingI18nKey = config.getInitParameter(HEADING_INIT_PARAM);
-
-        String propertiesInitParam = config.getInitParameter(PROPERTIES_INIT_PARAM);
-        servletInitPropertiesKeys = propertiesInitParam != null
-            ? new HashSet<>(List.of(propertiesInitParam.split(",")))
-            : new HashSet<>();
-
-        updateInitProperties();
-
-        MCRConfiguration2.addPropertyChangeEventLister(servletInitPropertiesKeys::contains, this::changeProperty);
-    }
 
     /**
      * Resolves the property value from the configuration. If the property is not found, an exception is thrown.
@@ -193,6 +170,21 @@
             .orElseThrow(() -> MCRConfiguration2.createConfigurationException(key));
     }
 
+    @Override
+    public void init(ServletConfig config) throws ServletException {
+        super.init(config);
+        headingI18nKey = config.getInitParameter(HEADING_INIT_PARAM);
+
+        String propertiesInitParam = config.getInitParameter(PROPERTIES_INIT_PARAM);
+        servletInitPropertiesKeys = propertiesInitParam != null
+            ? new HashSet<>(List.of(propertiesInitParam.split(",")))
+            : new HashSet<>();
+
+        updateInitProperties();
+
+        MCRConfiguration2.addPropertyChangeEventLister(servletInitPropertiesKeys::contains, this::changeProperty);
+    }
+
     protected void updateInitProperties() {
         servletInitProperties = new HashMap<>();
         servletInitPropertiesKeys.forEach(key -> {
@@ -206,45 +198,25 @@
         String indexHtmlPage = getIndexPage();
         String indexHtmlPath = req.getServletPath() + "/" + indexHtmlPage;
 
-<<<<<<< HEAD
-        if (resource != null && !pathInfo.endsWith("/") && !pathInfo.endsWith(indexHtmlPage)) {
-            return new MCRURLContent(resource);
-        } else {
-            URL indexResource = getServletContext().getResource(indexHtmlPath);
-            org.jdom2.Document mycoreWebpage = getIndexDocument(indexResource, getAbsoluteServletPath(req));
-
-            if (pathInfo != null){
-                Optional<Integer> matchingPathCode = PASSTHROUGH_HTTP_STATUS_CODE_LIST.stream()
-                        .filter(httpCode -> pathInfo.endsWith("/".concat(httpCode.toString())))
-                        .findFirst();
-
-                /* if there is a requested route which does not exist, the app should
-                 * redirect to this /404 route the get the actual 404 Code.
-                 * see also https://www.youtube.com/watch?v=vjj8B4sq0UI&t=1815s
-                 * */
-                matchingPathCode.ifPresent(resp::setStatus);
-            }
-            try {
-                return getLayoutService().getTransformedContent(req, resp, new MCRJDOMContent(mycoreWebpage));
-            } catch (TransformerException | SAXException e) {
-                throw new IOException(e);
-=======
         if (pathInfo != null && !pathInfo.endsWith("/") && !pathInfo.endsWith(indexHtmlPage)) {
             URL resource = MCRResourceHelper.getWebResourceUrl(req.getServletPath() + pathInfo);
             if (resource != null) {
                 return new MCRURLContent(resource);
->>>>>>> 8b9cf5dc
             }
         }
 
         URL indexResource = MCRResourceHelper.getWebResourceUrl(indexHtmlPath);
         org.jdom2.Document mycoreWebpage = getIndexDocument(indexResource, getAbsoluteServletPath(req));
-        if (pathInfo != null && pathInfo.endsWith("/404")) {
+        if (pathInfo != null) {
+            Optional<Integer> matchingPathCode = PASSTHROUGH_HTTP_STATUS_CODE_LIST.stream()
+                .filter(httpCode -> pathInfo.endsWith("/".concat(httpCode.toString())))
+                .findFirst();
+
             /* if there is a requested route which does not exist, the app should
              * redirect to this /404 route the get the actual 404 Code.
              * see also https://www.youtube.com/watch?v=vjj8B4sq0UI&t=1815s
              * */
-            resp.setStatus(HttpServletResponse.SC_NOT_FOUND);
+            matchingPathCode.ifPresent(resp::setStatus);
         }
 
         try {
@@ -311,8 +283,8 @@
             .toList();
 
         MyCoReWebPageProvider mycoreWebPage = new MyCoReWebPageProvider();
-        String translatedHeading = this.headingI18nKey != null && MCRTranslation.exists(this.headingI18nKey) ?
-                MCRTranslation.translate(this.headingI18nKey) : "";
+        String translatedHeading = this.headingI18nKey != null && MCRTranslation.exists(this.headingI18nKey)
+            ? MCRTranslation.translate(this.headingI18nKey) : "";
 
         String currentLanguage = MCRSessionMgr.getCurrentSession().getCurrentLanguage();
         mycoreWebPage.addSection(translatedHeading, content, currentLanguage);
@@ -353,7 +325,7 @@
         propertiesJson.append(System.lineSeparator());
         getProperties().forEach((key, value) -> {
             propertiesJson.append("mycore[\"").append(key)
-                    .append("\"]").append('=');
+                .append("\"]").append('=');
             propertiesJson.append('"').append(value).append("\";").append(System.lineSeparator());
         });
         propertiesScript.setText(propertiesJson.toString());
