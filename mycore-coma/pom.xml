<?xml version="1.0" encoding="UTF-8"?>
<project xmlns="http://maven.apache.org/POM/4.0.0" xmlns:xsi="http://www.w3.org/2001/XMLSchema-instance" xsi:schemaLocation="http://maven.apache.org/POM/4.0.0 http://maven.apache.org/xsd/maven-4.0.0.xsd">
  <modelVersion>4.0.0</modelVersion>
  <parent>
    <groupId>org.mycore</groupId>
    <artifactId>mycore</artifactId>
<<<<<<< HEAD
    <version>2019.05-SNAPSHOT</version>
=======
    <version>2018.06.0.4-SNAPSHOT</version>
>>>>>>> 49b92a06
    <relativePath>../pom.xml</relativePath>
  </parent>
  <artifactId>mycore-coma</artifactId>
  <name>MyCoRe Content Manager</name>
  <description>Manages MyCoRe objects and derivates</description>
  <properties>
    <checkstyle.failOnViolation>true</checkstyle.failOnViolation>
    <pmd.failOnViolation>true</pmd.failOnViolation>
  </properties>
</project><|MERGE_RESOLUTION|>--- conflicted
+++ resolved
@@ -4,11 +4,7 @@
   <parent>
     <groupId>org.mycore</groupId>
     <artifactId>mycore</artifactId>
-<<<<<<< HEAD
-    <version>2019.05-SNAPSHOT</version>
-=======
-    <version>2018.06.0.4-SNAPSHOT</version>
->>>>>>> 49b92a06
+<version>2019.05-SNAPSHOT</version>
     <relativePath>../pom.xml</relativePath>
   </parent>
   <artifactId>mycore-coma</artifactId>
