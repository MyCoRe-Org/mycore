--- conflicted
+++ resolved
@@ -71,13 +71,8 @@
         if (!(Files.exists(dir) || Files.isDirectory(dir))) {
             throw new FileNotFoundException(directory + " does not exist or is not a directory.");
         }
-<<<<<<< HEAD
         List<String> importStatements = new ArrayList<>();
-        try (Stream<Path> stream = Files.find(dir, 0,
-=======
-        List<String> importStatements = new LinkedList<>();
         try (Stream<Path> stream = Files.find(dir, 1,
->>>>>>> 34780966
             (path, attr) -> String.valueOf(path).endsWith(".tar") && Files.isRegularFile(path))) {
             stream.map(Path::toAbsolutePath).map(Path::toString).forEach(path -> {
                 String subCommand = String.format(Locale.ROOT, "import transfer package from tar %s", path);
@@ -144,7 +139,7 @@
         List<String> mcrObjects = MCRTransferPackageUtil.getMCRObjects(sourcePath);
         MCRMarkManager markManager = MCRMarkManager.instance();
 
-        if (mycoreTargetId != null && mcrObjects.size() >= 1) {
+        if (mycoreTargetId != null && !mcrObjects.isEmpty()) {
             String rootId = mcrObjects.get(0);
             markManager.mark(MCRObjectID.getInstance(rootId), Operation.IMPORT);
             commands.add(
