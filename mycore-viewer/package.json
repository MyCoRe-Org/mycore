{
  "name": "mycore-viewer",
  "version": "0.5.0",
  "description": "",
  "main": "index.js",
  "scripts": {
    "test": "echo \"Error: no test specified\" && exit 1"
  },
  "dependencies": {
    "epubjs": "0.3.84",
    "es6-promise": "^4.2.8",
    "jszip": "^3.2.1",
    "manifesto.js": "3.0.10"
  },
  "devDependencies": {
    "grunt": "^0.4.5",
    "grunt-cli": "^0.1.13",
    "grunt-contrib-copy": "^0.5.0",
    "grunt-contrib-less": "^0.10.0",
    "grunt-contrib-uglify": "^3.4.0",
    "grunt-contrib-watch": "^0.6.1",
    "grunt-maven": "~1.1.0",
<<<<<<< HEAD
    "grunt-npmcopy": "^0.2.0",
    "grunt-ts": "5.5.1",
    "typescript": "~3.4.5"
=======
    "grunt-newer": "^0.7.0",
    "grunt-npmcopy": "^0.2.0",
    "grunt-svninfo": "^0.1.4",
    "grunt-ts": "5.5.1"
>>>>>>> a0305e5b
  },
  "author": "Sebastian Hofmann <hofmann.s@uni-jena.de>",
  "license": "GPL",
  "dependencies": {
    "pdfjs-dist": "^1.10.100"
  }
}<|MERGE_RESOLUTION|>--- conflicted
+++ resolved
@@ -10,7 +10,8 @@
     "epubjs": "0.3.84",
     "es6-promise": "^4.2.8",
     "jszip": "^3.2.1",
-    "manifesto.js": "3.0.10"
+    "manifesto.js": "3.0.10",
+    "pdfjs-dist": "^1.10.100"
   },
   "devDependencies": {
     "grunt": "^0.4.5",
@@ -20,20 +21,11 @@
     "grunt-contrib-uglify": "^3.4.0",
     "grunt-contrib-watch": "^0.6.1",
     "grunt-maven": "~1.1.0",
-<<<<<<< HEAD
-    "grunt-npmcopy": "^0.2.0",
     "grunt-ts": "5.5.1",
-    "typescript": "~3.4.5"
-=======
+    "typescript": "~3.4.5",
     "grunt-newer": "^0.7.0",
-    "grunt-npmcopy": "^0.2.0",
-    "grunt-svninfo": "^0.1.4",
-    "grunt-ts": "5.5.1"
->>>>>>> a0305e5b
+    "grunt-npmcopy": "^0.2.0"
   },
   "author": "Sebastian Hofmann <hofmann.s@uni-jena.de>",
-  "license": "GPL",
-  "dependencies": {
-    "pdfjs-dist": "^1.10.100"
-  }
+  "license": "GPL"
 }