/*
 * This file is part of ***  M y C o R e  ***
 * See https://www.mycore.de/ for details.
 *
 * MyCoRe is free software: you can redistribute it and/or modify
 * it under the terms of the GNU General Public License as published by
 * the Free Software Foundation, either version 3 of the License, or
 * (at your option) any later version.
 *
 * MyCoRe is distributed in the hope that it will be useful,
 * but WITHOUT ANY WARRANTY; without even the implied warranty of
 * MERCHANTABILITY or FITNESS FOR A PARTICULAR PURPOSE.  See the
 * GNU General Public License for more details.
 *
 * You should have received a copy of the GNU General Public License
 * along with MyCoRe.  If not, see <http://www.gnu.org/licenses/>.
 */


import { LanguageModelLoadedEvent } from "../../base/components/events/LanguageModelLoadedEvent";
import { RequestPermalinkEvent } from "../../base/components/events/RequestPermalinkEvent";
import { ButtonPressedEvent } from "../../base/widgets/toolbar/events/ButtonPressedEvent";
import { ViewerEvent } from "../../base/widgets/events/ViewerEvent";
import { WaitForEvent } from "../../base/components/events/WaitForEvent";
import { ProvideToolbarModelEvent } from "../../base/components/events/ProvideToolbarModelEvent";
import { MyCoReViewerSettings } from "../../base/MyCoReViewerSettings";
import { ViewerComponent } from "../../base/components/ViewerComponent";
import { ToolbarButton } from "../../base/widgets/toolbar/model/ToolbarButton";
import { MyCoReFrameToolbarModel } from "./model/MyCoReFrameToolbarModel";

export class MyCoReFrameToolbarProviderComponent extends ViewerComponent {

  constructor(private _settings: MyCoReViewerSettings) {
    super();
  }

  private btn: ToolbarButton = null;
  private translation: string = null;

  public get handlesEvents(): string[] {
    return [ButtonPressedEvent.TYPE,
    LanguageModelLoadedEvent.TYPE];
  }

  public init() {
    const frameToolbarModel = new MyCoReFrameToolbarModel();

    if (this._settings.mobile) {
      frameToolbarModel.shrink();
    }

<<<<<<< HEAD
    this.trigger(new ProvideToolbarModelEvent(
      this, frameToolbarModel));
    this.btn = frameToolbarModel.maximizeViewerToolbarButton;
    this.trigger(new WaitForEvent(this, LanguageModelLoadedEvent.TYPE));
  }
=======
        public handle(e:mycore.viewer.widgets.events.ViewerEvent):void {
            if (e.type == mycore.viewer.widgets.toolbar.events.ButtonPressedEvent.TYPE) {
                var bpe = <mycore.viewer.widgets.toolbar.events.ButtonPressedEvent>e;
                if (bpe.button.id == "MaximizeButton") {
                    this.trigger(new events.RequestPermalinkEvent(this, (permalink)=> {
                        window.top.location.href = permalink;
                    }));
                }
            }
>>>>>>> 17b6efe8

  public handle(e: ViewerEvent): void {
    if (e.type == ButtonPressedEvent.TYPE) {
      const bpe = e as ButtonPressedEvent;
      if (bpe.button.id == "MaximizeButton") {
        this.trigger(new RequestPermalinkEvent(this, (permalink) => {
          window.top.location.assign(permalink);
        }));
      }
    }

    if (e.type === LanguageModelLoadedEvent.TYPE) {
      const lmle = e as LanguageModelLoadedEvent;
      this.translation = lmle.languageModel.getTranslation('toolbar.maximize');
      if (this.translation != null && this.btn != null) {
        this.btn.tooltip = this.translation;
      }
    }
  }
}


<|MERGE_RESOLUTION|>--- conflicted
+++ resolved
@@ -49,30 +49,18 @@
       frameToolbarModel.shrink();
     }
 
-<<<<<<< HEAD
     this.trigger(new ProvideToolbarModelEvent(
       this, frameToolbarModel));
     this.btn = frameToolbarModel.maximizeViewerToolbarButton;
     this.trigger(new WaitForEvent(this, LanguageModelLoadedEvent.TYPE));
   }
-=======
-        public handle(e:mycore.viewer.widgets.events.ViewerEvent):void {
-            if (e.type == mycore.viewer.widgets.toolbar.events.ButtonPressedEvent.TYPE) {
-                var bpe = <mycore.viewer.widgets.toolbar.events.ButtonPressedEvent>e;
-                if (bpe.button.id == "MaximizeButton") {
-                    this.trigger(new events.RequestPermalinkEvent(this, (permalink)=> {
-                        window.top.location.href = permalink;
-                    }));
-                }
-            }
->>>>>>> 17b6efe8
 
   public handle(e: ViewerEvent): void {
     if (e.type == ButtonPressedEvent.TYPE) {
       const bpe = e as ButtonPressedEvent;
       if (bpe.button.id == "MaximizeButton") {
         this.trigger(new RequestPermalinkEvent(this, (permalink) => {
-          window.top.location.assign(permalink);
+          window.top.location.href = permalink;
         }));
       }
     }
