/*
 * This file is part of ***  M y C o R e  ***
 * See http://www.mycore.de/ for details.
 *
 * MyCoRe is free software: you can redistribute it and/or modify
 * it under the terms of the GNU General Public License as published by
 * the Free Software Foundation, either version 3 of the License, or
 * (at your option) any later version.
 *
 * MyCoRe is distributed in the hope that it will be useful,
 * but WITHOUT ANY WARRANTY; without even the implied warranty of
 * MERCHANTABILITY or FITNESS FOR A PARTICULAR PURPOSE.  See the
 * GNU General Public License for more details.
 *
 * You should have received a copy of the GNU General Public License
 * along with MyCoRe.  If not, see <http://www.gnu.org/licenses/>.
 */


import {MyCoReBasicToolbarModel} from "../../../base/components/model/MyCoReBasicToolbarModel";
import {ToolbarGroup} from "../../../base/widgets/toolbar/model/ToolbarGroup";
import {
    ToolbarDropdownButton,
    ToolbarDropdownButtonChild
} from "../../../base/widgets/toolbar/model/ToolbarDropdownButton";
import {ToolbarButton} from "../../../base/widgets/toolbar/model/ToolbarButton";

export class MyCoReDesktopToolbarModel extends MyCoReBasicToolbarModel {

<<<<<<< HEAD
    constructor(name = "MyCoReDesktopToolbar") {
        super(name);
    }
=======
        public _languageModel:model.LanguageModel;
        public _viewSelectGroup:widgets.toolbar.ToolbarGroup;
        public viewSelectChilds:Array<widgets.toolbar.ToolbarDropdownButtonChild>;
        public viewSelect:widgets.toolbar.ToolbarDropdownButton;
>>>>>>> 9e9da49a

    public _viewSelectGroup: ToolbarGroup;
    public viewSelectChilds: Array<ToolbarDropdownButtonChild>;
    public viewSelect: ToolbarDropdownButton;

    public selectionSwitchButton: ToolbarButton;

    public addComponents(): void {
        this._viewSelectGroup = new ToolbarGroup("viewSelectGroup", 40);

        this.addGroup(this._sidebarControllGroup);
        this.addGroup(this._zoomControllGroup);
        this.addGroup(this._layoutControllGroup);
        this.addGroup(this._viewSelectGroup);
        this.addGroup(this._imageChangeControllGroup);
        this.addGroup(this._actionControllGroup);
        this.addGroup(this._searchGroup);
        this.addGroup(this._closeViewerGroup);
    }


    public addViewSelectButton(): void {
        this.viewSelectChilds = new Array<ToolbarDropdownButtonChild>();

        this.viewSelectChilds.push({
            id: "imageView",
            label: "imageView"
        });

        this.viewSelectChilds.push({
            id: "mixedView",
            label: "mixedView"
        });

        this.viewSelectChilds.push({
            id: "textView",
            label: "textView"
        });

<<<<<<< HEAD
        this.viewSelect = new ToolbarDropdownButton('viewSelect', 'viewSelect', this.viewSelectChilds, 'eye');
        if (this._viewSelectGroup != null && typeof this._viewSelectGroup != "undefined") {
            this._viewSelectGroup.addComponent(this.viewSelect);
=======
        public addSelectionSwitchButton():void{
            this.selectionSwitchButton = new widgets.toolbar.ToolbarButton("selectionSwitchButton", "", "text-select", "text-width");
            this.selectionSwitchButton.tooltip = this._languageModel.getTranslation('toolbar.textSelect');
            //this._actionControllGroup.addComponent(this.selectionSwitchButton);
>>>>>>> 9e9da49a
        }
    }

<<<<<<< HEAD
    public addSelectionSwitchButton(): void {
        this.selectionSwitchButton = new ToolbarButton("selectionSwitchButton", "", "");
        this.selectionSwitchButton.icon = 'text-width';
        //this._actionControllGroup.addComponent(this.selectionSwitchButton);
=======
        public i18n(model: model.LanguageModel) {
            this._languageModel = model;
        }

>>>>>>> 9e9da49a
    }

}
<|MERGE_RESOLUTION|>--- conflicted
+++ resolved
@@ -24,23 +24,19 @@
     ToolbarDropdownButtonChild
 } from "../../../base/widgets/toolbar/model/ToolbarDropdownButton";
 import {ToolbarButton} from "../../../base/widgets/toolbar/model/ToolbarButton";
+import {LanguageModel} from "../../../base/components/model/LanguageModel";
 
 export class MyCoReDesktopToolbarModel extends MyCoReBasicToolbarModel {
 
-<<<<<<< HEAD
     constructor(name = "MyCoReDesktopToolbar") {
         super(name);
     }
-=======
-        public _languageModel:model.LanguageModel;
-        public _viewSelectGroup:widgets.toolbar.ToolbarGroup;
-        public viewSelectChilds:Array<widgets.toolbar.ToolbarDropdownButtonChild>;
-        public viewSelect:widgets.toolbar.ToolbarDropdownButton;
->>>>>>> 9e9da49a
 
+    public _languageModel:LanguageModel;
     public _viewSelectGroup: ToolbarGroup;
     public viewSelectChilds: Array<ToolbarDropdownButtonChild>;
     public viewSelect: ToolbarDropdownButton;
+
 
     public selectionSwitchButton: ToolbarButton;
 
@@ -76,30 +72,20 @@
             label: "textView"
         });
 
-<<<<<<< HEAD
         this.viewSelect = new ToolbarDropdownButton('viewSelect', 'viewSelect', this.viewSelectChilds, 'eye');
         if (this._viewSelectGroup != null && typeof this._viewSelectGroup != "undefined") {
             this._viewSelectGroup.addComponent(this.viewSelect);
-=======
-        public addSelectionSwitchButton():void{
-            this.selectionSwitchButton = new widgets.toolbar.ToolbarButton("selectionSwitchButton", "", "text-select", "text-width");
-            this.selectionSwitchButton.tooltip = this._languageModel.getTranslation('toolbar.textSelect');
-            //this._actionControllGroup.addComponent(this.selectionSwitchButton);
->>>>>>> 9e9da49a
         }
     }
 
-<<<<<<< HEAD
     public addSelectionSwitchButton(): void {
-        this.selectionSwitchButton = new ToolbarButton("selectionSwitchButton", "", "");
-        this.selectionSwitchButton.icon = 'text-width';
+        this.selectionSwitchButton = new ToolbarButton("selectionSwitchButton", "", "text-select", "text-width");
+        this.selectionSwitchButton.tooltip = this._languageModel.getTranslation('toolbar.textSelect');
+
         //this._actionControllGroup.addComponent(this.selectionSwitchButton);
-=======
-        public i18n(model: model.LanguageModel) {
-            this._languageModel = model;
-        }
-
->>>>>>> 9e9da49a
     }
 
+    public i18n(model: LanguageModel) {
+        this._languageModel = model;
+    }
 }
