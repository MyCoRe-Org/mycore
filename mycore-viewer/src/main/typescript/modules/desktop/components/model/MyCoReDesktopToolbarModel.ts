/*
 * This file is part of ***  M y C o R e  ***
 * See https://www.mycore.de/ for details.
 *
 * MyCoRe is free software: you can redistribute it and/or modify
 * it under the terms of the GNU General Public License as published by
 * the Free Software Foundation, either version 3 of the License, or
 * (at your option) any later version.
 *
 * MyCoRe is distributed in the hope that it will be useful,
 * but WITHOUT ANY WARRANTY; without even the implied warranty of
 * MERCHANTABILITY or FITNESS FOR A PARTICULAR PURPOSE.  See the
 * GNU General Public License for more details.
 *
 * You should have received a copy of the GNU General Public License
 * along with MyCoRe.  If not, see <http://www.gnu.org/licenses/>.
 */


import { MyCoReBasicToolbarModel } from "../../../base/components/model/MyCoReBasicToolbarModel";
import { ToolbarGroup } from "../../../base/widgets/toolbar/model/ToolbarGroup";
import {
  ToolbarDropdownButton,
  ToolbarDropdownButtonChild
} from "../../../base/widgets/toolbar/model/ToolbarDropdownButton";
import { ToolbarButton } from "../../../base/widgets/toolbar/model/ToolbarButton";
import { LanguageModel } from "../../../base/components/model/LanguageModel";

export class MyCoReDesktopToolbarModel extends MyCoReBasicToolbarModel {

  constructor(name = "MyCoReDesktopToolbar") {
    super(name);
  }

<<<<<<< HEAD
  public _languageModel: LanguageModel;
  public viewSelectChilds: Array<ToolbarDropdownButtonChild>;
  public viewSelect: ToolbarDropdownButton;
=======
  public declare _languageModel: LanguageModel;
  public declare _viewSelectGroup: ToolbarGroup;
  public declare viewSelectChilds: Array<ToolbarDropdownButtonChild>;
  public declare viewSelect: ToolbarDropdownButton;
>>>>>>> 641afb5b

  public declare selectionSwitchButton: ToolbarButton;

  public addComponents(): void {
    this.addGroup(this._sidebarControllGroup);
    this.addGroup(this._zoomControllGroup);
    this.addGroup(this._layoutControllGroup);
    this.addGroup(new ToolbarGroup("viewSelectGroup", 40));
    this.addGroup(this._imageChangeControllGroup);
    this.addGroup(this._actionControllGroup);
    this.addGroup(this._searchGroup);
    this.addGroup(this._closeViewerGroup);
  }


  public addViewSelectButton(): void {
    this.viewSelectChilds = new Array<ToolbarDropdownButtonChild>();

    this.viewSelectChilds.push({
      id: "imageView",
      label: "imageView"
    });

    this.viewSelectChilds.push({
      id: "mixedView",
      label: "mixedView"
    });

    this.viewSelectChilds.push({
      id: "textView",
      label: "textView"
    });

    this.viewSelect = new ToolbarDropdownButton('viewSelect', 'viewSelect', this.viewSelectChilds, 'eye');
    const vsg = this.getGroup("viewSelectGroup");
    if (vsg) {
      vsg.addComponent(this.viewSelect);
    }
  }

  public addSelectionSwitchButton(): void {
    this.selectionSwitchButton = new ToolbarButton("selectionSwitchButton", "", "text-select", "text-width");
    this.selectionSwitchButton.tooltip = this._languageModel.getTranslation('toolbar.textSelect');

    //this._actionControllGroup.addComponent(this.selectionSwitchButton);
  }

  public i18n(model: LanguageModel) {
    this._languageModel = model;
  }
}
<|MERGE_RESOLUTION|>--- conflicted
+++ resolved
@@ -32,16 +32,10 @@
     super(name);
   }
 
-<<<<<<< HEAD
-  public _languageModel: LanguageModel;
-  public viewSelectChilds: Array<ToolbarDropdownButtonChild>;
-  public viewSelect: ToolbarDropdownButton;
-=======
   public declare _languageModel: LanguageModel;
-  public declare _viewSelectGroup: ToolbarGroup;
   public declare viewSelectChilds: Array<ToolbarDropdownButtonChild>;
   public declare viewSelect: ToolbarDropdownButton;
->>>>>>> 641afb5b
+
 
   public declare selectionSwitchButton: ToolbarButton;
 
