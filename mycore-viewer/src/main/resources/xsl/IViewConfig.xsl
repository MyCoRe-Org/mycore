--- conflicted
+++ resolved
@@ -16,12 +16,7 @@
     <xsl:text disable-output-escaping='yes'>&lt;!DOCTYPE html></xsl:text>
     <html>
       <head>
-<<<<<<< HEAD
-        <script type="text/javascript" src="//code.jquery.com/jquery-2.1.1.min.js"></script>
-=======
         <script type="text/javascript" src="//code.jquery.com/jquery-3.3.1.min.js"></script>
-
->>>>>>> e08b463a
         <xsl:choose>
           <xsl:when test="xml/properties/property[@name='mobile'] = 'true'">
             <meta name="viewport" content="width=device-width, initial-scale=1, user-scalable=no" />
