<?xml version="1.0" encoding="ISO-8859-1"?>
<xsl:stylesheet version="3.0" xmlns:xsl="http://www.w3.org/1999/XSL/Transform">

  <xsl:output method="html" media-type="text/html" />

  <xsl:include href="default-parameters.xsl" />
  <xsl:include href="xslInclude:functions" />

  <xsl:param name="MCR.Viewer.Bootstrap.Css.URL"/>
  <xsl:param name="MCR.Viewer.Bootstrap.Css.Integrity"/>
  <xsl:param name="MCR.Viewer.Bootstrap.Js.URL"/>
  <xsl:param name="MCR.Viewer.Bootstrap.Js.Integrity"/>
  <xsl:param name="MCR.Viewer.Popper.Js.URL"/>
  <xsl:param name="MCR.Viewer.Popper.Js.Integrity"/>

  <xsl:param name="MCR.Viewer.Fontawesome.Css.URL"/>
  <xsl:param name="MCR.Viewer.Fontawesome.Css.Integrity"/>

  <xsl:output method="html" encoding="UTF-8" indent="yes" />

  <xsl:template match="/">
    <xsl:apply-templates />
  </xsl:template>

  <xsl:template name="createViewerLinkElement">
    <xsl:param name="href"/>
    <xsl:param name="integrity"/>

    <xsl:if test="$href and string-length($href) &gt; 0">
      <xsl:element name="link">
        <xsl:attribute name="rel">stylesheet</xsl:attribute>
        <xsl:attribute name="href">
          <xsl:value-of select="$href"/>
        </xsl:attribute>
        <xsl:if test="$integrity and string-length($integrity) &gt; 0">
          <xsl:attribute name="integrity">
            <xsl:value-of select="$integrity"/>
          </xsl:attribute>
        </xsl:if>
        <xsl:attribute name="crossorigin">anonymous</xsl:attribute>
      </xsl:element>
    </xsl:if>
  </xsl:template>

  <xsl:template name="createViewerScriptElement">
    <xsl:param name="src"/>
    <xsl:param name="integrity"/>

    <xsl:if test="$src and string-length($src) &gt; 0">
      <xsl:element name="script">
        <xsl:attribute name="src">
          <xsl:value-of select="$src"/>
        </xsl:attribute>
        <xsl:if test="$integrity and string-length($integrity) &gt; 0">
          <xsl:attribute name="integrity">
            <xsl:value-of select="$integrity"/>
          </xsl:attribute>
        </xsl:if>
        <xsl:attribute name="crossorigin">anonymous</xsl:attribute>
      </xsl:element>
    </xsl:if>
  </xsl:template>

  <xsl:template match="/IViewConfig">
    <xsl:text disable-output-escaping='yes'>&lt;!DOCTYPE html></xsl:text>
    <html>
      <head>
<<<<<<< HEAD
        <xsl:call-template name="createViewerLinkElement">
            <xsl:with-param name="href" select="$MCR.Viewer.Bootstrap.Css.URL"/>
            <xsl:with-param name="integrity" select="$MCR.Viewer.Bootstrap.Css.Integrity"/>
        </xsl:call-template>
        <xsl:call-template name="createViewerScriptElement">
            <xsl:with-param name="src" select="$MCR.Viewer.Bootstrap.Js.URL"/>
            <xsl:with-param name="integrity" select="$MCR.Viewer.Bootstrap.Js.Integrity"/>
        </xsl:call-template>
        <xsl:call-template name="createViewerScriptElement">
            <xsl:with-param name="src" select="$MCR.Viewer.Popper.Js.URL"/>
            <xsl:with-param name="integrity" select="$MCR.Viewer.Popper.Js.Integrity"/>
        </xsl:call-template>
        <xsl:call-template name="createViewerLinkElement">
            <xsl:with-param name="href" select="$MCR.Viewer.Fontawesome.Css.URL"/>
            <xsl:with-param name="integrity" select="$MCR.Viewer.Fontawesome.Css.Integrity"/>
        </xsl:call-template>

=======
        <script type="text/javascript" src="{$WebApplicationBaseURL}modules/iview2/js/lib/jquery.min.js"></script>
          <xsl:if test="string-length($MCR.Viewer.BootstrapURL)&gt;0">
              <script type="text/javascript" src="{$MCR.Viewer.BootstrapURL}js/bootstrap.min.js"></script>
              <link href="{$MCR.Viewer.BootstrapURL}css/bootstrap.css" type="text/css" rel="stylesheet"></link>
          </xsl:if>
          <xsl:if test="string-length($MCR.Viewer.FontaweSomeURL)&gt;0">
              <link href="{$MCR.Viewer.FontaweSomeURL}" type="text/css" rel="stylesheet"></link>
          </xsl:if>
>>>>>>> ec359aae
        <xsl:apply-templates select="xml/resources/resource" mode="iview.resource" />
        <script type="module">
          import { MyCoReViewer } from '<xsl:value-of select="$WebApplicationBaseURL" />modules/iview2/js/iview-client-base.es.js';
          window.onload = function() {
            var json = <xsl:value-of select="json" />;
            new MyCoReViewer(jQuery("body"), json.properties);
          };
        </script>
      </head>
      <body>
      </body>
    </html>
  </xsl:template>

  <xsl:template match="resource" mode="iview.resource">
    <xsl:choose>
      <xsl:when test="@type='script'">
        <script src="{text()}" type="text/javascript" />
      </xsl:when>
      <xsl:when test="@type='module'">
          <script src="{text()}" type="module" />
      </xsl:when>
      <xsl:when test="@type='css'">
        <link href="{text()}" type="text/css" rel="stylesheet"></link>
      </xsl:when>
    </xsl:choose>
  </xsl:template>

</xsl:stylesheet><|MERGE_RESOLUTION|>--- conflicted
+++ resolved
@@ -65,40 +65,28 @@
     <xsl:text disable-output-escaping='yes'>&lt;!DOCTYPE html></xsl:text>
     <html>
       <head>
-<<<<<<< HEAD
         <xsl:call-template name="createViewerLinkElement">
-            <xsl:with-param name="href" select="$MCR.Viewer.Bootstrap.Css.URL"/>
-            <xsl:with-param name="integrity" select="$MCR.Viewer.Bootstrap.Css.Integrity"/>
+          <xsl:with-param name="href" select="$MCR.Viewer.Bootstrap.Css.URL"/>
+          <xsl:with-param name="integrity" select="$MCR.Viewer.Bootstrap.Css.Integrity"/>
         </xsl:call-template>
         <xsl:call-template name="createViewerScriptElement">
-            <xsl:with-param name="src" select="$MCR.Viewer.Bootstrap.Js.URL"/>
-            <xsl:with-param name="integrity" select="$MCR.Viewer.Bootstrap.Js.Integrity"/>
+          <xsl:with-param name="src" select="$MCR.Viewer.Bootstrap.Js.URL"/>
+          <xsl:with-param name="integrity" select="$MCR.Viewer.Bootstrap.Js.Integrity"/>
         </xsl:call-template>
         <xsl:call-template name="createViewerScriptElement">
-            <xsl:with-param name="src" select="$MCR.Viewer.Popper.Js.URL"/>
-            <xsl:with-param name="integrity" select="$MCR.Viewer.Popper.Js.Integrity"/>
+          <xsl:with-param name="src" select="$MCR.Viewer.Popper.Js.URL"/>
+          <xsl:with-param name="integrity" select="$MCR.Viewer.Popper.Js.Integrity"/>
         </xsl:call-template>
         <xsl:call-template name="createViewerLinkElement">
-            <xsl:with-param name="href" select="$MCR.Viewer.Fontawesome.Css.URL"/>
-            <xsl:with-param name="integrity" select="$MCR.Viewer.Fontawesome.Css.Integrity"/>
+          <xsl:with-param name="href" select="$MCR.Viewer.Fontawesome.Css.URL"/>
+          <xsl:with-param name="integrity" select="$MCR.Viewer.Fontawesome.Css.Integrity"/>
         </xsl:call-template>
-
-=======
-        <script type="text/javascript" src="{$WebApplicationBaseURL}modules/iview2/js/lib/jquery.min.js"></script>
-          <xsl:if test="string-length($MCR.Viewer.BootstrapURL)&gt;0">
-              <script type="text/javascript" src="{$MCR.Viewer.BootstrapURL}js/bootstrap.min.js"></script>
-              <link href="{$MCR.Viewer.BootstrapURL}css/bootstrap.css" type="text/css" rel="stylesheet"></link>
-          </xsl:if>
-          <xsl:if test="string-length($MCR.Viewer.FontaweSomeURL)&gt;0">
-              <link href="{$MCR.Viewer.FontaweSomeURL}" type="text/css" rel="stylesheet"></link>
-          </xsl:if>
->>>>>>> ec359aae
         <xsl:apply-templates select="xml/resources/resource" mode="iview.resource" />
         <script type="module">
           import { MyCoReViewer } from '<xsl:value-of select="$WebApplicationBaseURL" />modules/iview2/js/iview-client-base.es.js';
           window.onload = function() {
             var json = <xsl:value-of select="json" />;
-            new MyCoReViewer(jQuery("body"), json.properties);
+            new MyCoReViewer(document.body, json.properties);
           };
         </script>
       </head>
