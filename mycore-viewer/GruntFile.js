/*
 * This file is part of ***  M y C o R e  ***
 * See http://www.mycore.de/ for details.
 *
 * MyCoRe is free software: you can redistribute it and/or modify
 * it under the terms of the GNU General Public License as published by
 * the Free Software Foundation, either version 3 of the License, or
 * (at your option) any later version.
 *
 * MyCoRe is distributed in the hope that it will be useful,
 * but WITHOUT ANY WARRANTY; without even the implied warranty of
 * MERCHANTABILITY or FITNESS FOR A PARTICULAR PURPOSE.  See the
 * GNU General Public License for more details.
 *
 * You should have received a copy of the GNU General Public License
 * along with MyCoRe.  If not, see <http://www.gnu.org/licenses/>.
 */

module.exports = function (grunt) {
    grunt.loadNpmTasks('grunt-ts');
    grunt.loadNpmTasks('grunt-contrib-watch');
    grunt.loadNpmTasks('grunt-contrib-copy');
    grunt.loadNpmTasks('grunt-maven');
    grunt.loadNpmTasks('grunt-contrib-less');
    grunt.loadNpmTasks('grunt-contrib-uglify');
    grunt.loadNpmTasks('grunt-npmcopy');

    var globalConfig = {
        projectBase: grunt.option('projectBase') || ''
    };

    grunt
        .initConfig({
            globalConfig: globalConfig,
            pkg: grunt.file.readJSON('package.json'),
<<<<<<< HEAD
            npmcopy: {
                deps: {
                    options: {
                        destPrefix: '<%= globalConfig.projectBase %>target/classes/META-INF/resources/modules/iview2/js/lib/'
                    },
                    files: {
                        'epubjs': 'epubjs/dist',
                        'jszip': 'jszip/dist',
                        'es6-promise': 'es6-promise/dist',
						'manifesto': 'manifesto.js/dist/client'
=======
            npmcopy : {
                deps: {
                    options: {
                        destPrefix: '<%= globalConfig.projectBase %>target/classes/META-INF/resources/modules/iview2/'
                    },
                    files: {
                        'cmaps': 'pdfjs-dist/cmaps',
                        'js/lib/': 'pdfjs-dist/build'
>>>>>>> a0305e5b
                    }
                }
            },
            uglify: {
                pdfjs: {
                    mangle: false,
                    files: {
                        '<%= globalConfig.projectBase %>target/classes/META-INF/resources/modules/iview2/js/lib/pdf.min.js': '<%= globalConfig.projectBase %>target/classes/META-INF/resources/modules/iview2/js/lib/pdf.js',
                        '<%= globalConfig.projectBase %>target/classes/META-INF/resources/modules/iview2/js/lib/pdf.min.worker.js': '<%= globalConfig.projectBase %>target/classes/META-INF/resources/modules/iview2/js/lib/pdf.worker.js'
                    }
                },
                viewer: {
                    mangle: true,
                    files: {
                        "<%= globalConfig.projectBase %>target/classes/META-INF/resources/modules/iview2/js/iview-client-base.min.js":"<%= globalConfig.projectBase %>target/classes/META-INF/resources/modules/iview2/js/iview-client-base.js",
                        "<%= globalConfig.projectBase %>target/classes/META-INF/resources/modules/iview2/js/iview-client-desktop.min.js":"<%= globalConfig.projectBase %>target/classes/META-INF/resources/modules/iview2/js/iview-client-desktop.js",
                        "<%= globalConfig.projectBase %>target/classes/META-INF/resources/modules/iview2/js/iview-client-frame.min.js":"<%= globalConfig.projectBase %>target/classes/META-INF/resources/modules/iview2/js/iview-client-frame.js",
                        "<%= globalConfig.projectBase %>target/classes/META-INF/resources/modules/iview2/js/iview-client-logo.min.js":"<%= globalConfig.projectBase %>target/classes/META-INF/resources/modules/iview2/js/iview-client-logo.js",
                        "<%= globalConfig.projectBase %>target/classes/META-INF/resources/modules/iview2/js/iview-client-metadata.min.js":"<%= globalConfig.projectBase %>target/classes/META-INF/resources/modules/iview2/js/iview-client-metadata.js",
                        "<%= globalConfig.projectBase %>target/classes/META-INF/resources/modules/iview2/js/iview-client-mets.min.js":"<%= globalConfig.projectBase %>target/classes/META-INF/resources/modules/iview2/js/iview-client-mets.js",
						"<%= globalConfig.projectBase %>target/classes/META-INF/resources/modules/iview2/js/iview-client-iiif.min.js":"<%= globalConfig.projectBase %>target/classes/META-INF/resources/modules/iview2/js/iview-client-iiif.js",
                        "<%= globalConfig.projectBase %>target/classes/META-INF/resources/modules/iview2/js/iview-client-mobile.min.js":"<%= globalConfig.projectBase %>target/classes/META-INF/resources/modules/iview2/js/iview-client-mobile.js",
                        "<%= globalConfig.projectBase %>target/classes/META-INF/resources/modules/iview2/js/iview-client-pdf.min.js":"<%= globalConfig.projectBase %>target/classes/META-INF/resources/modules/iview2/js/iview-client-pdf.js",
                        "<%= globalConfig.projectBase %>target/classes/META-INF/resources/modules/iview2/js/iview-client-piwik.min.js":"<%= globalConfig.projectBase %>target/classes/META-INF/resources/modules/iview2/js/iview-client-piwik.js",
                        "<%= globalConfig.projectBase %>target/classes/META-INF/resources/modules/iview2/js/iview-client-toolbar-extender.min.js":"<%= globalConfig.projectBase %>target/classes/META-INF/resources/modules/iview2/js/iview-client-toolbar-extender.js",
                        "<%= globalConfig.projectBase %>target/classes/META-INF/resources/modules/iview2/js/iview-client-tei.min.js":"<%= globalConfig.projectBase %>target/classes/META-INF/resources/modules/iview2/js/iview-client-tei.js",
                        "<%= globalConfig.projectBase %>target/classes/META-INF/resources/modules/iview2/js/iview-client-epub.min.js":"<%= globalConfig.projectBase %>target/classes/META-INF/resources/modules/iview2/js/iview-client-epub.js"

                    }
                },
                jszip: {
                    mangle: false,
                    files: {
                        '<%= globalConfig.projectBase %>target/classes/META-INF/resources/modules/iview2/js/lib/jszip/jszip.min.js': '<%= globalConfig.projectBase %>target/classes/META-INF/resources/modules/iview2/js/lib/jszip/jszip.js'
                    }
                },
				manifesto: {
					mangle: false,
					files: {
						'<%= globalConfig.projectBase %>target/classes/META-INF/resources/modules/iview2/js/lib/manifesto/manifesto.min.js': '<%= globalConfig.projectBase %>target/classes/META-INF/resources/modules/iview2/js/lib/manifesto/manifesto.js'
					}
				}
            },
            watch: {
                /*ts: {
                 files: [ '<%= globalConfig.projectBase %>src/main/typescript/*.ts' ],
                 tasks: 'default',
                 options: {
                 forever: false,
                 livereload: true
                 }
                 }*/
            },
            less: {
                development: {
                    files: {
                        '<%= globalConfig.projectBase %>target/classes/META-INF/resources/modules/iview2/css/default.css': "<%= globalConfig.projectBase %>src/main/less/templates/default/Iview.less",
                        '<%= globalConfig.projectBase %>target/classes/META-INF/resources/modules/iview2/css/mobile.css': "<%= globalConfig.projectBase %>src/main/less/templates/mobile/Iview.less",
                        '<%= globalConfig.projectBase %>target/classes/META-INF/resources/modules/iview2/css/tei.css': "<%= globalConfig.projectBase %>src/main/less/tei.less"
                    }
                }
            },
            ts: {
                viewer_base: {
                    out: "<%= globalConfig.projectBase %>target/classes/META-INF/resources/modules/iview2/js/iview-client-base.js",
                    src:"<%= globalConfig.projectBase %>src/main/typescript/modules/base/module.ts",
                    options: {
                        declaration: true,
                        sourceMap: false
                    }
                },
                viewer_desktop: {
                    out: "<%= globalConfig.projectBase %>target/classes/META-INF/resources/modules/iview2/js/iview-client-desktop.js",
                    src:["<%= globalConfig.projectBase %>src/main/typescript/modules/desktop/module.ts", "<%= globalConfig.projectBase %>target/classes/META-INF/resources/modules/iview2/js/iview-client-base.d.ts"],
                    options: {
                        declaration: true,
                        sourceMap: false
                    }
                },
                viewer_frame: {
                    out: "<%= globalConfig.projectBase %>target/classes/META-INF/resources/modules/iview2/js/iview-client-frame.js",
                    src:["<%= globalConfig.projectBase %>src/main/typescript/modules/frame/module.ts", "<%= globalConfig.projectBase %>target/classes/META-INF/resources/modules/iview2/js/iview-client-base.d.ts"],
                    options: {
                        declaration: true,
                        sourceMap: false
                    }
                },
                viewer_logo: {
                    out: "<%= globalConfig.projectBase %>target/classes/META-INF/resources/modules/iview2/js/iview-client-logo.js",
                    src:["<%= globalConfig.projectBase %>src/main/typescript/modules/logo/module.ts", "<%= globalConfig.projectBase %>target/classes/META-INF/resources/modules/iview2/js/iview-client-base.d.ts"],
                    options: {
                        declaration: true,
                        sourceMap: false
                    }
                },
                viewer_metadata: {
                    out: "<%= globalConfig.projectBase %>target/classes/META-INF/resources/modules/iview2/js/iview-client-metadata.js",
                    src:["<%= globalConfig.projectBase %>src/main/typescript/modules/metadata/module.ts", "<%= globalConfig.projectBase %>target/classes/META-INF/resources/modules/iview2/js/iview-client-base.d.ts"],
                    options: {
                        declaration: true,
                        sourceMap: false
                    }
                },
                viewer_mets: {
                    out: "<%= globalConfig.projectBase %>target/classes/META-INF/resources/modules/iview2/js/iview-client-mets.js",
                    src:["<%= globalConfig.projectBase %>src/main/typescript/modules/mets/module.ts", "<%= globalConfig.projectBase %>target/classes/META-INF/resources/modules/iview2/js/iview-client-base.d.ts"],
                    options: {
                        declaration: true,
                        sourceMap: false
                    }
                },
				viewerIiif: {
					out: "<%= globalConfig.projectBase %>target/classes/META-INF/resources/modules/iview2/js/iview-client-iiif.js",
					src:["<%= globalConfig.projectBase %>src/main/typescript/modules/iiif/module.ts", "<%= globalConfig.projectBase %>target/classes/META-INF/resources/modules/iview2/js/iview-client-base.d.ts"],
					options: {
						declaration: true,
						sourceMap: false
					}
				},
                viewer_mobile: {
                    out: "<%= globalConfig.projectBase %>target/classes/META-INF/resources/modules/iview2/js/iview-client-mobile.js",
                    src:["<%= globalConfig.projectBase %>src/main/typescript/modules/mobile/module.ts", "<%= globalConfig.projectBase %>target/classes/META-INF/resources/modules/iview2/js/iview-client-base.d.ts"],
                    options: {
                        declaration: true,
                        sourceMap: false
                    }
                },
                viewer_pdf: {
                    out: "<%= globalConfig.projectBase %>target/classes/META-INF/resources/modules/iview2/js/iview-client-pdf.js",
                    src:["<%= globalConfig.projectBase %>src/main/typescript/modules/pdf/module.ts",
                        "<%= globalConfig.projectBase %>target/classes/META-INF/resources/modules/iview2/js/iview-client-base.d.ts"],
                    options: {
                        declaration: true,
                        sourceMap: false
                    }
                },
                epub: {
                    out: "<%= globalConfig.projectBase %>target/classes/META-INF/resources/modules/iview2/js/iview-client-epub.js",
                    src:["<%= globalConfig.projectBase %>target/classes/META-INF/resources/modules/iview2/js/iview-client-base.d.ts",
                        "<%= globalConfig.projectBase %>src/main/typescript/modules/epub/module.ts"
                        ],
                    options: {
                        declaration: true,
                        sourceMap: false
                    }
                },
                viewer_piwik: {
                    out: "<%= globalConfig.projectBase %>target/classes/META-INF/resources/modules/iview2/js/iview-client-piwik.js",
                    src:["<%= globalConfig.projectBase %>src/main/typescript/modules/piwik/module.ts", "<%= globalConfig.projectBase %>target/classes/META-INF/resources/modules/iview2/js/iview-client-base.d.ts"],
                    options: {
                        declaration: true,
                        sourceMap: false
                    }
                },
                viewer_toolbar_extender: {
                    out: "<%= globalConfig.projectBase %>target/classes/META-INF/resources/modules/iview2/js/iview-client-toolbar-extender.js",
                    src:["<%= globalConfig.projectBase %>src/main/typescript/modules/toolbar-extender/module.ts", "<%= globalConfig.projectBase %>target/classes/META-INF/resources/modules/iview2/js/iview-client-base.d.ts"],
                    options: {
                        declaration: true,
                        sourceMap: false
                    }
                },
                tei: {
                    out: "<%= globalConfig.projectBase %>target/classes/META-INF/resources/modules/iview2/js/iview-client-tei.js",
                    src:["<%= globalConfig.projectBase %>src/main/typescript/modules/tei/module.ts", "<%= globalConfig.projectBase %>target/classes/META-INF/resources/modules/iview2/js/iview-client-base.d.ts"],
                    options: {
                        declaration: true,
                        sourceMap: false
                    }
                }
            }
        });


<<<<<<< HEAD
    grunt.registerTask('default', ['ts', 'less', 'npmcopy', 'uglify']);
=======
        grunt.registerTask('default', ['npmcopy', 'ts', 'less', 'uglify']);
>>>>>>> a0305e5b

};
<|MERGE_RESOLUTION|>--- conflicted
+++ resolved
@@ -33,27 +33,18 @@
         .initConfig({
             globalConfig: globalConfig,
             pkg: grunt.file.readJSON('package.json'),
-<<<<<<< HEAD
             npmcopy: {
                 deps: {
                     options: {
-                        destPrefix: '<%= globalConfig.projectBase %>target/classes/META-INF/resources/modules/iview2/js/lib/'
-                    },
-                    files: {
-                        'epubjs': 'epubjs/dist',
-                        'jszip': 'jszip/dist',
-                        'es6-promise': 'es6-promise/dist',
-						'manifesto': 'manifesto.js/dist/client'
-=======
-            npmcopy : {
-                deps: {
-                    options: {
                         destPrefix: '<%= globalConfig.projectBase %>target/classes/META-INF/resources/modules/iview2/'
                     },
                     files: {
+                        'js/lib/epubjs': 'epubjs/dist',
+                        'js/lib/jszip': 'jszip/dist',
+                        'js/lib/es6-promise': 'es6-promise/dist',
+						'js/lib/manifesto': 'manifesto.js/dist/client',
                         'cmaps': 'pdfjs-dist/cmaps',
                         'js/lib/': 'pdfjs-dist/build'
->>>>>>> a0305e5b
                     }
                 }
             },
@@ -228,10 +219,6 @@
         });
 
 
-<<<<<<< HEAD
-    grunt.registerTask('default', ['ts', 'less', 'npmcopy', 'uglify']);
-=======
-        grunt.registerTask('default', ['npmcopy', 'ts', 'less', 'uglify']);
->>>>>>> a0305e5b
+    grunt.registerTask('default', ['npmcopy', 'ts', 'less', 'uglify']);
 
 };
