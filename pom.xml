<?xml version="1.0" encoding="UTF-8"?>
<project xmlns="http://maven.apache.org/POM/4.0.0" xmlns:xsi="http://www.w3.org/2001/XMLSchema-instance" xsi:schemaLocation="http://maven.apache.org/POM/4.0.0 http://maven.apache.org/maven-v4_0_0.xsd">
  <modelVersion>4.0.0</modelVersion>
  <parent>
    <artifactId>mycore-parent</artifactId>
    <groupId>org.mycore</groupId>
    <version>30-SNAPSHOT</version>
  </parent>
  <artifactId>mycore</artifactId>
  <packaging>pom</packaging>
<<<<<<< HEAD
  <version>2016.07-SNAPSHOT</version>
=======
  <version>2016.06.0.1-SNAPSHOT</version>
>>>>>>> 4ba3eefc
  <name>MyCoRe</name>
  <description>
    MyCoRe is a system for the development of institutional content repositories, publication servers, image collections,
    archives, or similar repositories.
    Applications based on MyCoRe use a common core, which provides the functionality typically required for such
    applications, for example metadata management, querying, OAI harvesting interface, or an image viewer module.
  </description>
  <licenses>
    <license>
      <name>GNU General Public License, version 3</name>
      <distribution>repo</distribution>
      <url>http://www.gnu.org/licenses/gpl-3.0.txt</url>
    </license>
  </licenses>
  <properties>
    <java.target.version>1.8</java.target.version>
    <maven.compiler.target>${java.target.version}</maven.compiler.target>
    <maven.compiler.arg>-Werror</maven.compiler.arg>
    <uniqueVersion>false</uniqueVersion>
    <hibernate.version>5.2.0.Final</hibernate.version>
    <hibernate.core.version>5.2.0.MCR2</hibernate.core.version>
    <httpcomponents.version>4.5.2</httpcomponents.version>
    <httpcore.version>4.4.5</httpcore.version>
    <xalan.version>2.7.2</xalan.version>
<<<<<<< HEAD
    <jersey.version>2.23.2</jersey.version>
    <guice.version>4.1.0</guice.version>
    <hk2.version>2.5.0-b16</hk2.version>
    <changelog.since>2016-06-27</changelog.since>
    <!-- until snapshot matches released version (required for 'mvn changes:changes-check') -->
    <changes.version>2016.07</changes.version>
    <site.suffix />
=======
    <jersey.version>1.19.1</jersey.version>
    <changelog.since>2016-06-27</changelog.since>
    <!-- until snapshot matches released version (required for 'mvn changes:changes-check') -->
    <changes.version>2016.06.0.1</changes.version>
    <site.suffix>-2016.06.0.x</site.suffix>
>>>>>>> 4ba3eefc
    <!-- lowest is 99, highest is 0 -->
    <manifest.priority>99</manifest.priority>
  </properties>
  <url>http://www.mycore.de/generated/mycore${site.suffix}</url>
  <distributionManagement>
    <site>
      <id>MyCoRe HQ</id>
      <name>MyCoRe HQ-sites</name>
      <url>scp://server.mycore.de/mcr/mycore.de/generated/mycore${site.suffix}</url>
    </site>
  </distributionManagement>
  <issueManagement>
    <system>JIRA</system>
    <url>https://mycore.atlassian.net/browse/MCR</url>
  </issueManagement>
  <ciManagement>
    <system>jenkins</system>
    <url>http://jenkins.mycore.de/job/MyCoRe/</url>
    <notifiers>
      <notifier>
        <type>mail</type>
        <configuration>
          <recipients>mycore-developer@lists.sourceforge.net</recipients>
        </configuration>
        <sendOnError>true</sendOnError>
        <sendOnFailure>true</sendOnFailure>
        <sendOnSuccess>true</sendOnSuccess>
        <sendOnWarning>true</sendOnWarning>
      </notifier>
    </notifiers>
  </ciManagement>
  <scm>
    <connection>scm:git:https://github.com/MyCoRe-Org/mycore.git</connection>
    <developerConnection>scm:git:https://github.com/MyCoRe-Org/mycorei.git</developerConnection>
<<<<<<< HEAD
    <url>https://github.com/MyCoRe-Org/mycore</url>
=======
    <url>https://github.com/MyCoRe-Org/mycore/tree/mycore-2016.06.0.x</url>
>>>>>>> 4ba3eefc
  </scm>
  <profiles>
    <profile>
      <id>release-profile</id>
      <properties>
        <site.suffix>-${project.version}</site.suffix>
      </properties>
    </profile>
    <profile>
      <id>development</id>
      <activation>
        <property>
          <name>env</name>
          <value>dev</value>
        </property>
      </activation>
    </profile>
    <profile>
      <id>deployment</id>
      <activation>
        <activeByDefault>true</activeByDefault>
      </activation>
      <build>
        <plugins>
          <plugin>
            <artifactId>maven-changes-plugin</artifactId>
            <configuration>
              <issueManagementSystems>
                <issueManagementSystem>JIRA</issueManagementSystem>
              </issueManagementSystems>
              <runOnlyAtExecutionRoot>true</runOnlyAtExecutionRoot>
              <smtpPort implementation="java.lang.Integer">25</smtpPort>
              <toAddresses>
                <toAddress implementation="java.lang.String">mycore-user@lists.sourceforge.net</toAddress>
              </toAddresses>
              <mailSender>
                <name>${changes.mailSender.name}</name>
                <email>${changes.mailSender.email}</email>
              </mailSender>
              <template>announcement.vm</template>
              <useJql>true</useJql>
              <templateDirectory>src/changes</templateDirectory>
              <!-- <statusIds>10002,Done</statusIds> -->
              <!-- due to: http://jira.codehaus.org/browse/MCHANGES-333 -->
              <maxEntries>1000</maxEntries>
            </configuration>
          </plugin>
          <plugin>
            <artifactId>maven-pmd-plugin</artifactId>
            <executions>
              <execution>
                <phase>verify</phase>
                <goals>
                  <goal>pmd</goal>
                  <goal>cpd</goal>
                </goals>
                <configuration>
                  <targetJdk>${java.target.version}</targetJdk>
                </configuration>
              </execution>
            </executions>
          </plugin>
        </plugins>
      </build>
      <reporting>
        <plugins>
          <plugin>
            <artifactId>maven-changelog-plugin</artifactId>
            <configuration>
              <!-- simple regex until http://jira.codehaus.org/browse/MCHANGELOG-125 is fixed -->
              <issueIDRegexPattern>\d{3,}</issueIDRegexPattern>
              <issueLinkUrl>http://sourceforge.net/p/mycore/bugs/%ISSUE%</issueLinkUrl>
              <type>date</type>
              <dates>
                <date implementation="java.lang.String">${changelog.since}</date>
              </dates>
              <dateFormat>yyyy-MM-dd</dateFormat>
            </configuration>
          </plugin>
          <plugin>
            <artifactId>maven-changes-plugin</artifactId>
            <version>2.11</version>
            <inherited>false</inherited>
            <reportSets>
              <reportSet>
                <reports>
                  <report>jira-report</report>
                </reports>
              </reportSet>
            </reportSets>
            <configuration>
              <fixVersionIds>${changes.version}</fixVersionIds>
              <useJql>true</useJql>
              <columnNames>Type,Key,Summary,Assignee,Status,Resolution,Component</columnNames>
              <sortColumnNames>Type,Component,Key DESC</sortColumnNames>
            </configuration>
          </plugin>
          <plugin>
            <artifactId>maven-javadoc-plugin</artifactId>
            <configuration>
              <quiet>true</quiet>
              <source>${java.target.version}</source>
              <groups>
                <group>
                  <title>MyCoRe Datamodel</title>
                  <packages>org.mycore.datamodel*</packages>
                </group>
                <group>
                  <title>MyCoRe Authorization System</title>
                  <packages>org.mycore.access*</packages>
                </group>
                <group>
                  <title>MyCoRe Persistence Backend Implementations</title>
                  <packages>org.mycore.backend*</packages>
                </group>
                <group>
                  <title>MyCoRe User Interface Frontend</title>
                  <packages>org.mycore.frontend*</packages>
                </group>
                <group>
                  <title>MyCoRe Common Functionality</title>
                  <packages>org.mycore.common*</packages>
                </group>
                <group>
                  <title>MyCoRe Services</title>
                  <packages>org.mycore.services*</packages>
                </group>
                <group>
                  <title>MyCoRe User and Group Management</title>
                  <packages>org.mycore.user*</packages>
                </group>
                <group>
                  <title>MyCoRe Component: BuildTools</title>
                  <packages>org.mycore.buildtools*</packages>
                </group>
                <group>
                  <title>MyCoRe Component: IView 2</title>
                  <packages>org.mycore.iview2*</packages>
                </group>
                <group>
                  <title>MyCoRe Component: Import/Export</title>
                  <packages>org.mycore.impex*</packages>
                </group>
                <group>
                  <title>MyCoRe Component: Migration 2.1 -&gt; 2013.06</title>
                  <packages>org.mycore.migration21_22*</packages>
                </group>
                <group>
                  <title>MyCoRe Component: Media</title>
                  <packages>org.mycore.media*</packages>
                </group>
                <group>
                  <title>MyCoRe Component: METS</title>
                  <packages>org.mycore.mets*</packages>
                </group>
                <group>
                  <title>MyCoRe Component: MODS</title>
                  <packages>org.mycore.mods*</packages>
                </group>
                <group>
                  <title>MyCoRe Component: OAI</title>
                  <packages>org.mycore.oai*</packages>
                </group>
                <group>
                  <title>MyCoRe Component: REST API</title>
                  <packages>org.mycore.restapi*</packages>
                </group>
                <group>
                  <title>MyCoRe Component: SOLR</title>
                  <packages>org.mycore.solr*</packages>
                </group>
                <group>
                  <title>MyCoRe Component: Sword</title>
                  <packages>org.mycore.sword*</packages>
                </group>
                <group>
                  <title>MyCoRe Component: Web-CLI</title>
                  <packages>org.mycore.webcli*</packages>
                </group>
                <group>
                  <title>MyCoRe Component: WFC</title>
                  <packages>org.mycore.wfc*</packages>
                </group>
              </groups>
              <links>
                <link>http://docs.oracle.com/javase/8/docs/api/</link>
                <link>http://tomcat.apache.org/tomcat-8.0-doc/servletapi/</link>
                <link>http://www.jdom.org/docs/apidocs/</link>
                <link>https://logging.apache.org/log4j/2.x/log4j-api/apidocs/</link>
                <link>http://docs.jboss.org/hibernate/orm/5.2/javadocs/</link>
                <link>http://docs.jboss.org/hibernate/jpa/2.1/api/</link>
                <link>http://lucene.apache.org/solr/6_1_0/solr-solrj/</link>
              </links>
            </configuration>
            <reportSets>
              <reportSet>
                <id>default</id>
                <configuration>
                </configuration>
                <reports>
                  <report>javadoc</report>
                  <report>test-javadoc</report>
                </reports>
              </reportSet>
              <reportSet>
                <id>aggregate</id>
                <configuration>
                  <!-- FIX for remote-adapter -->
                  <additionalparam>-Xdoclint:all -Xdoclint:-syntax -Xdoclint:-reference</additionalparam>
                </configuration>
                <reports>
                  <report>aggregate</report>
                  <report>test-aggregate</report>
                </reports>
              </reportSet>
            </reportSets>
          </plugin>
          <plugin>
            <artifactId>maven-jxr-plugin</artifactId>
            <configuration>
              <aggregate>true</aggregate>
            </configuration>
          </plugin>
        </plugins>
      </reporting>
    </profile>
    <profile>
      <id>hudson</id>
      <build>
        <plugins>
          <plugin>
            <groupId>org.apache.maven.plugins</groupId>
            <artifactId>maven-jar-plugin</artifactId>
            <configuration>
              <archive>
                <manifest>
                  <addDefaultImplementationEntries>true</addDefaultImplementationEntries>
                  <addDefaultSpecificationEntries>true</addDefaultSpecificationEntries>
                </manifest>
                <manifestEntries>
                  <Specification-Title>${project.name}</Specification-Title>
                  <Specification-Version>${project.version}</Specification-Version>
                  <Implementation-Version>${BUILD_TAG}</Implementation-Version>
                  <Implementation-Build>${BUILD_NUMBER}</Implementation-Build>
                  <Implementation-Revision>${SVN_REVISION}</Implementation-Revision>
                  <MCR-Artifact-Id>${project.artifactId}</MCR-Artifact-Id>
                  <Priority>${manifest.priority}</Priority>
                </manifestEntries>
              </archive>
            </configuration>
          </plugin>
        </plugins>
      </build>
    </profile>
  </profiles>
  <repositories>
    <repository>
      <id>MyCoRe HQ</id>
      <url>http://artifactory.mycore.de/mycore-releases</url>
      <snapshots>
        <enabled>false</enabled>
      </snapshots>
    </repository>
    <repository>
      <id>MyCoRe HQ Snapshots</id>
      <url>http://artifactory.mycore.de/mycore-snapshots</url>
      <releases>
        <enabled>false</enabled>
      </releases>
      <snapshots>
        <enabled>true</enabled>
      </snapshots>
    </repository>
  </repositories>
  <pluginRepositories>
    <pluginRepository>
      <id>MyCoRe HQ</id>
      <url>http://artifactory.mycore.de/mycore-releases</url>
      <snapshots>
        <enabled>false</enabled>
      </snapshots>
    </pluginRepository>
    <pluginRepository>
      <id>MyCoRe HQ Snapshots</id>
      <url>http://artifactory.mycore.de/mycore-snapshots</url>
      <releases>
        <enabled>false</enabled>
      </releases>
      <snapshots>
        <enabled>true</enabled>
      </snapshots>
    </pluginRepository>
  </pluginRepositories>
  <build>
    <pluginManagement>
      <plugins>
        <plugin>
          <groupId>org.mycore.plugins</groupId>
          <artifactId>datamodel-plugin</artifactId>
          <version>0.6</version>
        </plugin>
        <plugin>
          <artifactId>maven-enforcer-plugin</artifactId>
          <executions>
            <execution>
              <id>enforce-banned-dependencies</id>
              <goals>
                <goal>enforce</goal>
              </goals>
              <configuration>
                <rules>
                  <bannedDependencies>
                    <excludes>
                      <exclude>log4j</exclude>
                      <exclude>org.slf4j</exclude>
                      <exclude>javax.servlet:servlet-api</exclude>
                    </excludes>
                    <includes>
                      <include>org.slf4j:slf4j-api</include>
                      <include>org.slf4j:slf4j-ext</include>
                      <include>org.slf4j:jcl-over-slf4j</include>
                    </includes>
                  </bannedDependencies>
                </rules>
                <fail>true</fail>
              </configuration>
            </execution>
          </executions>
        </plugin>
        <plugin>
          <groupId>org.apache.maven.plugins</groupId>
          <artifactId>maven-jar-plugin</artifactId>
          <configuration>
            <archive>
              <manifest>
                <addDefaultImplementationEntries>true</addDefaultImplementationEntries>
                <addDefaultSpecificationEntries>true</addDefaultSpecificationEntries>
              </manifest>
              <manifestEntries>
                <MCR-Artifact-Id>${project.artifactId}</MCR-Artifact-Id>
                <Priority>${manifest.priority}</Priority>
              </manifestEntries>
            </archive>
          </configuration>
        </plugin>
        <plugin>
          <artifactId>maven-javadoc-plugin</artifactId>
          <configuration>
            <quiet>true</quiet>
            <source>${java.target.version}</source>
            <groups>
              <group>
                <title>MyCoRe Datamodel</title>
                <packages>org.mycore.datamodel*</packages>
              </group>
              <group>
                <title>MyCoRe Authorization System</title>
                <packages>org.mycore.access*</packages>
              </group>
              <group>
                <title>MyCoRe Persistence Backend Implementations</title>
                <packages>org.mycore.backend*</packages>
              </group>
              <group>
                <title>MyCoRe User Interface Frontend</title>
                <packages>org.mycore.frontend*</packages>
              </group>
              <group>
                <title>MyCoRe Common Functionality</title>
                <packages>org.mycore.common*</packages>
              </group>
              <group>
                <title>MyCoRe Services</title>
                <packages>org.mycore.services*</packages>
              </group>
              <group>
                <title>MyCoRe User and Group Management</title>
                <packages>org.mycore.user*</packages>
              </group>
              <group>
                <title>MyCoRe Component: BuildTools</title>
                <packages>org.mycore.buildtools*</packages>
              </group>
              <group>
                <title>MyCoRe Component: IView 2</title>
                <packages>org.mycore.iview2*</packages>
              </group>
              <group>
                <title>MyCoRe Component: Importer</title>
                <packages>org.mycore.importer*</packages>
              </group>
              <group>
                <title>MyCoRe Component: Migration 2.1 -&gt; 2013.06</title>
                <packages>org.mycore.migration21_22*</packages>
              </group>
              <group>
                <title>MyCoRe Component: Media</title>
                <packages>org.mycore.media*</packages>
              </group>
              <group>
                <title>MyCoRe Component: METS</title>
                <packages>org.mycore.mets*</packages>
              </group>
              <group>
                <title>MyCoRe Component: MODS</title>
                <packages>org.mycore.mods*</packages>
              </group>
              <group>
                <title>MyCoRe Component: OAI</title>
                <packages>org.mycore.oai*</packages>
              </group>
              <group>
                <title>MyCoRe Component: REST-API</title>
                <packages>org.mycore.restapi*</packages>
              </group>
              <group>
                <title>MyCoRe Component: SOLR</title>
                <packages>org.mycore.solr*</packages>
              </group>
              <group>
                <title>MyCoRe Component: Sword</title>
                <packages>org.mycore.sword*</packages>
              </group>
              <group>
                <title>MyCoRe Component: Web-CLI</title>
                <packages>org.mycore.webcli*</packages>
              </group>
              <group>
                <title>MyCoRe Component: WFC</title>
                <packages>org.mycore.wfc*</packages>
              </group>
            </groups>
            <links>
              <link>http://docs.oracle.com/javase/8/docs/api/</link>
              <link>http://tomcat.apache.org/tomcat-8.0-doc/servletapi/</link>
              <link>http://www.jdom.org/docs/apidocs/</link>
              <link>https://logging.apache.org/log4j/2.x/log4j-api/apidocs/</link>
              <link>http://docs.jboss.org/hibernate/orm/5.2/javadocs/</link>
              <link>http://docs.jboss.org/hibernate/jpa/2.1/api/</link>
              <link>http://lucene.apache.org/solr/6_1_0/solr-solrj/</link>
            </links>
          </configuration>
        </plugin>
        <plugin>
          <artifactId>maven-dependency-plugin</artifactId>
          <executions>
            <execution>
              <inherited>true</inherited>
              <id>analyze</id>
              <goals>
                <goal>analyze-only</goal>
              </goals>
              <configuration>
                <failOnWarning>true</failOnWarning>
                <ignoreNonCompile>true</ignoreNonCompile>
                <outputXML>true</outputXML>
              </configuration>
            </execution>
          </executions>
        </plugin>
        <plugin>
          <groupId>de.thetaphi</groupId>
          <artifactId>forbiddenapis</artifactId>
          <version>1.7</version>
          <configuration>
            <failOnUnsupportedJava>false</failOnUnsupportedJava>
            <!-- compile would fail anyway and this is required for MCR-873 -->
            <failOnMissingClasses>false</failOnMissingClasses>
            <failOnUnresolvableSignatures>false</failOnUnresolvableSignatures>
            <bundledSignatures>
              <bundledSignature>jdk-unsafe</bundledSignature>
              <bundledSignature>jdk-deprecated</bundledSignature>
              <bundledSignature>commons-io-unsafe-2.4</bundledSignature>
            </bundledSignatures>
          </configuration>
        </plugin>
        <plugin>
          <artifactId>maven-surefire-plugin</artifactId>
        </plugin>
        <!--This plugin's configuration is used to store Eclipse m2e settings only. It has no influence on the Maven build itself. -->
        <plugin>
          <groupId>org.eclipse.m2e</groupId>
          <artifactId>lifecycle-mapping</artifactId>
          <version>1.0.0</version>
          <configuration>
            <lifecycleMappingMetadata>
              <pluginExecutions>
                <pluginExecution>
                  <pluginExecutionFilter>
                    <groupId>de.thetaphi</groupId>
                    <artifactId>forbiddenapis</artifactId>
                    <versionRange>[1.6.1,)</versionRange>
                    <goals>
                      <goal>check</goal>
                    </goals>
                  </pluginExecutionFilter>
                  <action>
                    <ignore />
                  </action>
                </pluginExecution>
              </pluginExecutions>
            </lifecycleMappingMetadata>
          </configuration>
        </plugin>
      </plugins>
    </pluginManagement>
    <plugins>
      <plugin>
        <artifactId>maven-compiler-plugin</artifactId>
        <configuration>
          <compilerArgs>
            <arg>${maven.compiler.arg}</arg>
          </compilerArgs>
        </configuration>
      </plugin>
      <plugin>
        <groupId>org.bsc.maven</groupId>
        <artifactId>maven-processor-plugin</artifactId>
        <executions>
          <execution>
            <id>process</id>
            <goals>
              <goal>process</goal>
            </goals>
            <phase>generate-sources</phase>
            <configuration>
              <processors>
                <processor>org.hibernate.jpamodelgen.JPAMetaModelEntityProcessor</processor>
              </processors>
            </configuration>
          </execution>
        </executions>
        <dependencies>
          <dependency>
            <groupId>com.google.guava</groupId>
            <artifactId>guava</artifactId>
            <version>19.0</version>
          </dependency>
          <dependency>
            <groupId>org.hibernate</groupId>
            <artifactId>hibernate-jpamodelgen</artifactId>
            <version>${hibernate.version}</version>
          </dependency>
        </dependencies>
      </plugin>
      <plugin>
        <groupId>org.codehaus.mojo</groupId>
        <artifactId>license-maven-plugin</artifactId>
        <version>1.9</version>
        <configuration>
          <verbose>false</verbose>
          <addSvnKeyWords>true</addSvnKeyWords>
          <licenseName>gpl_v3</licenseName>
        </configuration>
        <executions>
          <execution>
            <id>download-licenses</id>
            <goals>
              <goal>update-project-license</goal>
            </goals>
            <phase>process-sources</phase>
          </execution>
        </executions>
      </plugin>
      <plugin>
        <artifactId>maven-source-plugin</artifactId>
        <executions>
          <execution>
            <id>attach-sources</id>
            <phase>verify</phase>
            <goals>
              <goal>jar-no-fork</goal>
              <goal>test-jar-no-fork</goal>
            </goals>
          </execution>
        </executions>
      </plugin>
      <plugin>
        <artifactId>maven-dependency-plugin</artifactId>
      </plugin>
      <plugin>
        <artifactId>maven-enforcer-plugin</artifactId>
      </plugin>
      <plugin>
        <groupId>de.thetaphi</groupId>
        <artifactId>forbiddenapis</artifactId>
        <executions>
          <execution>
            <goals>
              <goal>check</goal>
            </goals>
          </execution>
        </executions>
      </plugin>
      <plugin>
        <artifactId>maven-javadoc-plugin</artifactId>
        <configuration>
          <additionalparam>${javadoc.doclint.none}</additionalparam>
        </configuration>
      </plugin>
    </plugins>
  </build>
  <dependencyManagement>
    <dependencies>
      <dependency>
        <groupId>org.mycore.iview2</groupId>
        <artifactId>image-tiler</artifactId>
        <version>1.10</version>
        <exclusions>
          <exclusion>
            <groupId>log4j</groupId>
            <artifactId>log4j</artifactId>
          </exclusion>
        </exclusions>
      </dependency>
      <dependency>
        <groupId>org.mycore.mets</groupId>
        <artifactId>mets-model</artifactId>
        <version>0.10-SNAPSHOT</version>
        <exclusions>
          <exclusion>
            <groupId>log4j</groupId>
            <artifactId>log4j</artifactId>
          </exclusion>
        </exclusions>
      </dependency>
      <dependency>
        <groupId>org.mycore.mets</groupId>
        <artifactId>mets-editor-frontend</artifactId>
        <version>0.3</version>
        <scope>runtime</scope>
      </dependency>
      <dependency>
        <groupId>org.mycore.mets</groupId>
        <artifactId>mets-validator</artifactId>
        <version>1.2-SNAPSHOT</version>
      </dependency>
      <dependency>
        <groupId>org.mycore</groupId>
        <artifactId>oaipmh</artifactId>
        <version>0.6</version>
      </dependency>
      <dependency>
        <groupId>org.mycore</groupId>
        <artifactId>oaipmh-dataprovider</artifactId>
        <version>0.6</version>
      </dependency>
      <dependency>
        <groupId>junit</groupId>
        <artifactId>junit</artifactId>
        <version>4.12</version>
        <scope>test</scope>
      </dependency>
      <dependency>
        <groupId>org.jasig.cas</groupId>
        <artifactId>cas-client-core</artifactId>
        <version>3.1.10</version>
        <exclusions>
          <exclusion>
            <groupId>javax.servlet</groupId>
            <artifactId>servlet-api</artifactId>
          </exclusion>
        </exclusions>
      </dependency>
      <dependency>
        <groupId>org.jdom</groupId>
        <artifactId>jdom2</artifactId>
        <version>2.0.6</version>
      </dependency>
      <dependency>
        <groupId>jaxen</groupId>
        <artifactId>jaxen</artifactId>
        <version>1.1.6</version>
        <exclusions>
          <exclusion>
            <groupId>jdom</groupId>
            <artifactId>jdom2</artifactId>
          </exclusion>
          <exclusion>
            <groupId>xom</groupId>
            <artifactId>xom</artifactId>
          </exclusion>
          <exclusion>
            <groupId>xml-apis</groupId>
            <artifactId>xml-apis</artifactId>
          </exclusion>
        </exclusions>
      </dependency>
      <dependency>
        <groupId>org.apache.commons</groupId>
        <artifactId>commons-compress</artifactId>
        <version>1.12</version>
      </dependency>
      <dependency>
        <groupId>org.apache.commons</groupId>
        <artifactId>commons-vfs2</artifactId>
        <version>2.1</version>
      </dependency>
      <dependency>
        <groupId>javax.inject</groupId>
        <artifactId>javax.inject</artifactId>
        <version>1</version>
      </dependency>
      <dependency>
        <groupId>com.google.code.gson</groupId>
        <artifactId>gson</artifactId>
        <version>2.7</version>
      </dependency>
      <dependency>
        <groupId>com.google.code.findbugs</groupId>
        <artifactId>annotations</artifactId>
        <version>3.0.1u2</version>
        <scope>provided</scope>
      </dependency>
      <dependency>
        <groupId>com.google.zxing</groupId>
        <artifactId>core</artifactId>
        <version>3.2.1</version>
      </dependency>
      <dependency>
        <groupId>com.google.guava</groupId>
        <artifactId>guava</artifactId>
        <version>19.0</version>
      </dependency>
      <dependency>
        <!-- required for commons-vfs -->
        <groupId>com.jcraft</groupId>
        <artifactId>jsch</artifactId>
        <version>0.1.53</version>
        <scope>runtime</scope>
      </dependency>
      <dependency>
        <groupId>commons-io</groupId>
        <artifactId>commons-io</artifactId>
        <version>2.5</version>
      </dependency>
      <dependency>
        <groupId>org.apache.logging.log4j</groupId>
        <artifactId>log4j-bom</artifactId>
        <version>2.6.1</version>
        <scope>import</scope>
        <type>pom</type>
      </dependency>
      <dependency>
        <groupId>commons-lang</groupId>
        <artifactId>commons-lang</artifactId>
        <version>2.6</version>
      </dependency>
      <dependency>
        <groupId>org.apache.solr</groupId>
        <artifactId>solr-solrj</artifactId>
        <version>6.1.0</version>
        <exclusions>
          <exclusion>
            <groupId>org.slf4j</groupId>
            <artifactId>jcl-over-slf4j</artifactId>
          </exclusion>
        </exclusions>
      </dependency>
      <dependency>
        <groupId>org.apache.httpcomponents</groupId>
        <artifactId>httpmime</artifactId>
        <version>${httpcomponents.version}</version>
      </dependency>
      <dependency>
        <groupId>org.apache.httpcomponents</groupId>
        <artifactId>httpcore</artifactId>
        <version>${httpcore.version}</version>
      </dependency>
      <dependency>
        <groupId>org.apache.httpcomponents</groupId>
        <artifactId>httpclient</artifactId>
        <version>${httpcomponents.version}</version>
      </dependency>
      <dependency>
        <groupId>org.apache.httpcomponents</groupId>
        <artifactId>httpclient-cache</artifactId>
        <version>${httpcomponents.version}</version>
      </dependency>
      <dependency>
        <groupId>xerces</groupId>
        <artifactId>xercesImpl</artifactId>
        <version>2.11.0.SP4</version>
        <exclusions>
          <exclusion>
            <groupId>xml-apis</groupId>
            <artifactId>xml-apis</artifactId>
          </exclusion>
        </exclusions>
      </dependency>
      <dependency>
        <groupId>com.ibm.icu</groupId>
        <artifactId>icu4j</artifactId>
        <version>57.1</version>
      </dependency>
      <dependency>
        <groupId>javax.mail</groupId>
        <artifactId>mail</artifactId>
        <version>1.4.7</version>
        <exclusions>
          <exclusion>
            <!-- provided by JRE since 1.6 -->
            <groupId>javax.activation</groupId>
            <artifactId>activation</artifactId>
          </exclusion>
        </exclusions>
      </dependency>
      <dependency>
        <groupId>xalan</groupId>
        <artifactId>xalan</artifactId>
        <version>${xalan.version}</version>
        <exclusions>
          <exclusion>
            <groupId>xml-apis</groupId>
            <artifactId>xml-apis</artifactId>
          </exclusion>
        </exclusions>
      </dependency>
      <dependency>
        <groupId>xalan</groupId>
        <artifactId>serializer</artifactId>
        <version>${xalan.version}</version>
        <exclusions>
          <exclusion>
            <groupId>xml-apis</groupId>
            <artifactId>xml-apis</artifactId>
          </exclusion>
        </exclusions>
      </dependency>
      <dependency>
        <groupId>xom</groupId>
        <artifactId>xom</artifactId>
        <version>1.2.5</version>
      </dependency>
      <dependency>
        <groupId>commons-fileupload</groupId>
        <artifactId>commons-fileupload</artifactId>
        <version>1.3.2</version>
      </dependency>
      <dependency>
        <groupId>org.apache.pdfbox</groupId>
        <artifactId>pdfbox</artifactId>
        <version>2.0.2</version>
      </dependency>
      <dependency>
        <groupId>org.tmatesoft.svnkit</groupId>
        <artifactId>svnkit</artifactId>
        <version>1.8.12</version>
      </dependency>
      <dependency>
        <groupId>net.java.dev.jna</groupId>
        <artifactId>jna</artifactId>
        <version>4.2.2</version>
        <optional>true</optional>
        <scope>runtime</scope>
      </dependency>
      <dependency>
        <groupId>org.apache.xmlgraphics</groupId>
        <artifactId>fop</artifactId>
        <version>2.1</version>
        <exclusions>
          <exclusion>
            <groupId>xml-apis</groupId>
            <artifactId>xml-apis-ext</artifactId>
          </exclusion>
          <exclusion>
            <groupId>xml-apis</groupId>
            <artifactId>xml-apis</artifactId>
          </exclusion>
          <exclusion>
            <groupId>org.apache.avalon.framework</groupId>
            <artifactId>avalon-framework-impl</artifactId>
          </exclusion>
          <exclusion>
            <groupId>org.apache.avalon.framework</groupId>
            <artifactId>avalon-framework-api</artifactId>
          </exclusion>
        </exclusions>
      </dependency>
      <dependency>
        <groupId>org.apache.xmlgraphics</groupId>
        <artifactId>xmlgraphics-commons</artifactId>
        <version>2.1</version>
        <exclusions>
          <exclusion>
            <groupId>xml-apis</groupId>
            <artifactId>xml-apis-ext</artifactId>
          </exclusion>
          <exclusion>
            <groupId>xml-apis</groupId>
            <artifactId>xml-apis</artifactId>
          </exclusion>
        </exclusions>
      </dependency>
      <dependency>
        <groupId>javax.servlet</groupId>
        <artifactId>javax.servlet-api</artifactId>
        <version>3.1.0</version>
        <scope>provided</scope>
      </dependency>
      <dependency>
        <groupId>org.apache.avalon.framework</groupId>
        <artifactId>avalon-framework-impl</artifactId>
        <version>4.3.1</version>
      </dependency>
      <dependency>
        <groupId>org.apache.avalon.framework</groupId>
        <artifactId>avalon-framework-api</artifactId>
        <version>4.3.1</version>
      </dependency>
      <dependency>
        <groupId>org.hibernate</groupId>
        <artifactId>hibernate-core</artifactId>
        <version>${hibernate.core.version}</version>
        <exclusions>
          <exclusion>
            <groupId>xml-apis</groupId>
            <artifactId>xml-apis</artifactId>
          </exclusion>
        </exclusions>
      </dependency>
      <dependency>
        <groupId>org.hibernate.javax.persistence</groupId>
        <artifactId>hibernate-jpa-2.1-api</artifactId>
        <version>1.0.0.Final</version>
      </dependency>
      <dependency>
        <groupId>com.zaxxer</groupId>
        <artifactId>HikariCP</artifactId>
        <version>2.4.6</version>
        <scope>runtime</scope>
      </dependency>
      <dependency>
        <groupId>org.hibernate</groupId>
        <artifactId>hibernate-hikaricp</artifactId>
        <version>${hibernate.version}</version>
        <scope>test</scope>
      </dependency>
      <dependency>
        <groupId>org.apache.ant</groupId>
        <artifactId>ant</artifactId>
        <version>1.9.7</version>
        <scope>provided</scope>
      </dependency>
      <dependency>
        <groupId>org.hsqldb</groupId>
        <artifactId>hsqldb</artifactId>
        <version>2.3.4</version>
        <scope>test</scope>
      </dependency>
      <dependency>
        <groupId>com.h2database</groupId>
        <artifactId>h2</artifactId>
        <version>1.4.192</version>
        <scope>test</scope>
      </dependency>
      <dependency>
        <groupId>org.javassist</groupId>
        <artifactId>javassist</artifactId>
        <version>3.20.0-GA</version>
        <scope>runtime</scope>
      </dependency>
      <dependency>
        <groupId>ant-contrib</groupId>
        <artifactId>ant-contrib</artifactId>
        <version>1.0b3</version>
        <optional>true</optional>
        <scope>runtime</scope>
        <exclusions>
          <exclusion>
            <groupId>ant</groupId>
            <artifactId>ant</artifactId>
          </exclusion>
        </exclusions>
      </dependency>
      <dependency>
        <groupId>commons-discovery</groupId>
        <artifactId>commons-discovery</artifactId>
        <version>0.5</version>
        <scope>runtime</scope>
      </dependency>
      <dependency>
        <groupId>wsdl4j</groupId>
        <artifactId>wsdl4j</artifactId>
        <version>1.6.3</version>
        <scope>runtime</scope>
      </dependency>
      <dependency>
        <groupId>javax.ws.rs</groupId>
        <artifactId>javax.ws.rs-api</artifactId>
        <version>2.0.1</version>
      </dependency>
      <dependency>
        <groupId>javax.annotation</groupId>
        <artifactId>jsr250-api</artifactId>
        <version>1.0</version>
        <type>jar</type>
      </dependency>
      <dependency>
        <groupId>org.glassfish.jersey.core</groupId>
        <artifactId>jersey-server</artifactId>
        <version>${jersey.version}</version>
      </dependency>
      <dependency>
        <groupId>org.glassfish.jersey.core</groupId>
        <artifactId>jersey-client</artifactId>
        <version>${jersey.version}</version>
      </dependency>
      <dependency>
        <groupId>org.glassfish.jersey.media</groupId>
        <artifactId>jersey-media-multipart</artifactId>
        <version>${jersey.version}</version>
      </dependency>
      <dependency>
        <groupId>org.glassfish.jersey.containers</groupId>
        <artifactId>jersey-container-servlet-core</artifactId>
        <version>${jersey.version}</version>
      </dependency>
      <dependency>
        <groupId>org.glassfish.jersey.containers</groupId>
        <artifactId>jersey-container-grizzly2-http</artifactId>
        <version>${jersey.version}</version>
        <scope>test</scope>
      </dependency>
      <dependency>
        <groupId>org.glassfish.jersey.test-framework</groupId>
        <artifactId>jersey-test-framework-core</artifactId>
        <version>${jersey.version}</version>
        <scope>test</scope>
      </dependency>
      <dependency>
        <groupId>org.glassfish.jersey.test-framework.providers</groupId>
        <artifactId>jersey-test-framework-provider-grizzly2</artifactId>
        <version>${jersey.version}</version>
        <scope>test</scope>
      </dependency>
      <dependency>
        <groupId>org.glassfish.jersey.containers</groupId>
        <artifactId>jersey-container-grizzly2-servlet</artifactId>
        <version>${jersey.version}</version>
        <scope>test</scope>
      </dependency>
      <dependency>
        <groupId>org.glassfish.grizzly</groupId>
        <artifactId>grizzly-http-server</artifactId>
        <version>2.3.23</version>
        <scope>test</scope>
      </dependency>
      <dependency>
        <groupId>org.glassfish.grizzly</groupId>
        <artifactId>grizzly-http-servlet</artifactId>
        <version>2.3.23</version>
        <scope>test</scope>
      </dependency>
      <dependency>
        <groupId>com.google.inject</groupId>
        <artifactId>guice</artifactId>
        <version>${guice.version}</version>
      </dependency>
      <dependency>
        <groupId>org.glassfish.hk2</groupId>
        <artifactId>hk2-api</artifactId>
        <version>${hk2.version}</version>
      </dependency>
      <dependency>
        <groupId>org.glassfish.hk2</groupId>
        <artifactId>guice-bridge</artifactId>
        <version>${hk2.version}</version>
      </dependency>
      <dependency>
        <groupId>org.hamcrest</groupId>
        <artifactId>hamcrest-core</artifactId>
        <version>1.3</version>
        <scope>test</scope>
      </dependency>
      <dependency>
        <groupId>org.mycore.sword</groupId>
        <artifactId>easy-sword2-lib</artifactId>
        <version>1.0.3-SNAPSHOT</version>
        <exclusions>
          <exclusion>
            <groupId>log4j</groupId>
            <artifactId>log4j</artifactId>
          </exclusion>
          <exclusion>
            <groupId>org.slf4j</groupId>
            <artifactId>slf4j-log4j12</artifactId>
          </exclusion>
        </exclusions>
      </dependency>
      <dependency>
        <groupId>xml-resolver</groupId>
        <artifactId>xml-resolver</artifactId>
        <version>1.2</version>
      </dependency>
      <dependency>
        <groupId>commons-httpclient</groupId>
        <artifactId>commons-httpclient</artifactId>
        <version>3.1</version>
      </dependency>
      <dependency>
        <groupId>se.jiderhamn</groupId>
        <artifactId>classloader-leak-prevention</artifactId>
        <version>1.15.2</version>
        <exclusions>
          <exclusion>
            <groupId>javax.servlet</groupId>
            <artifactId>servlet-api</artifactId>
          </exclusion>
        </exclusions>
      </dependency>
      <dependency>
        <groupId>org.bouncycastle</groupId>
        <artifactId>bcprov-jdk16</artifactId>
        <version>1.46</version>
        <scope>runtime</scope>
      </dependency>
      <dependency>
        <groupId>org.apache.abdera</groupId>
        <artifactId>abdera-i18n</artifactId>
        <version>1.1.3</version>
      </dependency>
      <dependency>
        <groupId>org.apache.abdera</groupId>
        <artifactId>abdera-core</artifactId>
        <version>1.1.3</version>
      </dependency>
      <dependency>
        <groupId>commons-beanutils</groupId>
        <artifactId>commons-beanutils</artifactId>
        <version>1.9.2</version>
      </dependency>
      <dependency>
        <groupId>org.postgresql</groupId>
        <artifactId>postgresql</artifactId>
        <version>9.4.1208</version>
      </dependency>
    </dependencies>
  </dependencyManagement>
  <developers>
    <!-- Essen -->
    <developer>
      <id>mcrfluet</id>
      <name>Frank Lützenkirchen</name>
      <organization>Universität Duisburg-Essen, Universitätsbibliothek</organization>
      <email>luetzenkirchen (at) ub.uni-duisburg-essen.de</email>
      <organizationUrl>http://www.uni-due.de/ub/</organizationUrl>
      <timezone>+1</timezone>
      <roles>
        <role>architect</role>
        <role>developer</role>
      </roles>
    </developer>
    <developer>
      <id>mcrkpont</id>
      <name>Kerstin Ponten</name>
      <organization>Universität Duisburg-Essen, Universitätsbibliothek</organization>
      <email>ponten (at) ub.uni-duisburg-essen.de</email>
      <organizationUrl>http://www.uni-due.de/ub/</organizationUrl>
      <timezone>+1</timezone>
      <roles>
        <role>tester</role>
        <role>Assistent to Coordination Office</role>
      </roles>
    </developer>
    <developer>
      <id>mcrhrich</id>
      <name>Harald Richter</name>
      <organization>Universität Duisburg-Essen, Universitätsbibliothek</organization>
      <email>richter (at) ub.uni-duisburg-essen.de</email>
      <organizationUrl>http://www.uni-due.de/ub/</organizationUrl>
      <timezone>+1</timezone>
      <roles>
        <role>developer</role>
      </roles>
    </developer>
    <developer>
      <id>mcrnverh</id>
      <name>Nils Verheyen</name>
      <organization>Universität Duisburg-Essen, Universitätsbibliothek</organization>
      <email>nils.verheyen (at) uni-duisburg-essen.de</email>
      <organizationUrl>http://www.uni-due.de/ub/</organizationUrl>
      <timezone>+1</timezone>
      <roles>
        <role>programmer</role>
      </roles>
    </developer>
    <!-- Freiburg -->
    <developer>
      <id>mcrddege</id>
      <name>Dr. Detlev Degenhardt</name>
      <organization>Albert-Ludwigs-Universität Freiburg, Rechenzentrum</organization>
      <email>detlev.degenhardt (at) rz.uni-freiburg.de</email>
      <organizationUrl>http://portal.uni-freiburg.de/rz</organizationUrl>
      <timezone>+1</timezone>
      <roles>
        <role>developer</role>
      </roles>
    </developer>
    <!-- Hamburg -->
    <developer>
      <id>mcrkrebs</id>
      <name>Kathleen Neumann</name>
      <organization>Verbundzentrale des GBV (VZG), Document Management System</organization>
      <email>Kathleen.Neumann (at) gbv.de</email>
      <organizationUrl>http://www.gbv.de</organizationUrl>
      <timezone>+1</timezone>
      <roles>
        <role>coordination</role>
        <role>developer</role>
      </roles>
    </developer>
    <developer>
      <id>mcrwoelt</id>
      <name>Dr. Wiebke Oeltjen</name>
      <email>wiebke.oeltjen (at) rrz.uni-hamburg.de</email>
      <timezone>+1</timezone>
      <organization>Universität Hamburg, Regionales Rechenzentrum</organization>
      <organizationUrl>http://www.rrz.uni-hamburg.de/</organizationUrl>
      <roles>
        <role>Head of Coordination Office</role>
        <role>tester</role>
      </roles>
    </developer>
    <developer>
      <id>mcrhruem</id>
      <name>Hinnerk Ruemenapf</name>
      <email>hinnerk.ruemenapf (at) rrz.uni-hamburg.de</email>
      <timezone>+1</timezone>
      <organization>Universität Hamburg, Regionales Rechenzentrum</organization>
      <organizationUrl>http://www.rrz.uni-hamburg.de/</organizationUrl>
      <roles>
        <role>programmer</role>
      </roles>
    </developer>
    <!-- Ilmenau -->
    <developer>
      <id>mcradler</id>
      <name>René Adler</name>
      <organization>Technischen Universität Ilmenau, Universitätsbibliothek</organization>
      <email>rene.adler (at) tu-ilmenau.de</email>
      <organizationUrl>http://www.tu-ilmenau.de/ilmedia/</organizationUrl>
      <timezone>+1</timezone>
      <roles>
        <role>programmer</role>
      </roles>
    </developer>
    <!-- Jena -->
    <developer>
      <id>mcrbremi</id>
      <name>Michael Brendel</name>
      <organization>Friedrich-Schiller-Universität Jena, Thüringer Universitäts- und Landesbibliothek</organization>
      <organizationUrl>http://www.thulb.uni-jena.de/</organizationUrl>
      <timezone>+1</timezone>
      <roles>
        <role>programmer</role>
      </roles>
    </developer>
    <developer>
      <id>mcrmibue</id>
      <name>Michel Büchner</name>
      <organization>Friedrich-Schiller-Universität Jena, Thüringer Universitäts- und Landesbibliothek</organization>
      <email>michel.buechner (at) uni-jena.de</email>
      <organizationUrl>http://www.thulb.uni-jena.de/</organizationUrl>
      <timezone>+1</timezone>
      <roles>
        <role>programmer</role>
      </roles>
    </developer>
    <developer>
      <id>mcrmeich</id>
      <name>Matthias Eichner</name>
      <organization>Friedrich-Schiller-Universität Jena, Thüringer Universitäts- und Landesbibliothek</organization>
      <email>matthias.eichner (at) uni-jena.de</email>
      <organizationUrl>http://www.thulb.uni-jena.de/</organizationUrl>
      <timezone>+1</timezone>
      <roles>
        <role>developer</role>
      </roles>
    </developer>
    <developer>
      <id>mcrmhegn</id>
      <name>Mathias Hegner</name>
      <organization>Friedrich-Schiller-Universität Jena, Universitätsrechenzentrum</organization>
      <organizationUrl>http://www.urz.uni-jena.de/</organizationUrl>
      <timezone>+1</timezone>
      <roles>
        <role>developer</role>
      </roles>
    </developer>
    <developer>
      <id>mcrheinz</id>
      <name>Philipp Heinze</name>
      <organization>Friedrich-Schiller-Universität Jena, Thüringer Universitäts- und Landesbibliothek</organization>
      <organizationUrl>http://www.thulb.uni-jena.de/</organizationUrl>
      <timezone>+1</timezone>
      <roles>
        <role>programmer</role>
      </roles>
    </developer>
    <developer>
      <id>mcrsherm</id>
      <name>Silvio Hermann</name>
      <organization>Friedrich-Schiller-Universität Jena, Thüringer Universitäts- und Landesbibliothek</organization>
      <email>s.hermann (at) uni-jena.de</email>
      <organizationUrl>http://www.thulb.uni-jena.de/</organizationUrl>
      <timezone>+1</timezone>
      <roles>
        <role>developer</role>
      </roles>
    </developer>
    <developer>
      <id>mcrshofm</id>
      <name>Sebastian Hofmann</name>
      <organization>Friedrich-Schiller-Universität Jena, Thüringer Universitäts- und Landesbibliothek</organization>
      <email>vo62xat (at) uni-jena.de</email>
      <organizationUrl>http://www.thulb.uni-jena.de/</organizationUrl>
      <timezone>+1</timezone>
      <roles>
        <role>programmer</role>
      </roles>
    </developer>
    <developer>
      <id>mcrckoch</id>
      <name>Christoph Koch</name>
      <organization>Friedrich-Schiller-Universität Jena, Thüringer Universitäts- und Landesbibliothek</organization>
      <organizationUrl>http://www.thulb.uni-jena.de/</organizationUrl>
      <timezone>+1</timezone>
      <roles>
        <role>programmer</role>
      </roles>
    </developer>
    <developer>
      <id>mcrkuhnt</id>
      <name>Nicky Kuhnt</name>
      <organization>Friedrich-Schiller-Universität Jena, Thüringer Universitäts- und Landesbibliothek</organization>
      <organizationUrl>http://www.thulb.uni-jena.de/</organizationUrl>
      <timezone>+1</timezone>
      <roles>
        <role>programmer</role>
      </roles>
    </developer>
    <developer>
      <id>mcrkynas</id>
      <name>Clemens Kynast</name>
      <organization>Friedrich-Schiller-Universität Jena, Thüringer Universitäts- und Landesbibliothek</organization>
      <email>clemens.kynast (at) uni-jena.de</email>
      <organizationUrl>http://www.thulb.uni-jena.de/</organizationUrl>
      <timezone>+1</timezone>
      <roles>
        <role>programmer</role>
      </roles>
    </developer>
    <developer>
      <id>mcrradic</id>
      <name>Radi Radichev</name>
      <organization>Friedrich-Schiller-Universität Jena, Thüringer Universitäts- und Landesbibliothek</organization>
      <organizationUrl>http://www.thulb.uni-jena.de/</organizationUrl>
      <timezone>+1</timezone>
      <roles>
        <role>programmer</role>
      </roles>
    </developer>
    <developer>
      <id>mcrsroeh</id>
      <name>Sebastian Röher</name>
      <organization>Friedrich-Schiller-Universität Jena, Thüringer Universitäts- und Landesbibliothek</organization>
      <email>sebastian.roeher (at) thulb.uni-jena.de</email>
      <organizationUrl>http://www.thulb.uni-jena.de/</organizationUrl>
      <timezone>+1</timezone>
      <roles>
        <role>programmer</role>
      </roles>
    </developer>
    <developer>
      <id>mcrtchef</id>
      <name>Thomas Scheffler</name>
      <organization>Friedrich-Schiller-Universität Jena, Thüringer Universitäts- und Landesbibliothek</organization>
      <email>thomas.scheffler (at) uni-jena.de</email>
      <organizationUrl>http://www.thulb.uni-jena.de/</organizationUrl>
      <timezone>+1</timezone>
      <roles>
        <role>architect</role>
        <role>developer</role>
      </roles>
    </developer>
    <developer>
      <id>mcrvuchi</id>
      <name>Hu Chi Vu</name>
      <organization>Friedrich-Schiller-Universität Jena, Thüringer Universitäts- und Landesbibliothek</organization>
      <email>chi (at) thulb.uni-jena.de</email>
      <organizationUrl>http://www.thulb.uni-jena.de/</organizationUrl>
      <timezone>+1</timezone>
      <roles>
        <role>developer</role>
      </roles>
    </developer>
    <!-- Leipzig -->
    <developer>
      <id>mcrsfrei</id>
      <name>Stefan Freitag</name>
      <email>freitag (at) rz.uni-leipzig.de</email>
      <organization>Universität Leipzig, Universitätsrechenzentrum</organization>
      <organizationUrl>http://www.urz.uni-leipzig.de/</organizationUrl>
      <timezone>+1</timezone>
      <roles>
        <role>developer</role>
      </roles>
    </developer>
    <developer>
      <id>mcrjkupf</id>
      <name>Jens Kupferschmidt</name>
      <email>kupferschmidt (at) rz.uni-leipzig.de</email>
      <organization>Universität Leipzig, Universitätsrechenzentrum</organization>
      <organizationUrl>http://www.urz.uni-leipzig.de/</organizationUrl>
      <timezone>+1</timezone>
      <roles>
        <role>developer</role>
        <role>architect</role>
      </roles>
    </developer>
    <developer>
      <id>mcrawerm</id>
      <name>Andy Wermke</name>
      <email>andy_wermke (at) web.de</email>
      <organization>Universität Leipzig, Universitätsbibliothek</organization>
      <organizationUrl>http://www.ub.uni-leipzig.de/</organizationUrl>
      <timezone>+1</timezone>
      <roles>
        <role>programmer</role>
      </roles>
    </developer>
    <!-- München -->
    <developer>
      <id>mcrhhelm</id>
      <name>Heiko Helmbrecht</name>
      <organization>TU München, Universitätsbibliothek</organization>
      <organizationUrl>http://www.ub.tum.de/</organizationUrl>
      <timezone>+1</timezone>
      <roles>
        <role>developer</role>
      </roles>
    </developer>
    <developer>
      <id>mcrkramm</id>
      <name>Matthias Kramm</name>
      <organization>TU München, Universitätsbibliothek</organization>
      <organizationUrl>http://www.ub.tum.de/</organizationUrl>
      <timezone>+1</timezone>
      <roles>
        <role>developer</role>
      </roles>
    </developer>
    <developer>
      <id>mcraseif</id>
      <name>Arne Seifert</name>
      <organization>TU München, Universitätsbibliothek</organization>
      <organizationUrl>http://www.ub.tum.de/</organizationUrl>
      <timezone>+1</timezone>
      <roles>
        <role>developer</role>
      </roles>
    </developer>
    <!-- Münster -->
    <developer>
      <id>mcrwgres</id>
      <name>Werner Greßhoff</name>
      <organization>Westfälische Wilhelms-Universität Münster, Universitäts- und Landesbibliothek</organization>
      <organizationUrl>http://www.ulb.uni-muenster.de/</organizationUrl>
      <timezone>+1</timezone>
      <roles>
        <role>developer</role>
      </roles>
    </developer>
    <developer>
      <id>mcrbsuse</id>
      <name>Benno Süselbeck</name>
      <organization>Westfälische Wilhelms-Universität Münster, Universitäts- und Landesbibliothek</organization>
      <organizationUrl>http://www.ulb.uni-muenster.de/</organizationUrl>
      <timezone>+1</timezone>
      <roles>
        <role>developer</role>
      </roles>
    </developer>
    <!-- Rostock -->
    <developer>
      <id>mcrsteph</id>
      <name>Robert Stephan</name>
      <organization>Universität Rostock, Universitätsbibliothek</organization>
      <email>robert.stephan (at) uni-rostock.de</email>
      <organizationUrl>http://www.ub.uni-rostock.de/ub/</organizationUrl>
      <timezone>+1</timezone>
      <roles>
        <role>developer</role>
      </roles>
    </developer>
    <developer>
      <id>mcrascha</id>
      <name>Anja Schaar</name>
      <organization>Universität Rostock, Universitätsbibliothek</organization>
      <organizationUrl>http://www.ub.uni-rostock.de/ub/</organizationUrl>
      <timezone>+1</timezone>
      <roles>
        <role>developer</role>
      </roles>
    </developer>
  </developers>
  <modules>
    <module>mycore-base</module>
    <module>mycore-acl-editor2</module>
    <module>mycore-broadcasting</module>
    <module>mycore-buildtools</module>
    <module>mycore-classbrowser</module>
    <module>mycore-classeditor</module>
    <module>mycore-indexing</module>
    <module>mycore-ifs</module>
    <module>mycore-impex</module>
    <module>mycore-iview2</module>
    <module>mycore-media</module>
    <module>mycore-meta</module>
    <module>mycore-mets</module>
    <module>mycore-migration-2015</module>
    <module>mycore-mods</module>
    <module>mycore-oai</module>
    <module>mycore-pi</module>
    <module>mycore-restapi</module>
    <module>mycore-session-listing</module>
    <module>mycore-solr</module>
    <module>mycore-swf</module>
    <module>mycore-sword</module>
    <module>mycore-urn</module>
    <module>mycore-user2</module>
    <module>mycore-viewer</module>
    <module>mycore-wcms2</module>
    <module>mycore-webcli</module>
    <module>mycore-wfc</module>
    <module>mycore-xeditor</module>
    <module>mycore-complete</module>
    <module>iview2-addons</module>
    <module>mycore-coma</module>
  </modules>
</project><|MERGE_RESOLUTION|>--- conflicted
+++ resolved
@@ -8,11 +8,7 @@
   </parent>
   <artifactId>mycore</artifactId>
   <packaging>pom</packaging>
-<<<<<<< HEAD
   <version>2016.07-SNAPSHOT</version>
-=======
-  <version>2016.06.0.1-SNAPSHOT</version>
->>>>>>> 4ba3eefc
   <name>MyCoRe</name>
   <description>
     MyCoRe is a system for the development of institutional content repositories, publication servers, image collections,
@@ -37,7 +33,6 @@
     <httpcomponents.version>4.5.2</httpcomponents.version>
     <httpcore.version>4.4.5</httpcore.version>
     <xalan.version>2.7.2</xalan.version>
-<<<<<<< HEAD
     <jersey.version>2.23.2</jersey.version>
     <guice.version>4.1.0</guice.version>
     <hk2.version>2.5.0-b16</hk2.version>
@@ -45,13 +40,6 @@
     <!-- until snapshot matches released version (required for 'mvn changes:changes-check') -->
     <changes.version>2016.07</changes.version>
     <site.suffix />
-=======
-    <jersey.version>1.19.1</jersey.version>
-    <changelog.since>2016-06-27</changelog.since>
-    <!-- until snapshot matches released version (required for 'mvn changes:changes-check') -->
-    <changes.version>2016.06.0.1</changes.version>
-    <site.suffix>-2016.06.0.x</site.suffix>
->>>>>>> 4ba3eefc
     <!-- lowest is 99, highest is 0 -->
     <manifest.priority>99</manifest.priority>
   </properties>
@@ -86,11 +74,7 @@
   <scm>
     <connection>scm:git:https://github.com/MyCoRe-Org/mycore.git</connection>
     <developerConnection>scm:git:https://github.com/MyCoRe-Org/mycorei.git</developerConnection>
-<<<<<<< HEAD
     <url>https://github.com/MyCoRe-Org/mycore</url>
-=======
-    <url>https://github.com/MyCoRe-Org/mycore/tree/mycore-2016.06.0.x</url>
->>>>>>> 4ba3eefc
   </scm>
   <profiles>
     <profile>
