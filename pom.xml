<?xml version="1.0" encoding="UTF-8"?>
<!--
  ~  This file is part of ***  M y C o R e  ***
  ~  See http://www.mycore.de/ for details.
  ~
  ~  This program is free software; you can use it, redistribute it
  ~  and / or modify it under the terms of the GNU General Public License
  ~  (GPL) as published by the Free Software Foundation; either version 2
  ~  of the License or (at your option) any later version.
  ~
  ~  This program is distributed in the hope that it will be useful, but
  ~  WITHOUT ANY WARRANTY; without even the implied warranty of
  ~  MERCHANTABILITY or FITNESS FOR A PARTICULAR PURPOSE.  See the
  ~  GNU General Public License for more details.
  ~
  ~  You should have received a copy of the GNU General Public License
  ~  along with this program, in a file called gpl.txt or license.txt.
  ~  If not, write to the Free Software Foundation Inc.,
  ~  59 Temple Place - Suite 330, Boston, MA  02111-1307 USA
  ~
  -->
<project xmlns="http://maven.apache.org/POM/4.0.0" xmlns:xsi="http://www.w3.org/2001/XMLSchema-instance" xsi:schemaLocation="http://maven.apache.org/POM/4.0.0 http://maven.apache.org/maven-v4_0_0.xsd">
  <modelVersion>4.0.0</modelVersion>
  <parent>
    <groupId>org.mycore</groupId>
    <artifactId>mycore-parent</artifactId>
    <version>54-SNAPSHOT</version>
  </parent>
  <artifactId>mycore</artifactId>
<<<<<<< HEAD
  <version>2024.02-SNAPSHOT</version>
=======
  <version>2023.06.2-SNAPSHOT</version>
>>>>>>> 2fde0733
  <packaging>pom</packaging>
  <name>MyCoRe</name>
  <description xml:space="preserve">
MyCoRe is a system for the development of institutional content repositories, publication servers, image collections, archives, or similar repositories.
Applications based on MyCoRe use a common core, which provides the functionality typically required for such applications, for example metadata management, querying, OAI harvesting interface, or an image viewer module.</description>
  <url>http://www.mycore.de/generated/mycore${site.suffix}</url>
  <licenses>
    <license>
      <name>GNU General Public License, version 3</name>
      <url>http://www.gnu.org/licenses/gpl-3.0.txt</url>
      <distribution>repo</distribution>
    </license>
  </licenses>
  <issueManagement>
    <system>JIRA</system>
    <url>https://mycore.atlassian.net/browse/MCR</url>
  </issueManagement>
  <scm>
    <connection>scm:git:https://github.com/MyCoRe-Org/mycore.git</connection>
    <developerConnection>scm:git:https://github.com/MyCoRe-Org/mycore.git</developerConnection>
    <url>https://github.com/MyCoRe-Org/mycore</url>
    <tag>HEAD</tag>
  </scm>
  <properties>
    <argLine />
    <changelog.since>2023-12-22</changelog.since>
    <!-- until snapshot matches released version (required for 'mvn changes:changes-check') -->
<<<<<<< HEAD
    <changes.version>2024.02</changes.version>
=======
    <changes.version>2023.06.2</changes.version>
>>>>>>> 2fde0733
    <checkstyle.failOnViolation>true</checkstyle.failOnViolation>
    <checkstyle.suppressions.location>${user.dir}/checkstyle-suppressions.xml</checkstyle.suppressions.location>
    <forbiddenapis.version>3.2</forbiddenapis.version>
    <frontend.maven.plugin.version>1.12.0</frontend.maven.plugin.version>
    <hibernate.base.version>6.3</hibernate.base.version>
    <hibernate.version>${hibernate.base.version}.1.Final</hibernate.version>
    <java.target.version>17</java.target.version>
    <jetty.version>11.0.8</jetty.version>
    <log4j.version>2.19.0</log4j.version>
    <!-- lowest is 99, highest is 0 -->
    <manifest.priority>99</manifest.priority>
    <maven.compiler.arg>-Werror</maven.compiler.arg>
    <maven.compiler.target>${java.target.version}</maven.compiler.target>
    <pmd.failOnViolation>true</pmd.failOnViolation>
    <site.suffix />
    <swagger.version>2.2.16</swagger.version>
    <uniqueVersion>false</uniqueVersion>
  </properties>
  <build>
    <pluginManagement>
      <plugins>
        <plugin>
          <groupId>org.mycore.plugins</groupId>
          <artifactId>datamodel-plugin</artifactId>
          <version>0.8</version>
        </plugin>
        <plugin>
          <groupId>org.apache.maven.plugins</groupId>
          <artifactId>maven-jar-plugin</artifactId>
          <configuration>
            <archive>
              <manifest>
                <addDefaultImplementationEntries>true</addDefaultImplementationEntries>
                <addDefaultSpecificationEntries>true</addDefaultSpecificationEntries>
              </manifest>
              <manifestEntries>
                <MCR-Artifact-Id>${project.artifactId}</MCR-Artifact-Id>
                <Priority>${manifest.priority}</Priority>
              </manifestEntries>
            </archive>
          </configuration>
        </plugin>
        <plugin>
          <artifactId>maven-javadoc-plugin</artifactId>
          <configuration>
            <quiet>true</quiet>
            <source>${java.target.version}</source>
            <groups>
              <group>
                <title>MyCoRe Datamodel</title>
                <packages>org.mycore.datamodel*</packages>
              </group>
              <group>
                <title>MyCoRe Authorization System</title>
                <packages>org.mycore.access*</packages>
              </group>
              <group>
                <title>MyCoRe ACL</title>
                <packages>org.mycore.mcr.acl*</packages>
              </group>
              <group>
                <title>MyCoRe Persistence Backend Implementations</title>
                <packages>org.mycore.backend*</packages>
              </group>
              <group>
                <title>MyCoRe User Interface Frontend</title>
                <packages>org.mycore.frontend*</packages>
              </group>
              <group>
                <title>MyCoRe Common Functionality</title>
                <packages>org.mycore.common*</packages>
              </group>
              <group>
                <title>MyCoRe Services</title>
                <packages>org.mycore.services*</packages>
              </group>
              <group>
                <title>MyCoRe User and Group Management</title>
                <packages>org.mycore.user*</packages>
              </group>
              <group>
                <title>MyCoRe Component: FO</title>
                <packages>org.mycore.fo*</packages>
              </group>
              <group>
                <title>MyCoRe Component: IView 2</title>
                <packages>org.mycore.iview2*</packages>
              </group>
              <group>
                <title>MyCoRe Component: Importer</title>
                <packages>org.mycore.importer*</packages>
              </group>
              <group>
                <title>MyCoRe Component: Migration</title>
                <packages>org.mycore.migration*</packages>
              </group>
              <group>
                <title>MyCoRe Component: Media</title>
                <packages>org.mycore.media*</packages>
              </group>
              <group>
                <title>MyCoRe Component: validation</title>
                <packages>org.mycore.validation*</packages>
              </group>
              <group>
                <title>MyCoRe Component: METS</title>
                <packages>org.mycore.mets*</packages>
              </group>
              <group>
                <title>MyCoRe Component: MODS</title>
                <packages>org.mycore.mods*</packages>
              </group>
              <group>
                <title>MyCoRe Component: Neo4J</title>
                <packages>org.mycore.mcr.neo4j*</packages>
              </group>
              <group>
                <title>MyCoRe Component: ORCID Integration</title>
                <packages>org.mycore.orcid*</packages>
              </group>
              <group>
                <title>MyCoRe Component: OAI</title>
                <packages>org.mycore.oai*</packages>
              </group>
              <group>
                <title>MyCoRe Component: REST-API</title>
                <packages>org.mycore.restapi*</packages>
              </group>
              <group>
                <title>MyCoRe Component: SOLR</title>
                <packages>org.mycore.solr*</packages>
              </group>
              <group>
                <title>MyCoRe Component: Sword</title>
                <packages>org.mycore.sword*</packages>
              </group>
              <group>
                <title>MyCoRe Component: Web-CLI</title>
                <packages>org.mycore.webcli*</packages>
              </group>
              <group>
                <title>MyCoRe Component: WFC</title>
                <packages>org.mycore.wfc*</packages>
              </group>
            </groups>
            <links>
              <link>https://docs.oracle.com/en/java/javase/17/docs/api/</link>
              <link>https://jakarta.ee/specifications/platform/9/apidocs/</link>
              <link>http://www.jdom.org/docs/apidocs/</link>
              <link>https://logging.apache.org/log4j/2.x/javadoc/log4j-api/</link>
              <link>http://docs.jboss.org/hibernate/orm/${hibernate.base.version}/javadocs/</link>
              <link>https://jakarta.ee/specifications/persistence/3.1/apidocs/</link>
              <!--
              <link>https://solr.apache.org/docs/8_11_2/solr-solrj/</link>
			  -->
            </links>
          </configuration>
        </plugin>
        <plugin>
          <artifactId>maven-surefire-plugin</artifactId>
          <configuration>
            <argLine>@{argLine}</argLine>
          </configuration>
        </plugin>
        <plugin>
          <groupId>com.github.eirslett</groupId>
          <artifactId>frontend-maven-plugin</artifactId>
          <version>${frontend.maven.plugin.version}</version>
          <configuration>
            <workingDirectory>${basedir}</workingDirectory>
            <nodeVersion>${node.version}</nodeVersion>
            <yarnVersion>${yarn.version}</yarnVersion>
            <installDirectory>${settings.localRepository}/node-yarn-${node.version}-${yarn.version}</installDirectory>
          </configuration>
          <executions>
            <execution>
              <id>install-node-and-yarn</id>
              <goals>
                <goal>install-node-and-yarn</goal>
              </goals>
              <phase>generate-resources</phase>
            </execution>
            <execution>
              <id>yarn-install</id>
              <goals>
                <goal>yarn</goal>
              </goals>
              <phase>generate-resources</phase>
              <configuration>
                <arguments>install</arguments>
              </configuration>
            </execution>
            <execution>
              <id>grunt-build</id>
              <goals>
                <goal>grunt</goal>
              </goals>
              <phase>generate-resources</phase>
            </execution>
          </executions>
        </plugin>
      </plugins>
    </pluginManagement>
    <plugins>
      <plugin>
        <groupId>org.bsc.maven</groupId>
        <artifactId>maven-processor-plugin</artifactId>
        <version>4.5</version>
        <dependencies>
          <dependency>
            <groupId>jakarta.xml.bind</groupId>
            <artifactId>jakarta.xml.bind-api</artifactId>
            <version>3.0.1</version>
          </dependency>
          <dependency>
            <groupId>org.hibernate.orm</groupId>
            <artifactId>hibernate-jpamodelgen</artifactId>
            <version>${hibernate.version}</version>
          </dependency>
        </dependencies>
        <executions>
          <execution>
            <id>generate-jpa-model</id>
            <goals>
              <goal>process</goal>
            </goals>
            <phase>generate-sources</phase>
            <configuration>
              <compilerArguments>-implicit:none -AaddGeneratedAnnotation=false</compilerArguments>
              <processors>
                <processor>org.hibernate.jpamodelgen.JPAMetaModelEntityProcessor</processor>
              </processors>
            </configuration>
          </execution>
        </executions>
      </plugin>
      <plugin>
        <artifactId>maven-compiler-plugin</artifactId>
        <configuration>
          <useIncrementalCompilation>true</useIncrementalCompilation>
          <compilerArgs>
            <arg>${maven.compiler.arg}</arg>
            <arg>-Xpkginfo:always</arg>
          </compilerArgs>
          <annotationProcessorPaths>
            <path>
              <groupId>org.apache.logging.log4j</groupId>
              <artifactId>log4j-core</artifactId>
              <version>${log4j.version}</version>
            </path>
          </annotationProcessorPaths>
          <annotationProcessors>
            <annotationProcessor>org.apache.logging.log4j.core.config.plugins.processor.PluginProcessor</annotationProcessor>
          </annotationProcessors>
        </configuration>
      </plugin>
      <plugin>
        <artifactId>maven-javadoc-plugin</artifactId>
        <configuration>
          <additionalparam>${javadoc.doclint.none}</additionalparam>
        </configuration>
      </plugin>
    </plugins>
  </build>
  <ciManagement>
    <system>Bamboo</system>
    <url>https://bamboo.mycore.de/browse/MCR-BUILD</url>
  </ciManagement>
  <repositories>
    <!-- central is required for bibsonomy not to take over every artifact -->
    <repository>
      <snapshots>
        <enabled>false</enabled>
      </snapshots>
      <id>central</id>
      <name>Central Repository</name>
      <url>https://repo.maven.apache.org/maven2</url>
    </repository>
    <repository>
      <releases>
        <enabled>false</enabled>
      </releases>
      <snapshots>
        <enabled>true</enabled>
      </snapshots>
      <id>ossrh</id>
      <url>https://oss.sonatype.org/content/repositories/snapshots</url>
    </repository>
    <repository>
      <snapshots>
        <enabled>false</enabled>
      </snapshots>
      <id>dev.bibsonomy.org</id>
      <name>Official Source Code Releases of selected BibSonomy Modules</name>
      <url>https://dev.bibsonomy.org/maven2/</url>
    </repository>
  </repositories>
  <pluginRepositories>
    <pluginRepository>
      <releases>
        <enabled>false</enabled>
      </releases>
      <snapshots>
        <enabled>true</enabled>
      </snapshots>
      <id>ossrh</id>
      <url>https://oss.sonatype.org/content/repositories/snapshots</url>
    </pluginRepository>
  </pluginRepositories>
  <distributionManagement>
    <site>
      <id>MyCoRe HQ</id>
      <name>MyCoRe HQ-sites</name>
      <url>scp://server.mycore.de/mcr/mycore.de/generated/mycore${site.suffix}</url>
    </site>
  </distributionManagement>
  <profiles>
    <profile>
      <id>pass-maven_opts</id>
      <activation>
        <property>
          <name>env.MAVEN_OPTS</name>
        </property>
      </activation>
      <build>
        <plugins>
          <plugin>
            <artifactId>maven-surefire-plugin</artifactId>
            <configuration>
              <argLine>${env.MAVEN_OPTS} @{argLine}</argLine>
            </configuration>
          </plugin>
        </plugins>
      </build>
    </profile>
    <profile>
      <id>checks</id>
      <activation>
        <property>
          <name>env.CI</name>
          <value>true</value>
        </property>
      </activation>
      <build>
        <plugins>
          <plugin>
            <artifactId>maven-enforcer-plugin</artifactId>
            <dependencies>
              <dependency>
                <groupId>org.commonjava.maven.enforcer</groupId>
                <artifactId>enforce-managed-deps-rule</artifactId>
                <version>1.0</version>
              </dependency>
            </dependencies>
            <executions>
              <execution>
                <id>enforce up2date libraries or built-in support</id>
                <goals>
                  <goal>enforce</goal>
                </goals>
                <configuration>
                  <rules>
                    <bannedDependencies>
                      <searchTransitive>true</searchTransitive>
                      <excludes>
                        <exclude>javax.ws.rs:javax.ws.rs-api</exclude>
                        <exclude>javax.inject:javax.inject</exclude>
                        <exclude>javax.servlet:javax.servlet-api</exclude>
                        <exclude>javax.servlet:servlet-api</exclude>
                        <exclude>javax.annotation:javax.annotation-api</exclude>
                        <exclude>javax.validation:validation-api</exclude>
                        <exclude>javax.persistence:javax.persistence-api</exclude>
                        <exclude>javax.websocket:javax.websocket-api</exclude>
                        <exclude>com.fasterxml.jackson.module:jackson-module-jaxb-annotations</exclude>
                        <exclude>com.sun.mail:javax.mail</exclude>
                        <exclude>com.sun.mail:mailapi</exclude>
                        <exclude>com.sun.activation:jakarta.activation</exclude>
                        <exclude>com.sun.media:jai-codec</exclude>
                        <exclude>javax.media:jai-core</exclude>
                        <exclude>org.apache.geronimo.specs:geronimo-javamail_1.4_spec</exclude>
                        <exclude>org.codehaus.woodstox:woodstox-core-asl</exclude>
                        <exclude>org.codehaus.woodstox:wstx-asl</exclude>
                        <exclude>xml-apis:xml-apis</exclude>
                        <exclude>xml-apis:xml-apis-ext</exclude>
                        <exclude>org.hibernate:hibernate-core</exclude>
                        <exclude>org.hibernate:hibernate-jpamodelgen</exclude>
                      </excludes>
                      <message>Use Jakarta libraries instead of javax or com.sun</message>
                    </bannedDependencies>
                  </rules>
                  <fail>true</fail>
                </configuration>
              </execution>
              <execution>
                <id>enforce LOG4J-2.x API</id>
                <goals>
                  <goal>enforce</goal>
                </goals>
                <configuration>
                  <rules>
                    <bannedDependencies>
                      <searchTransitive>false</searchTransitive>
                      <excludes>
                        <exclude>org.apache.logging.log4j:log4j-1.2-api</exclude>
                      </excludes>
                      <message>MCR-1509: Do not use LOG4J 1.2 API anymore</message>
                    </bannedDependencies>
                  </rules>
                  <fail>true</fail>
                </configuration>
              </execution>
              <execution>
                <id>enforce no repacked libs</id>
                <goals>
                  <goal>enforce</goal>
                </goals>
                <configuration>
                  <rules>
                    <bannedDependencies>
                      <searchTransitive>true</searchTransitive>
                      <excludes>
                        <exclude>org.glassfish.hk2.external:aopalliance-repackaged:*:*:compile</exclude>
                        <exclude>org.glassfish.hk2.external:jakarta.inject:*:*:compile</exclude>
                        <exclude>org.glassfish.hk2.external:aopalliance-repackaged:*:*:runtime</exclude>
                        <exclude>org.glassfish.hk2.external:jakarta.inject:*:*:runtime</exclude>
                        <exclude>org.apache.geronimo.specs:geronimo-activation_1.1_spec</exclude>
                      </excludes>
                      <message>Do not use OSGI repacked libraries from jersey</message>
                    </bannedDependencies>
                  </rules>
                  <fail>true</fail>
                </configuration>
              </execution>
              <execution>
                <id>enforce no commons-logging</id>
                <goals>
                  <goal>enforce</goal>
                </goals>
                <configuration>
                  <rules>
                    <bannedDependencies>
                      <searchTransitive>true</searchTransitive>
                      <excludes>
                        <exclude>commons-logging:commons-logging</exclude>
                      </excludes>
                      <message>org.slf4j:jcl-over-slf4j replaces commons-logging</message>
                    </bannedDependencies>
                  </rules>
                  <fail>true</fail>
                </configuration>
              </execution>
              <execution>
                <id>enforce-managed-deps</id>
                <goals>
                  <goal>enforce</goal>
                </goals>
                <configuration>
                  <rules>
                    <requireManagedDeps implementation="org.commonjava.maven.enforcer.rule.EnforceManagedDepsRule">
                      <checkProfiles>true</checkProfiles>
                      <failOnViolation>true</failOnViolation>
                    </requireManagedDeps>
                  </rules>
                  <fail>true</fail>
                </configuration>
              </execution>
            </executions>
          </plugin>
          <plugin>
            <groupId>org.basepom.maven</groupId>
            <artifactId>duplicate-finder-maven-plugin</artifactId>
            <configuration>
              <checkTestClasspath>false</checkTestClasspath>
              <failBuildInCaseOfConflict>true</failBuildInCaseOfConflict>
              <ignoredResourcePatterns>
                <ignoredResourcePattern>/?\.gitignore$</ignoredResourcePattern>
                <ignoredResourcePattern>/?\.gitkeep$</ignoredResourcePattern>
                <ignoredResourcePattern>/?about.html$</ignoredResourcePattern>
                <ignoredResourcePattern>/?catalog.xml$</ignoredResourcePattern>
                <ignoredResourcePattern>/?\.cache/formatter-maven-cache.properties$</ignoredResourcePattern>
                <ignoredResourcePattern>/?mozilla/public-suffix-list.txt$</ignoredResourcePattern>
              </ignoredResourcePatterns>
              <ignoredDependencies>
                <!-- scope provided -->
                <dependency>
                  <groupId>org.glassfish.hk2.external</groupId>
                  <artifactId>aopalliance-repackaged</artifactId>
                </dependency>
                <dependency>
                  <groupId>org.glassfish.hk2.external</groupId>
                  <artifactId>jakarta.inject</artifactId>
                </dependency>
              </ignoredDependencies>
            </configuration>
            <executions>
              <execution>
                <id>default</id>
                <goals>
                  <goal>check</goal>
                </goals>
                <phase>verify</phase>
              </execution>
            </executions>
          </plugin>
        </plugins>
      </build>
    </profile>
    <profile>
      <id>release-profile</id>
      <properties>
        <site.suffix>-${project.version}</site.suffix>
      </properties>
    </profile>
    <profile>
      <id>deployment</id>
      <activation>
        <activeByDefault>true</activeByDefault>
        <property>
          <name>env.CI</name>
          <value>true</value>
        </property>
      </activation>
      <build>
        <plugins>
          <plugin>
            <artifactId>maven-changes-plugin</artifactId>
            <configuration>
              <issueManagementSystems>
                <issueManagementSystem>JIRA</issueManagementSystem>
              </issueManagementSystems>
              <runOnlyAtExecutionRoot>true</runOnlyAtExecutionRoot>
              <smtpPort implementation="java.lang.Integer">25</smtpPort>
              <toAddresses>
                <toAddress implementation="java.lang.String">developer@mycore.de</toAddress>
              </toAddresses>
              <mailSender>
                <name>${changes.mailSender.name}</name>
                <email>${changes.mailSender.email}</email>
              </mailSender>
              <template>announcement.vm</template>
              <useJql>true</useJql>
              <templateDirectory>src/changes</templateDirectory>
              <!-- <statusIds>10002,Done</statusIds> -->
              <!-- due to: http://jira.codehaus.org/browse/MCHANGES-333 -->
              <maxEntries>1000</maxEntries>
            </configuration>
          </plugin>
        </plugins>
      </build>
      <reporting>
        <plugins>
          <plugin>
            <artifactId>maven-changelog-plugin</artifactId>
            <configuration>
              <issueLinkUrl>https://mycore.atlassian.net/browse/%ISSUE%</issueLinkUrl>
              <type>date</type>
              <dates>
                <date implementation="java.lang.String">${changelog.since}</date>
              </dates>
              <dateFormat>yyyy-MM-dd</dateFormat>
            </configuration>
          </plugin>
          <plugin>
            <artifactId>maven-changes-plugin</artifactId>
            <version>${maven-changes-plugin.version}</version>
            <inherited>false</inherited>
            <configuration>
              <fixVersionIds>${changes.version}</fixVersionIds>
              <useJql>true</useJql>
              <columnNames>Type,Key,Summary,Assignee,Status,Resolution,Component</columnNames>
              <sortColumnNames>Type,Component,Key DESC</sortColumnNames>
            </configuration>
            <reportSets>
              <reportSet>
                <reports>
                  <report>jira-report</report>
                </reports>
              </reportSet>
            </reportSets>
          </plugin>
          <plugin>
            <artifactId>maven-javadoc-plugin</artifactId>
            <configuration>
              <quiet>true</quiet>
              <source>${java.target.version}</source>
              <groups>
                <group>
                  <title>MyCoRe Datamodel</title>
                  <packages>org.mycore.datamodel*</packages>
                </group>
                <group>
                  <title>MyCoRe Authorization System</title>
                  <packages>org.mycore.access*</packages>
                </group>
                <group>
                  <title>MyCoRe ACL</title>
                  <packages>org.mycore.mcr.acl*</packages>
                </group>
                <group>
                  <title>MyCoRe Persistence Backend Implementations</title>
                  <packages>org.mycore.backend*</packages>
                </group>
                <group>
                  <title>MyCoRe User Interface Frontend</title>
                  <packages>org.mycore.frontend*</packages>
                </group>
                <group>
                  <title>MyCoRe Common Functionality</title>
                  <packages>org.mycore.common*</packages>
                </group>
                <group>
                  <title>MyCoRe Services</title>
                  <packages>org.mycore.services*</packages>
                </group>
                <group>
                  <title>MyCoRe User and Group Management</title>
                  <packages>org.mycore.user*</packages>
                </group>
                <group>
                  <title>MyCoRe Component: FO</title>
                  <packages>org.mycore.fo*</packages>
                </group>
                <group>
                  <title>MyCoRe Component: IView 2</title>
                  <packages>org.mycore.iview2*</packages>
                </group>
                <group>
                  <title>MyCoRe Component: Import/Export</title>
                  <packages>org.mycore.impex*</packages>
                </group>
                <group>
                  <title>MyCoRe Component: Migration</title>
                  <packages>org.mycore.migration*</packages>
                </group>
                <group>
                  <title>MyCoRe Component: Media</title>
                  <packages>org.mycore.media*</packages>
                </group>
                <group>
                  <title>MyCoRe Component: METS</title>
                  <packages>org.mycore.mets*</packages>
                </group>
                <group>
                  <title>MyCoRe Component: MODS</title>
                  <packages>org.mycore.mods*</packages>
                </group>
                <group>
                  <title>MyCoRe Component: ORCID Integration</title>
                  <packages>org.mycore.orcid*</packages>
                </group>
                <group>
                  <title>MyCoRe Component: OAI</title>
                  <packages>org.mycore.oai*</packages>
                </group>
                <group>
                  <title>MyCoRe Component: REST API</title>
                  <packages>org.mycore.restapi*</packages>
                </group>
                <group>
                  <title>MyCoRe Component: SOLR</title>
                  <packages>org.mycore.solr*</packages>
                </group>
                <group>
                  <title>MyCoRe Component: Sword</title>
                  <packages>org.mycore.sword*</packages>
                </group>
                <group>
                  <title>MyCoRe Component: Web-CLI</title>
                  <packages>org.mycore.webcli*</packages>
                </group>
                <group>
                  <title>MyCoRe Component: WFC</title>
                  <packages>org.mycore.wfc*</packages>
                </group>
              </groups>
              <links>
                <link>https://docs.oracle.com/en/java/javase/17/docs/api/</link>
                <link>https://jakarta.ee/specifications/platform/9/apidocs/</link>
                <link>http://www.jdom.org/docs/apidocs/</link>
                <link>https://logging.apache.org/log4j/2.x/javadoc/log4j-api/</link>
                <link>http://docs.jboss.org/hibernate/orm/${hibernate.base.version}/javadocs/</link>
                <link>https://jakarta.ee/specifications/persistence/3.1/apidocs/</link>
                <!--
                <link>https://solr.apache.org/docs/8_11_2/solr-solrj/</link>
                -->
              </links>
            </configuration>
            <reportSets>
              <reportSet>
                <id>default</id>
                <reports>
                  <report>javadoc-no-fork</report>
                  <report>test-javadoc-no-fork</report>
                </reports>
                <configuration />
              </reportSet>
              <reportSet>
                <id>aggregate</id>
                <reports>
                  <report>aggregate-no-fork</report>
                  <report>test-aggregate-no-fork</report>
                </reports>
                <inherited>false</inherited>
              </reportSet>
            </reportSets>
          </plugin>
          <plugin>
            <artifactId>maven-jxr-plugin</artifactId>
            <configuration>
              <aggregate>true</aggregate>
            </configuration>
          </plugin>
          <plugin>
            <groupId>org.apache.maven.plugins</groupId>
            <artifactId>maven-pmd-plugin</artifactId>
            <reportSets>
              <reportSet>
                <id>aggregate</id>
                <reports>
                  <report>aggregate-pmd</report>
                  <report>aggregate-cpd</report>
                </reports>
                <inherited>false</inherited>
              </reportSet>
              <reportSet>
                <id>default</id>
                <reports>
                  <report>pmd</report>
                  <report>cpd</report>
                </reports>
              </reportSet>
            </reportSets>
          </plugin>
        </plugins>
      </reporting>
    </profile>
    <profile>
      <id>keepNode</id>
      <build>
        <plugins>
          <plugin>
            <groupId>org.apache.maven.plugins</groupId>
            <artifactId>maven-clean-plugin</artifactId>
            <executions>
              <execution>
                <id>default-clean</id>
                <goals>
                  <goal>clean</goal>
                </goals>
                <phase>initialize</phase>
                <configuration>
                  <excludeDefaultDirectories>true</excludeDefaultDirectories>
                  <filesets>
                    <fileset>
                      <directory>target</directory>
                      <excludes>
                        <exclude>node_build/node_modules/</exclude>
                        <exclude>node_build/node/</exclude>
                      </excludes>
                      <followSymlinks>false</followSymlinks>
                    </fileset>
                  </filesets>
                </configuration>
              </execution>
            </executions>
          </plugin>
        </plugins>
      </build>
    </profile>
  </profiles>
  <developers>
    <!-- Essen -->
    <developer>
      <id>mcrfluet</id>
      <name>Frank Lützenkirchen</name>
      <email>luetzenkirchen (at) ub.uni-duisburg-essen.de</email>
      <organization>Universität Duisburg-Essen, Universitätsbibliothek</organization>
      <organizationUrl>http://www.uni-due.de/ub/</organizationUrl>
      <roles>
        <role>architect</role>
        <role>developer</role>
      </roles>
      <timezone>+1</timezone>
    </developer>
    <developer>
      <id>mcrkpont</id>
      <name>Kerstin Ponten</name>
      <email>ponten (at) ub.uni-duisburg-essen.de</email>
      <organization>Universität Duisburg-Essen, Universitätsbibliothek</organization>
      <organizationUrl>http://www.uni-due.de/ub/</organizationUrl>
      <roles>
        <role>tester</role>
        <role>Assistent to Coordination Office</role>
      </roles>
      <timezone>+1</timezone>
    </developer>
    <developer>
      <id>mcrhrich</id>
      <name>Harald Richter</name>
      <email>richter (at) ub.uni-duisburg-essen.de</email>
      <organization>Universität Duisburg-Essen, Universitätsbibliothek</organization>
      <organizationUrl>http://www.uni-due.de/ub/</organizationUrl>
      <roles>
        <role>developer</role>
      </roles>
      <timezone>+1</timezone>
    </developer>
    <developer>
      <id>mcrnverh</id>
      <name>Nils Verheyen</name>
      <email>nils.verheyen (at) uni-duisburg-essen.de</email>
      <organization>Universität Duisburg-Essen, Universitätsbibliothek</organization>
      <organizationUrl>http://www.uni-due.de/ub/</organizationUrl>
      <roles>
        <role>programmer</role>
      </roles>
      <timezone>+1</timezone>
    </developer>
    <!-- Freiburg -->
    <developer>
      <id>mcrddege</id>
      <name>Dr. Detlev Degenhardt</name>
      <email>detlev.degenhardt (at) rz.uni-freiburg.de</email>
      <organization>Albert-Ludwigs-Universität Freiburg, Rechenzentrum</organization>
      <organizationUrl>http://portal.uni-freiburg.de/rz</organizationUrl>
      <roles>
        <role>developer</role>
      </roles>
      <timezone>+1</timezone>
    </developer>
    <!-- Hamburg -->
    <developer>
      <id>mcrkrebs</id>
      <name>Kathleen Neumann</name>
      <email>Kathleen.Neumann (at) gbv.de</email>
      <organization>Verbundzentrale des GBV (VZG), Document Management System</organization>
      <organizationUrl>http://www.gbv.de</organizationUrl>
      <roles>
        <role>coordination</role>
        <role>developer</role>
      </roles>
      <timezone>+1</timezone>
    </developer>
    <developer>
      <id>mcrwoelt</id>
      <name>Dr. Wiebke Oeltjen</name>
      <email>wiebke.oeltjen (at) rrz.uni-hamburg.de</email>
      <organization>Universität Hamburg, Regionales Rechenzentrum</organization>
      <organizationUrl>http://www.rrz.uni-hamburg.de/</organizationUrl>
      <roles>
        <role>Head of Coordination Office</role>
        <role>tester</role>
      </roles>
      <timezone>+1</timezone>
    </developer>
    <developer>
      <id>mcrhruem</id>
      <name>Hinnerk Ruemenapf</name>
      <email>hinnerk.ruemenapf (at) rrz.uni-hamburg.de</email>
      <organization>Universität Hamburg, Regionales Rechenzentrum</organization>
      <organizationUrl>http://www.rrz.uni-hamburg.de/</organizationUrl>
      <roles>
        <role>programmer</role>
      </roles>
      <timezone>+1</timezone>
    </developer>
    <!-- Ilmenau -->
    <developer>
      <id>mcradler</id>
      <name>René Adler</name>
      <email>rene.adler (at) tu-ilmenau.de</email>
      <organization>Technischen Universität Ilmenau, Universitätsbibliothek</organization>
      <organizationUrl>http://www.tu-ilmenau.de/ilmedia/</organizationUrl>
      <roles>
        <role>programmer</role>
      </roles>
      <timezone>+1</timezone>
    </developer>
    <!-- Jena -->
    <developer>
      <id>mcrbremi</id>
      <name>Michael Brendel</name>
      <organization>Friedrich-Schiller-Universität Jena, Thüringer Universitäts- und Landesbibliothek</organization>
      <organizationUrl>http://www.thulb.uni-jena.de/</organizationUrl>
      <roles>
        <role>programmer</role>
      </roles>
      <timezone>+1</timezone>
    </developer>
    <developer>
      <id>mcrmibue</id>
      <name>Michel Büchner</name>
      <email>michel.buechner (at) uni-jena.de</email>
      <organization>Friedrich-Schiller-Universität Jena, Thüringer Universitäts- und Landesbibliothek</organization>
      <organizationUrl>http://www.thulb.uni-jena.de/</organizationUrl>
      <roles>
        <role>programmer</role>
      </roles>
      <timezone>+1</timezone>
    </developer>
    <developer>
      <id>mcrmeich</id>
      <name>Matthias Eichner</name>
      <email>matthias.eichner (at) uni-jena.de</email>
      <organization>Friedrich-Schiller-Universität Jena, Thüringer Universitäts- und Landesbibliothek</organization>
      <organizationUrl>http://www.thulb.uni-jena.de/</organizationUrl>
      <roles>
        <role>developer</role>
      </roles>
      <timezone>+1</timezone>
    </developer>
    <developer>
      <id>mcrmhegn</id>
      <name>Mathias Hegner</name>
      <organization>Friedrich-Schiller-Universität Jena, Universitätsrechenzentrum</organization>
      <organizationUrl>http://www.urz.uni-jena.de/</organizationUrl>
      <roles>
        <role>developer</role>
      </roles>
      <timezone>+1</timezone>
    </developer>
    <developer>
      <id>mcrheinz</id>
      <name>Philipp Heinze</name>
      <organization>Friedrich-Schiller-Universität Jena, Thüringer Universitäts- und Landesbibliothek</organization>
      <organizationUrl>http://www.thulb.uni-jena.de/</organizationUrl>
      <roles>
        <role>programmer</role>
      </roles>
      <timezone>+1</timezone>
    </developer>
    <developer>
      <id>mcrsherm</id>
      <name>Silvio Hermann</name>
      <email>s.hermann (at) uni-jena.de</email>
      <organization>Friedrich-Schiller-Universität Jena, Thüringer Universitäts- und Landesbibliothek</organization>
      <organizationUrl>http://www.thulb.uni-jena.de/</organizationUrl>
      <roles>
        <role>developer</role>
      </roles>
      <timezone>+1</timezone>
    </developer>
    <developer>
      <id>mcrshofm</id>
      <name>Sebastian Hofmann</name>
      <email>vo62xat (at) uni-jena.de</email>
      <organization>Friedrich-Schiller-Universität Jena, Thüringer Universitäts- und Landesbibliothek</organization>
      <organizationUrl>http://www.thulb.uni-jena.de/</organizationUrl>
      <roles>
        <role>programmer</role>
      </roles>
      <timezone>+1</timezone>
    </developer>
    <developer>
      <id>mcrckoch</id>
      <name>Christoph Koch</name>
      <organization>Friedrich-Schiller-Universität Jena, Thüringer Universitäts- und Landesbibliothek</organization>
      <organizationUrl>http://www.thulb.uni-jena.de/</organizationUrl>
      <roles>
        <role>programmer</role>
      </roles>
      <timezone>+1</timezone>
    </developer>
    <developer>
      <id>mcrkuhnt</id>
      <name>Nicky Kuhnt</name>
      <organization>Friedrich-Schiller-Universität Jena, Thüringer Universitäts- und Landesbibliothek</organization>
      <organizationUrl>http://www.thulb.uni-jena.de/</organizationUrl>
      <roles>
        <role>programmer</role>
      </roles>
      <timezone>+1</timezone>
    </developer>
    <developer>
      <id>mcrkynas</id>
      <name>Clemens Kynast</name>
      <email>clemens.kynast (at) uni-jena.de</email>
      <organization>Friedrich-Schiller-Universität Jena, Thüringer Universitäts- und Landesbibliothek</organization>
      <organizationUrl>http://www.thulb.uni-jena.de/</organizationUrl>
      <roles>
        <role>programmer</role>
      </roles>
      <timezone>+1</timezone>
    </developer>
    <developer>
      <id>mcrradic</id>
      <name>Radi Radichev</name>
      <organization>Friedrich-Schiller-Universität Jena, Thüringer Universitäts- und Landesbibliothek</organization>
      <organizationUrl>http://www.thulb.uni-jena.de/</organizationUrl>
      <roles>
        <role>programmer</role>
      </roles>
      <timezone>+1</timezone>
    </developer>
    <developer>
      <id>mcrsroeh</id>
      <name>Sebastian Röher</name>
      <email>sebastian.roeher (at) thulb.uni-jena.de</email>
      <organization>Friedrich-Schiller-Universität Jena, Thüringer Universitäts- und Landesbibliothek</organization>
      <organizationUrl>http://www.thulb.uni-jena.de/</organizationUrl>
      <roles>
        <role>programmer</role>
      </roles>
      <timezone>+1</timezone>
    </developer>
    <developer>
      <id>mcrtchef</id>
      <name>Thomas Scheffler</name>
      <email>thomas.scheffler (at) uni-jena.de</email>
      <organization>Friedrich-Schiller-Universität Jena, Thüringer Universitäts- und Landesbibliothek</organization>
      <organizationUrl>http://www.thulb.uni-jena.de/</organizationUrl>
      <roles>
        <role>architect</role>
        <role>developer</role>
      </roles>
      <timezone>+1</timezone>
    </developer>
    <developer>
      <id>mcrvuchi</id>
      <name>Hu Chi Vu</name>
      <email>chi (at) thulb.uni-jena.de</email>
      <organization>Friedrich-Schiller-Universität Jena, Thüringer Universitäts- und Landesbibliothek</organization>
      <organizationUrl>http://www.thulb.uni-jena.de/</organizationUrl>
      <roles>
        <role>developer</role>
      </roles>
      <timezone>+1</timezone>
    </developer>
    <!-- Leipzig -->
    <developer>
      <id>mcrsfrei</id>
      <name>Stefan Freitag</name>
      <email>freitag (at) rz.uni-leipzig.de</email>
      <organization>Universität Leipzig, Universitätsrechenzentrum</organization>
      <organizationUrl>http://www.urz.uni-leipzig.de/</organizationUrl>
      <roles>
        <role>developer</role>
      </roles>
      <timezone>+1</timezone>
    </developer>
    <developer>
      <id>mcrjkupf</id>
      <name>Jens Kupferschmidt</name>
      <email>kupferschmidt (at) rz.uni-leipzig.de</email>
      <organization>Universität Leipzig, Universitätsrechenzentrum</organization>
      <organizationUrl>http://www.urz.uni-leipzig.de/</organizationUrl>
      <roles>
        <role>developer</role>
        <role>architect</role>
      </roles>
      <timezone>+1</timezone>
    </developer>
    <developer>
      <id>mcrawerm</id>
      <name>Andy Wermke</name>
      <email>andy_wermke (at) web.de</email>
      <organization>Universität Leipzig, Universitätsbibliothek</organization>
      <organizationUrl>http://www.ub.uni-leipzig.de/</organizationUrl>
      <roles>
        <role>programmer</role>
      </roles>
      <timezone>+1</timezone>
    </developer>
    <!-- München -->
    <developer>
      <id>mcrhhelm</id>
      <name>Heiko Helmbrecht</name>
      <organization>TU München, Universitätsbibliothek</organization>
      <organizationUrl>http://www.ub.tum.de/</organizationUrl>
      <roles>
        <role>developer</role>
      </roles>
      <timezone>+1</timezone>
    </developer>
    <developer>
      <id>mcrkramm</id>
      <name>Matthias Kramm</name>
      <organization>TU München, Universitätsbibliothek</organization>
      <organizationUrl>http://www.ub.tum.de/</organizationUrl>
      <roles>
        <role>developer</role>
      </roles>
      <timezone>+1</timezone>
    </developer>
    <developer>
      <id>mcraseif</id>
      <name>Arne Seifert</name>
      <organization>TU München, Universitätsbibliothek</organization>
      <organizationUrl>http://www.ub.tum.de/</organizationUrl>
      <roles>
        <role>developer</role>
      </roles>
      <timezone>+1</timezone>
    </developer>
    <!-- Münster -->
    <developer>
      <id>mcrwgres</id>
      <name>Werner Greßhoff</name>
      <organization>Westfälische Wilhelms-Universität Münster, Universitäts- und Landesbibliothek</organization>
      <organizationUrl>http://www.ulb.uni-muenster.de/</organizationUrl>
      <roles>
        <role>developer</role>
      </roles>
      <timezone>+1</timezone>
    </developer>
    <developer>
      <id>mcrbsuse</id>
      <name>Benno Süselbeck</name>
      <organization>Westfälische Wilhelms-Universität Münster, Universitäts- und Landesbibliothek</organization>
      <organizationUrl>http://www.ulb.uni-muenster.de/</organizationUrl>
      <roles>
        <role>developer</role>
      </roles>
      <timezone>+1</timezone>
    </developer>
    <!-- Rostock -->
    <developer>
      <id>mcrsteph</id>
      <name>Robert Stephan</name>
      <email>robert.stephan (at) uni-rostock.de</email>
      <organization>Universität Rostock, Universitätsbibliothek</organization>
      <organizationUrl>http://www.ub.uni-rostock.de/ub/</organizationUrl>
      <roles>
        <role>developer</role>
      </roles>
      <timezone>+1</timezone>
    </developer>
    <developer>
      <id>mcrascha</id>
      <name>Anja Schaar</name>
      <organization>Universität Rostock, Universitätsbibliothek</organization>
      <organizationUrl>http://www.ub.uni-rostock.de/ub/</organizationUrl>
      <roles>
        <role>developer</role>
      </roles>
      <timezone>+1</timezone>
    </developer>
  </developers>
  <modules>
    <module>mycore-bom</module>
    <module>mycore-base</module>
    <module>mycore-acl</module>
    <module>mycore-acl-editor2</module>
    <module>mycore-classbrowser</module>
    <module>mycore-classeditor</module>
    <module>mycore-csl</module>
    <module>mycore-fo</module>
    <module>mycore-indexing</module>
    <module>mycore-ifs</module>
    <module>mycore-iiif</module>
    <module>mycore-impex</module>
    <module>mycore-iview2</module>
    <module>mycore-jobqueue</module>
    <module>mycore-packer</module>
    <module>mycore-lod</module>
    <module>mycore-media</module>
    <module>mycore-meta</module>
    <module>mycore-mets</module>
    <module>mycore-migration</module>
    <module>mycore-mods</module>
    <module>mycore-neo4j</module>
    <module>mycore-orcid</module>
    <module>mycore-orcid2</module>
    <module>mycore-oai</module>
    <module>mycore-pandoc</module>
    <module>mycore-pi</module>
    <module>mycore-restapi</module>
    <module>mycore-sass</module>
    <module>mycore-solr</module>
    <module>mycore-sword</module>
    <module>mycore-tei</module>
    <module>mycore-user2</module>
    <module>mycore-viewer</module>
    <module>mycore-wcms2</module>
    <module>mycore-webcli</module>
    <module>mycore-webtools</module>
    <module>mycore-wfc</module>
    <module>mycore-xeditor</module>
    <module>mycore-coma</module>
    <module>mycore-cronjob</module>
    <module>mycore-ocfl</module>
    <module>mycore-validation</module>
  </modules>
</project><|MERGE_RESOLUTION|>--- conflicted
+++ resolved
@@ -24,14 +24,10 @@
   <parent>
     <groupId>org.mycore</groupId>
     <artifactId>mycore-parent</artifactId>
-    <version>54-SNAPSHOT</version>
+    <version>53</version>
   </parent>
   <artifactId>mycore</artifactId>
-<<<<<<< HEAD
-  <version>2024.02-SNAPSHOT</version>
-=======
   <version>2023.06.2-SNAPSHOT</version>
->>>>>>> 2fde0733
   <packaging>pom</packaging>
   <name>MyCoRe</name>
   <description xml:space="preserve">
@@ -53,17 +49,13 @@
     <connection>scm:git:https://github.com/MyCoRe-Org/mycore.git</connection>
     <developerConnection>scm:git:https://github.com/MyCoRe-Org/mycore.git</developerConnection>
     <url>https://github.com/MyCoRe-Org/mycore</url>
-    <tag>HEAD</tag>
+    <tag>2023.06.x</tag>
   </scm>
   <properties>
     <argLine />
     <changelog.since>2023-12-22</changelog.since>
     <!-- until snapshot matches released version (required for 'mvn changes:changes-check') -->
-<<<<<<< HEAD
-    <changes.version>2024.02</changes.version>
-=======
     <changes.version>2023.06.2</changes.version>
->>>>>>> 2fde0733
     <checkstyle.failOnViolation>true</checkstyle.failOnViolation>
     <checkstyle.suppressions.location>${user.dir}/checkstyle-suppressions.xml</checkstyle.suppressions.location>
     <forbiddenapis.version>3.2</forbiddenapis.version>
