--- conflicted
+++ resolved
@@ -725,15 +725,6 @@
         </exclusions>
       </dependency>
       <dependency>
-<<<<<<< HEAD
-=======
-        <groupId>org.mycore</groupId>
-        <artifactId>mycore-viewer</artifactId>
-        <version>0.9-SNAPSHOT</version>
-        <scope>runtime</scope>
-      </dependency>
-      <dependency>
->>>>>>> 5bbd6318
         <groupId>org.mycore.mets</groupId>
         <artifactId>mets-model</artifactId>
         <version>0.10-SNAPSHOT</version>
