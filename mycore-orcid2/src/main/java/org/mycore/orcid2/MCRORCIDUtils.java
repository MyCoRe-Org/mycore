--- conflicted
+++ resolved
@@ -184,11 +184,7 @@
      * @return Set of MCRIdentifier
      */
     public static Set<MCRIdentifier> getNameIdentifiers(MCRMODSWrapper wrapper) {
-<<<<<<< HEAD
-        return wrapper.getElements("mods:nameIdentifier").stream().map(MCRORCIDUtils::getIdentfierFromElement)
-=======
-        return wrapper.getElements("mods:name/mods:nameIdentifier").stream().map(e -> getIdentfierFromElement(e))
->>>>>>> fb24145b
+        return wrapper.getElements("mods:name/mods:nameIdentifier").stream().map(MCRORCIDUtils::getIdentfierFromElement)
             .collect(Collectors.toSet());
     }
 
