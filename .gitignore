--- conflicted
+++ resolved
@@ -1,11 +1,8 @@
-<<<<<<< HEAD
-# May still exist when switching from LTS 2017
-/mycore-complete/
-=======
 # removed components in earlier versions
 /mycore-swf/
 /mycore-session-listing/
->>>>>>> fdc425b7
+/mycore-complete/
+/mycore-buildtools/
 
 .class
 
