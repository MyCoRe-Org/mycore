/*
 * This file is part of ***  M y C o R e  ***
 * See http://www.mycore.de/ for details.
 *
 * MyCoRe is free software: you can redistribute it and/or modify
 * it under the terms of the GNU General Public License as published by
 * the Free Software Foundation, either version 3 of the License, or
 * (at your option) any later version.
 *
 * MyCoRe is distributed in the hope that it will be useful,
 * but WITHOUT ANY WARRANTY; without even the implied warranty of
 * MERCHANTABILITY or FITNESS FOR A PARTICULAR PURPOSE.  See the
 * GNU General Public License for more details.
 *
 * You should have received a copy of the GNU General Public License
 * along with MyCoRe.  If not, see <http://www.gnu.org/licenses/>.
 */

package org.mycore.solr.search;

import javax.servlet.http.HttpServletRequest;

import static org.junit.Assert.assertEquals;

import org.apache.logging.log4j.LogManager;
import org.jdom2.Document;
import org.jdom2.Element;
import org.junit.Test;
import org.mycore.common.MCRTestCase;
import org.mycore.parsers.bool.MCRCondition;
import org.mycore.services.fieldquery.MCRQuery;
import org.mycore.services.fieldquery.MCRQueryParser;

/**
 * @author Thomas Scheffler (yagee)
 */
public class MCRQLSearchUtilsTest extends MCRTestCase {
    /**
     * Test method for
<<<<<<< HEAD
     * {@link MCRSolrSearchUtils#getSolrQuery(MCRQuery, Document, javax.servlet.http.HttpServletRequest)}
=======
     * {@link MCRSolrSearchUtils#getSolrQuery(MCRQuery, Document, HttpServletRequest)}
>>>>>>> 6f3c3d58
     * .
     */
    @Test
    public final void testGetSolrQuery() {
        MCRQuery andQuery = getMCRQuery("(state = \"submitted\") AND (state = \"published\")");
        assertEquals("+state:\"submitted\" +state:\"published\"",
            MCRSolrSearchUtils.getSolrQuery(andQuery, andQuery.buildXML(), null).getQuery());
        //MCR-994
        MCRQuery orQuery = getMCRQuery("(state = \"submitted\") OR (state = \"published\")");
        assertEquals("+(state:\"submitted\" state:\"published\")",
            MCRSolrSearchUtils.getSolrQuery(orQuery, orQuery.buildXML(), null).getQuery());
    }

    private MCRQuery getMCRQuery(String mcrql) {
        LogManager.getLogger(getClass()).info("Building query from condition: {}", mcrql);
        Element query = new Element("query").setAttribute("numPerPage", "20");
        Element conditions = new Element("conditions").setAttribute("format", "xml");
        MCRCondition<Void> condition = new MCRQueryParser().parse(mcrql);
        query.addContent(conditions);
        conditions.addContent(condition.toXML());
        Document queryDoc = new Document(query);
        return MCRQLSearchUtils.buildFormQuery(queryDoc.getRootElement());
    }

}<|MERGE_RESOLUTION|>--- conflicted
+++ resolved
@@ -37,11 +37,7 @@
 public class MCRQLSearchUtilsTest extends MCRTestCase {
     /**
      * Test method for
-<<<<<<< HEAD
      * {@link MCRSolrSearchUtils#getSolrQuery(MCRQuery, Document, javax.servlet.http.HttpServletRequest)}
-=======
-     * {@link MCRSolrSearchUtils#getSolrQuery(MCRQuery, Document, HttpServletRequest)}
->>>>>>> 6f3c3d58
      * .
      */
     @Test
