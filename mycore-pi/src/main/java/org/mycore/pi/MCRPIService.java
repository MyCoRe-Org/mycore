--- conflicted
+++ resolved
@@ -365,32 +365,19 @@
     public static void updateFlagsInDatabase(MCRBase obj) {
         Gson gson = MCRPIService.getGson();
         obj.getService().getFlags(MCRPIService.PI_FLAG).stream()
-<<<<<<< HEAD
             .map(piFlag -> gson.fromJson(piFlag, MCRPI.class))
-            .filter(entry -> !MCRPIManager.getInstance().exist(entry))
-            .forEach(entry -> {
+            .map(entry -> {
                 // disabled: Git does not provide a revision number as integer (see MCR-1393)
                 //           entry.setMcrRevision(MCRCoreVersion.getRevision());
                 entry.setMcrVersion(MCRCoreVersion.getVersion());
                 entry.setMycoreID(obj.getId().toString());
+                return entry;
+            })
+            .filter(entry -> !MCRPIManager.getInstance().exist(entry))
+            .forEach(entry -> {
                 LOGGER.info("Add PI : {} with service {} to database!", entry.getIdentifier(), entry.getService());
                 MCREntityManagerProvider.getCurrentEntityManager().persist(entry);
             });
-=======
-        .map(piFlag -> gson.fromJson(piFlag, MCRPI.class))
-        .map(entry -> {
-            // disabled: Git does not provide a revision number as integer (see MCR-1393)
-            //           entry.setMcrRevision(MCRCoreVersion.getRevision());
-            entry.setMcrVersion(MCRCoreVersion.getVersion());
-            entry.setMycoreID(obj.getId().toString());
-            return entry;
-        })
-        .filter(entry -> !MCRPIManager.getInstance().exist(entry))
-        .forEach(entry -> {
-            LOGGER.info("Add PI : {} with service {} to database!", entry.getIdentifier(), entry.getService());
-            MCREntityManagerProvider.getCurrentEntityManager().persist(entry);
-        });
->>>>>>> ffebd6a9
     }
 
     public final String getType() {
