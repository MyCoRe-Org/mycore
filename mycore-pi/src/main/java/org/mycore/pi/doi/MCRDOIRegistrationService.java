/*
 * This file is part of ***  M y C o R e  ***
 * See http://www.mycore.de/ for details.
 *
 * MyCoRe is free software: you can redistribute it and/or modify
 * it under the terms of the GNU General Public License as published by
 * the Free Software Foundation, either version 3 of the License, or
 * (at your option) any later version.
 *
 * MyCoRe is distributed in the hope that it will be useful,
 * but WITHOUT ANY WARRANTY; without even the implied warranty of
 * MERCHANTABILITY or FITNESS FOR A PARTICULAR PURPOSE.  See the
 * GNU General Public License for more details.
 *
 * You should have received a copy of the GNU General Public License
 * along with MyCoRe.  If not, see <http://www.gnu.org/licenses/>.
 */

package org.mycore.pi.doi;

import java.io.IOException;
import java.net.URI;
import java.net.URISyntaxException;
import java.net.URL;
import java.util.AbstractMap;
import java.util.ArrayList;
import java.util.List;
import java.util.Map;
import java.util.Optional;
import java.util.concurrent.TimeUnit;

import javax.xml.XMLConstants;
import javax.xml.validation.Schema;
import javax.xml.validation.SchemaFactory;

import org.apache.logging.log4j.LogManager;
import org.apache.logging.log4j.Logger;
import org.jdom2.Document;
import org.jdom2.Element;
import org.jdom2.JDOMException;
import org.jdom2.Namespace;
import org.jdom2.filter.Filters;
import org.jdom2.transform.JDOMSource;
import org.jdom2.xpath.XPathExpression;
import org.jdom2.xpath.XPathFactory;
import org.mycore.access.MCRAccessException;
import org.mycore.common.MCRException;
import org.mycore.common.MCRSessionMgr;
import org.mycore.common.MCRSystemUserInformation;
import org.mycore.common.content.MCRBaseContent;
import org.mycore.common.content.MCRContent;
import org.mycore.common.content.transformer.MCRContentTransformerFactory;
import org.mycore.common.xml.MCRXMLFunctions;
import org.mycore.common.xml.MCRXMLHelper;
import org.mycore.datamodel.metadata.MCRBase;
import org.mycore.datamodel.metadata.MCRDerivate;
import org.mycore.datamodel.metadata.MCRMetadataManager;
import org.mycore.datamodel.metadata.MCRObject;
import org.mycore.datamodel.metadata.MCRObjectID;
import org.mycore.datamodel.niofs.MCRContentTypes;
import org.mycore.datamodel.niofs.MCRPath;
import org.mycore.pi.MCRPIRegistrationService;
import org.mycore.pi.exceptions.MCRPersistentIdentifierException;
import org.mycore.services.i18n.MCRTranslation;
import org.xml.sax.SAXException;

/**
 *
 */
public class MCRDOIRegistrationService extends MCRPIRegistrationService<MCRDigitalObjectIdentifier> {

    private static final String KERNEL_3_NAMESPACE_URI = "http://datacite.org/schema/kernel-3";

    private static final String TEST_PREFIX = "UseTestPrefix";

    private static final Logger LOGGER = LogManager.getLogger();

    private static final String TYPE = "doi";

    /**
     * A media URL is longer then 255 chars
     */
    private static final int ERR_CODE_1_1 = 0x1001;

    /**
     * The datacite document is not valid
     */
    private static final int ERR_CODE_1_2 = 0x1002;

    private static final int MAX_URL_LENGTH = 255;

    private static final String DEFAULT_DATACITE_SCHEMA_PATH = "xsd/datacite/v3/metadata.xsd";

    private static final String TRANSLATE_PREFIX = "component.pi.register.error.";

    private static final String DEFAULT_CONTEXT_PATH = "receive/$ID";

    private String username;

    private String password;

    private String transformer;

    private String host;

    private String registerURL;

    private String registerURLContext;

    private String schemaPath;

    private Namespace nameSpace;

    private boolean useTestPrefix;

    public MCRDOIRegistrationService(String serviceID) {
        super(serviceID, MCRDigitalObjectIdentifier.TYPE);

        Map<String, String> properties = getProperties();
        username = properties.get("Username");
        password = properties.get("Password");
        useTestPrefix = properties.containsKey(TEST_PREFIX) && Boolean.valueOf(properties.get(TEST_PREFIX));
        transformer = properties.get("Transformer");
<<<<<<< HEAD
        this.registerURL = properties.get("RegisterBaseURL").replaceFirst("\\/$", "");
=======
        registerURL = properties.get("RegisterBaseURL");
        schemaPath = properties.getOrDefault("Schema", DEFAULT_DATACITE_SCHEMA_PATH);
        nameSpace = Namespace.getNamespace("datacite",
            properties.getOrDefault("Namespace", KERNEL_3_NAMESPACE_URI));

        if (!registerURL.endsWith("/")) {
            registerURL += "/";
        }

        registerURLContext = properties.getOrDefault("RegisterURLContext", DEFAULT_CONTEXT_PATH);
>>>>>>> edccfdb9
        host = "mds.datacite.org";
    }

    private void insertDOI(Document datacite, MCRDigitalObjectIdentifier doi)
        throws MCRPersistentIdentifierException {
        XPathExpression<Element> compile = XPathFactory.instance().compile(
            "//datacite:identifier[@identifierType='DOI']",
            Filters.element(), null, nameSpace);
        List<Element> doiList = compile.evaluate(datacite);

        if (doiList.size() > 1) {
            throw new MCRPersistentIdentifierException("There is more then one identifier with type DOI!");
        } else if (doiList.size() == 1) {
            Element doiElement = doiList.stream().findAny().get();
            LOGGER.warn("Found existing DOI({}) in Document will be replaced with {}", doiElement.getTextTrim(),
                doi.asString());
            doiElement.setText(doi.asString());
        } else {
            // must be 0
            Element doiElement = new Element("identifier", nameSpace);
            datacite.getRootElement().addContent(doiElement);
            doiElement.setAttribute("identifierType", "DOI");
            doiElement.setText(doi.asString());
        }
    }

    private Schema loadDataciteSchema() throws SAXException {
        SchemaFactory schemaFactory = SchemaFactory.newInstance(XMLConstants.W3C_XML_SCHEMA_NS_URI);
        schemaFactory.setFeature("http://apache.org/xml/features/validation/schema-full-checking", false);
        URL localSchemaURL = MCRDOIRegistrationService.class.getClassLoader().getResource(schemaPath);

        if (localSchemaURL == null) {
            throw new MCRException(DEFAULT_DATACITE_SCHEMA_PATH + " was not found!");
        }
        return schemaFactory.newSchema(localSchemaURL);
    }

    public boolean usesTestPrefix() {
        return useTestPrefix;
    }

    public String getRegisterURL() {
        return registerURL;
    }

    @Override
    public void validateRegistration(MCRBase obj, String additional)
        throws MCRPersistentIdentifierException, MCRAccessException {
        List<Map.Entry<String, URI>> mediaList = getMediaList((MCRObject) obj);

        for (Map.Entry<String, URI> stringURIEntry : mediaList) {
            if (stringURIEntry.getValue().toString().length() > MAX_URL_LENGTH) {
                throw new MCRPersistentIdentifierException(
                    "The URI " + stringURIEntry + " from media-list is to long!",
                    MCRTranslation.translate(TRANSLATE_PREFIX + ERR_CODE_1_1),
                    ERR_CODE_1_1);
            }
        }

        super.validateRegistration(obj, additional);
    }

    @Override
    public MCRDigitalObjectIdentifier registerIdentifier(MCRBase obj, String additional)
        throws MCRPersistentIdentifierException {
        if (!additional.equals("")) {
            throw new MCRPersistentIdentifierException(
                getClass().getName() + " doesn't support additional information! (" + additional + ")");
        }

        MCRDigitalObjectIdentifier newDOI = getNewIdentifier(obj.getId(), additional);
        if (useTestPrefix) {
            newDOI = newDOI.toTestPrefix();
        }

        MCRObject mcrBase = MCRMetadataManager.retrieveMCRObject(obj.getId());
        Document dataciteDocument = transformToDatacite(newDOI, mcrBase);

        MCRDataciteClient dataciteClient = getDataciteClient();
        dataciteClient.storeMetadata(dataciteDocument);

        URI registeredURI;
        try {
<<<<<<< HEAD
            registeredURI = getRegisteredURI(obj);
=======
            registeredURI = new URI(
                this.registerURL + registerURLContext.replaceAll("\\$[iI][dD]", obj.getId().toString()));
>>>>>>> edccfdb9
            dataciteClient.mintDOI(newDOI, registeredURI);
        } catch (URISyntaxException e) {
            throw new MCRException("Base-URL seems to be invalid!", e);
        }

        List<Map.Entry<String, URI>> entryList = getMediaList((MCRObject) obj);
        dataciteClient.setMediaList(newDOI, entryList);

        return newDOI;
    }

    public URI getRegisteredURI(MCRBase obj) throws URISyntaxException {
        return new URI(this.registerURL + "/receive/" + obj.getId());
    }

    /**
     * Builds a list with with right content types and media urls assigned of a specific Object
     * @param obj the object
     * @return a list of entrys Media-Type, URL
     */
    public List<Map.Entry<String, URI>> getMediaList(MCRObject obj) {
        List<Map.Entry<String, URI>> entryList = new ArrayList<>();
        Optional<MCRObjectID> derivateIdOptional = MCRMetadataManager.getDerivateIds(obj.getId(), 1, TimeUnit.MINUTES)
            .stream().findFirst();
        derivateIdOptional.ifPresent(derivateId -> {
            MCRDerivate derivate = MCRMetadataManager.retrieveMCRDerivate(derivateId);
            String mainDoc = derivate.getDerivate().getInternals().getMainDoc();
            MCRPath mainDocumentPath = MCRPath.getPath(derivateId.toString(), mainDoc);
            try {
                String contentType = Optional.ofNullable(MCRContentTypes.probeContentType(mainDocumentPath))
                    .orElse("application/octet-stream");
                entryList.add(new AbstractMap.SimpleEntry<>(contentType, new URI(this.registerURL + MCRXMLFunctions
                    .encodeURIPath("/servlets/MCRFileNodeServlet/" + derivateId + "/" + mainDoc))));
            } catch (IOException | URISyntaxException e) {
                LOGGER.error("Error while detecting the file to register!", e);
            }
        });
        return entryList;
    }

    public MCRDataciteClient getDataciteClient() {
        return new MCRDataciteClient(host, username, password, false, this.useTestPrefix);
    }

    private Document transformToDatacite(MCRDigitalObjectIdentifier doi, MCRBase mcrBase)
        throws MCRPersistentIdentifierException {
        MCRObjectID id = mcrBase.getId();
        MCRBaseContent content = new MCRBaseContent(mcrBase);

        try {
            MCRContent transform = MCRContentTransformerFactory.getTransformer(this.transformer).transform(content);
            Document dataciteDocument = transform.asXML();
            insertDOI(dataciteDocument, doi);

            Schema dataciteSchema = loadDataciteSchema();

            try {
                dataciteSchema.newValidator().validate(new JDOMSource(dataciteDocument));
            } catch (SAXException e) {
                String translatedInformation = MCRTranslation.translate(TRANSLATE_PREFIX + ERR_CODE_1_2);
                throw new MCRPersistentIdentifierException(
                    "The document " + id + " does not generate well formed Datacite!",
                    translatedInformation, ERR_CODE_1_2, e);
            }
            return dataciteDocument;
        } catch (IOException | JDOMException | SAXException e) {
            throw new MCRPersistentIdentifierException(
                "Could not transform the content of " + id + " with the transformer " + transformer, e);
        }
    }

    @Override
    public void delete(MCRDigitalObjectIdentifier doi, MCRBase obj, String additional)
        throws MCRPersistentIdentifierException {
        if (MCRSessionMgr.getCurrentSession().getUserInformation().getUserID()
            .equals(MCRSystemUserInformation.getSuperUserInstance().getUserID())) {
            LOGGER.warn("SuperUser deletes object {} with registered doi {}. Try to set DOI inactive.", obj.getId(),
                doi.asString());
            try {
                getDataciteClient().deleteMetadata(doi);
            } catch (MCRPersistentIdentifierException e) {
                LOGGER.error("Error while setting {} inactive! Delete of object should continue!", doi.asString());
            }
        } else {
            throw new MCRPersistentIdentifierException("Object should not be deleted! (It has a registered DOI)");
        }
    }

    @Override
    public void update(MCRDigitalObjectIdentifier doi, MCRBase obj, String additional)
        throws MCRPersistentIdentifierException {
        Document newDataciteMetadata = transformToDatacite(doi, obj);
        MCRDataciteClient dataciteClient = getDataciteClient();

        try {
            URI uri = dataciteClient.resolveDOI(doi);
            URI registeredURI = getRegisteredURI(obj);
            if (!uri.equals(registeredURI)) {
                LOGGER.info("Sending new URL({}) to Datacite!", registeredURI);
                dataciteClient.mintDOI(doi, registeredURI);
            }
        } catch (URISyntaxException e) {
            throw new MCRPersistentIdentifierException("Error while updating URL!", e);
        }

        Document oldDataciteMetadata = dataciteClient.resolveMetadata(doi);
        if (!MCRXMLHelper.deepEqual(newDataciteMetadata, oldDataciteMetadata)) {
            LOGGER.info("Sending new Metadata of {} to Datacite!", obj.getId().toString());
            dataciteClient.deleteMetadata(doi);
            dataciteClient.storeMetadata(newDataciteMetadata);
        }
    }

}<|MERGE_RESOLUTION|>--- conflicted
+++ resolved
@@ -121,20 +121,15 @@
         password = properties.get("Password");
         useTestPrefix = properties.containsKey(TEST_PREFIX) && Boolean.valueOf(properties.get(TEST_PREFIX));
         transformer = properties.get("Transformer");
-<<<<<<< HEAD
-        this.registerURL = properties.get("RegisterBaseURL").replaceFirst("\\/$", "");
-=======
         registerURL = properties.get("RegisterBaseURL");
         schemaPath = properties.getOrDefault("Schema", DEFAULT_DATACITE_SCHEMA_PATH);
-        nameSpace = Namespace.getNamespace("datacite",
-            properties.getOrDefault("Namespace", KERNEL_3_NAMESPACE_URI));
+        nameSpace = Namespace.getNamespace("datacite", properties.getOrDefault("Namespace", KERNEL_3_NAMESPACE_URI));
 
         if (!registerURL.endsWith("/")) {
             registerURL += "/";
         }
 
         registerURLContext = properties.getOrDefault("RegisterURLContext", DEFAULT_CONTEXT_PATH);
->>>>>>> edccfdb9
         host = "mds.datacite.org";
     }
 
@@ -218,12 +213,7 @@
 
         URI registeredURI;
         try {
-<<<<<<< HEAD
             registeredURI = getRegisteredURI(obj);
-=======
-            registeredURI = new URI(
-                this.registerURL + registerURLContext.replaceAll("\\$[iI][dD]", obj.getId().toString()));
->>>>>>> edccfdb9
             dataciteClient.mintDOI(newDOI, registeredURI);
         } catch (URISyntaxException e) {
             throw new MCRException("Base-URL seems to be invalid!", e);
@@ -236,7 +226,7 @@
     }
 
     public URI getRegisteredURI(MCRBase obj) throws URISyntaxException {
-        return new URI(this.registerURL + "/receive/" + obj.getId());
+        return new URI(this.registerURL + registerURLContext.replaceAll("\\$[iI][dD]", obj.getId().toString()));
     }
 
     /**
