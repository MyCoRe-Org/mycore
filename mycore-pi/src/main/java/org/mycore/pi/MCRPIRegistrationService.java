package org.mycore.pi;

import static org.mycore.access.MCRAccessManager.PERMISSION_WRITE;

import java.io.IOException;
import java.lang.reflect.Constructor;
import java.lang.reflect.InvocationTargetException;
import java.util.ArrayList;
import java.util.Date;
import java.util.HashMap;
import java.util.Map;

import javax.persistence.EntityManager;
import javax.persistence.criteria.CriteriaBuilder;
import javax.persistence.criteria.CriteriaQuery;
import javax.persistence.criteria.Root;

import org.mycore.access.MCRAccessException;
import org.mycore.access.MCRAccessManager;
import org.mycore.backend.hibernate.MCRHIBConnection;
import org.mycore.backend.jpa.MCREntityManagerProvider;
import org.mycore.common.MCRException;
import org.mycore.common.config.MCRConfiguration;
import org.mycore.common.config.MCRConfigurationException;
import org.mycore.datamodel.common.MCRActiveLinkException;
import org.mycore.datamodel.metadata.MCRBase;
import org.mycore.datamodel.metadata.MCRDerivate;
import org.mycore.datamodel.metadata.MCRMetadataManager;
import org.mycore.datamodel.metadata.MCRObject;
import org.mycore.datamodel.metadata.MCRObjectID;
import org.mycore.datamodel.metadata.MCRObjectService;
import org.mycore.pi.backend.MCRPI;
import org.mycore.pi.backend.MCRPI_;
import org.mycore.pi.exceptions.MCRPersistentIdentifierException;

import com.google.gson.ExclusionStrategy;
import com.google.gson.FieldAttributes;
import com.google.gson.Gson;
import com.google.gson.GsonBuilder;

public abstract class MCRPIRegistrationService<T extends MCRPersistentIdentifier> {

    public static final String REGISTRATION_CONFIG_PREFIX = "MCR.PI.Registration.";

    public static final String GENERATOR_CONFIG_PREFIX = "MCR.PI.Generator.";

    public static final String INSCRIBER_CONFIG_PREFIX = "MCR.PI.Inscriber.";
    public static final String PI_FLAG = "MyCoRe-PI";
    public static final String FLAG_SEPERATOR = "\\";

    private final String registrationServiceID;

    private final String type;

    public MCRPIRegistrationService(String registrationServiceID, String type) {
        this.registrationServiceID = registrationServiceID;
        this.type = type;
    }

    public final String getRegistrationServiceID() {
        return registrationServiceID;
    }

<<<<<<< HEAD
    protected MCRPersistentIdentifierInscriber<T> getInscriber() {
        String inscriberName = getProperties().get("Inscriber");
        String inscriberPropertyKey = INSCRIBER_CONFIG_PREFIX + inscriberName;
        String className = MCRConfiguration.instance().getString(inscriberPropertyKey);

        try {
            Class<MCRPersistentIdentifierInscriber<T>> classObject = (Class<MCRPersistentIdentifierInscriber<T>>) Class.forName(className);
            Constructor<MCRPersistentIdentifierInscriber<T>> constructor = classObject.getConstructor(String.class);
            MCRPersistentIdentifierInscriber<T> identifierInscriber = constructor.newInstance(inscriberName);
            return identifierInscriber;
        } catch (ClassNotFoundException e) {
            throw new MCRConfigurationException("Configurated class (" + inscriberPropertyKey + ") not found: " + className, e);
        } catch (NoSuchMethodException e) {
            throw new MCRConfigurationException("Configurated class (" + inscriberPropertyKey + ") needs a string constructor: " + className);
        } catch (IllegalAccessException | InstantiationException | InvocationTargetException e) {
            throw new MCRException(e);
        }
    }

    private MCRPersistentIdentifierGenerator<T> getGenerator() {
        String generatorName = getProperties().get("Generator");
        String inscriberPropertyKey = GENERATOR_CONFIG_PREFIX + generatorName;
        String className = MCRConfiguration.instance().getString(inscriberPropertyKey);

        try {
            Class<MCRPersistentIdentifierGenerator<T>> classObject = (Class<MCRPersistentIdentifierGenerator<T>>) Class.forName(className);
            Constructor<MCRPersistentIdentifierGenerator<T>> constructor = classObject.getConstructor(String.class);
            MCRPersistentIdentifierGenerator<T> identifierGenerator = constructor.newInstance(generatorName);
            return identifierGenerator;
        } catch (ClassNotFoundException e) {
            throw new MCRConfigurationException("Configurated class (" + inscriberPropertyKey + ") not found: " + className, e);
        } catch (NoSuchMethodException e) {
            throw new MCRConfigurationException("Configurated class (" + inscriberPropertyKey + ") needs a string constructor: " + className);
        } catch (IllegalAccessException | InstantiationException | InvocationTargetException e) {
            throw new MCRException(e);
        }
=======
    public MCRPersistentIdentifierInscriber<T> getSynchronizer() {
        String classProperty = getProperties().get("Inscriber");
        Object inscriber = MCRConfiguration.instance().getInstanceOf(INSCRIBER_CONFIG_PREFIX + classProperty);
        return (MCRPersistentIdentifierInscriber<T>) inscriber;
>>>>>>> 90dec001
    }

    /**
     * Validates if a object can get a Identifier assigned from this service! <b>Better call super when overwrite!</b>
     *
     * @param obj
     * @throws MCRPersistentIdentifierException see {@link org.mycore.pi.exceptions}
     * @throws MCRAccessException               if the user does not have the rights to assign a pi to the specific object
     */
    public void validateRegistration(MCRBase obj, String additional)
        throws MCRPersistentIdentifierException, MCRAccessException {
        String type = getType();
        MCRObjectID id = obj.getId();
        validateAlreadyCreated(id, additional);
        validateAlreadyInscribed(obj, additional, type, id);
        validatePermission(obj);
    }

    protected void validatePermission(MCRBase obj) throws MCRAccessException {
        if (!MCRAccessManager.checkPermission(obj.getId(), PERMISSION_WRITE)) {
            throw MCRAccessException.missingPermission("Update object.", obj.getId().toString(),
                    PERMISSION_WRITE);
        }
    }

    protected void validateAlreadyInscribed(MCRBase obj, String additional, String type, MCRObjectID id) throws MCRPersistentIdentifierException {
        if (getInscriber().hasIdentifier(obj, additional)) {
            throw new MCRPersistentIdentifierException(
                "There is already a " + type + " in the Object " + id.toString());
        }
    }

    protected void validateAlreadyCreated(MCRObjectID id, String additional) throws MCRPersistentIdentifierException {
        if (isCreated(id, additional)) {
            throw new MCRPersistentIdentifierException("There is already a registered " + getType() + " for Object "
                    + id.toString() + " and additional " + additional);
        }
    }

    public static void addFlagToObject(MCRBase obj, MCRPI databaseEntry) {
        String json = new GsonBuilder().setExclusionStrategies(new ExclusionStrategy() {
            @Override
            public boolean shouldSkipField(FieldAttributes fieldAttributes) {
                String name = fieldAttributes.getName();
                return name.equals("mcrRevision") || name.equals("mycoreID") || name.equals("id") || name.equals("mcrVersion");
            }

            @Override
            public boolean shouldSkipClass(Class<?> aClass) {
                return false;
            }
        }).create().toJson(databaseEntry);
        obj.getService().addFlag(PI_FLAG, json);
    }

    /**
     * Validates everything, registers a new Identifier, inserts the identifier to object metadata and writes a information to the Database.
     *
     * @param obj the object which has to be identified
     * @return the assigned Identifier
     * @throws MCRAccessException               the current User doesn't have the rights to insert the Identifier to Metadata
     * @throws MCRActiveLinkException           the {@link MCRPersistentIdentifierInscriber} lets {@link MCRMetadataManager#update(MCRObject)} throw this
     * @throws MCRPersistentIdentifierException see {@link org.mycore.pi.exceptions}
     */
    public MCRPersistentIdentifier fullRegister(MCRBase obj, String additional)
        throws MCRAccessException, MCRActiveLinkException, MCRPersistentIdentifierException {
        this.validateRegistration(obj, additional);
        T identifier = this.registerIdentifier(obj, additional);
        this.getInscriber().insertIdentifier(identifier, obj, additional);

<<<<<<< HEAD
        MCRPI databaseEntry = new MCRPI(identifier.asString(), getType(), obj.getId().toString(), additional,
                this.getRegistrationServiceID(), provideRegisterDate(obj, additional));
        MCRHIBConnection.instance().getSession().save(databaseEntry);
=======
        insertIdentifierToDatabase(obj, additional, identifier);
>>>>>>> 90dec001

        addFlagToObject(obj, databaseEntry);

        if (obj instanceof MCRObject) {
            MCRMetadataManager.update((MCRObject) obj);
        } else if (obj instanceof MCRDerivate) {
            try {
                MCRMetadataManager.update((MCRDerivate) obj);
            } catch (IOException e) {
                throw new MCRPersistentIdentifierException("Error while saving derivate!", e);
            }
        }
        return identifier;
    }

<<<<<<< HEAD
    protected Date provideRegisterDate(MCRBase obj, String additional) {
        return new Date();
=======
    public void insertIdentifierToDatabase(MCRBase obj, String additional, T identifier) {
        MCRPI databaseEntry = new MCRPI(identifier.asString(), getType(), obj.getId().toString(), additional,
            this.getRegistrationServiceID(), new Date());
        MCRHIBConnection.instance().getSession().save(databaseEntry);
>>>>>>> 90dec001
    }

    public final String getType() {
        return this.type;
    }

    protected abstract T registerIdentifier(MCRBase obj, String additional) throws MCRPersistentIdentifierException;

    protected final void onDelete(T identifier, MCRBase obj, String additional)
        throws MCRPersistentIdentifierException {
        delete(identifier, obj, additional);
        MCRPersistentIdentifierManager.getInstance().delete(obj.getId().toString(), additional, getType(), this.getRegistrationServiceID());
    }

    protected final void onUpdate(T identifier, MCRBase obj, String additional)
        throws MCRPersistentIdentifierException {
        update(identifier, obj, additional);
    }

    /**
     * Should handle deletion of a Object with the PI.
     * E.g. The {@link org.mycore.pi.doi.MCRDOIRegistrationService} sets the active flag in Datacite datacentre to false.
     * @param identifier the Identifier
     * @param obj the deleted object
     * @param additional
     * @throws MCRPersistentIdentifierException to abort deletion of the object  or if something went wrong. (E.G. {@link org.mycore.pi.doi.MCRDOIRegistrationService} throws if not superuser tries to delete the object)
     */
    protected abstract void delete(T identifier, MCRBase obj, String additional)
        throws MCRPersistentIdentifierException;

    /**
     * Should handle updates of a Object with the PI.
     * E.g. The {@link org.mycore.pi.doi.MCRDOIRegistrationService} sends the updated metadata to the Datacite datacentre.
     * @param identifier the Identifier
     * @param obj the deleted object
     * @param additional
     * @throws MCRPersistentIdentifierException to abort update of the object or if something went wrong.
     */
    protected abstract void update(T identifier, MCRBase obj, String additional)
        throws MCRPersistentIdentifierException;

    public boolean isCreated(MCRObjectID id, String additional) {
        EntityManager em = MCREntityManagerProvider.getCurrentEntityManager();
        CriteriaBuilder cb = em.getCriteriaBuilder();
        CriteriaQuery<Number> query = cb.createQuery(Number.class);
        Root<MCRPI> pi = query.from(MCRPI.class);
        return em.createQuery(
            query
                .select(cb.count(pi))
                .where(
                    cb.equal(pi.get(MCRPI_.mycoreID), id.toString()),
                    cb.equal(pi.get(MCRPI_.type), type),
                    cb.equal(pi.get(MCRPI_.additional), additional),
                    cb.equal(pi.get(MCRPI_.service), registrationServiceID)))
            .getSingleResult().shortValue() > 0;
    }

    public boolean isRegistered(MCRObjectID id, String additional) {
        EntityManager em = MCREntityManagerProvider.getCurrentEntityManager();
        CriteriaBuilder cb = em.getCriteriaBuilder();
        CriteriaQuery<Number> query = cb.createQuery(Number.class);
        Root<MCRPI> pi = query.from(MCRPI.class);
        return em.createQuery(
                query
                        .select(cb.count(pi))
                        .where(
                                cb.equal(pi.get(MCRPI_.mycoreID), id.toString()),
                                cb.equal(pi.get(MCRPI_.type), type),
                                cb.equal(pi.get(MCRPI_.additional), additional),
                                cb.equal(pi.get(MCRPI_.service), registrationServiceID),
                                cb.isNotNull(pi.get(MCRPI_.registered))))
                .getSingleResult().shortValue() > 0;
    }

    protected final Map<String, String> getProperties() {
        Map<String, String> propertiesMap = MCRConfiguration.instance()
            .getPropertiesMap(REGISTRATION_CONFIG_PREFIX + registrationServiceID + ".");

        Map<String, String> shortened = new HashMap<>();

        propertiesMap.keySet().stream().forEach(key -> {
            String newKey = key.substring(REGISTRATION_CONFIG_PREFIX.length() + registrationServiceID.length() + 1);
            shortened.put(newKey, propertiesMap.get(key));
        });

        return shortened;
    }

    protected final T getNewIdentifier(MCRObjectID id, String additional) throws MCRPersistentIdentifierException {
        MCRPersistentIdentifierGenerator<T> persitentIdentifierGenerator = getGenerator();
        return persitentIdentifierGenerator.generate(id, additional);
    }

    protected MCRPI getTableEntry(MCRObjectID id, String additional) {
        return MCRPersistentIdentifierManager.getInstance().get(getRegistrationServiceID(), id.toString(), additional);
    }

    public void updateFlag(MCRObjectID id, String additional, MCRPI mcrpi) {
        MCRBase obj = MCRMetadataManager.retrieve(id);
        MCRObjectService service = obj.getService();
        ArrayList<String> flags = service.getFlags(MCRPIRegistrationService.PI_FLAG);
        Gson gson = new Gson();
        String stringFlag = flags.stream().filter(_stringFlag -> {
            MCRPI flag = gson.fromJson(_stringFlag, MCRPI.class);
            return flag.getAdditional().equals(additional) && flag.getIdentifier().equals(mcrpi.getIdentifier());
        }).findAny().orElseThrow(() -> new MCRException(new MCRPersistentIdentifierException("Could find flag to update (" + id + "," + additional + "," + mcrpi.getIdentifier() + ")")));

        int flagIndex = service.getFlagIndex(stringFlag);
        service.removeFlag(flagIndex);

        addFlagToObject(obj, mcrpi);
        try {
            MCRMetadataManager.update(obj);
        } catch (IOException | MCRAccessException | MCRActiveLinkException e) {
            throw new MCRException("Could not update flags", e);
        }
    }
}<|MERGE_RESOLUTION|>--- conflicted
+++ resolved
@@ -61,8 +61,7 @@
         return registrationServiceID;
     }
 
-<<<<<<< HEAD
-    protected MCRPersistentIdentifierInscriber<T> getInscriber() {
+    public MCRPersistentIdentifierInscriber<T> getInscriber() {
         String inscriberName = getProperties().get("Inscriber");
         String inscriberPropertyKey = INSCRIBER_CONFIG_PREFIX + inscriberName;
         String className = MCRConfiguration.instance().getString(inscriberPropertyKey);
@@ -98,12 +97,6 @@
         } catch (IllegalAccessException | InstantiationException | InvocationTargetException e) {
             throw new MCRException(e);
         }
-=======
-    public MCRPersistentIdentifierInscriber<T> getSynchronizer() {
-        String classProperty = getProperties().get("Inscriber");
-        Object inscriber = MCRConfiguration.instance().getInstanceOf(INSCRIBER_CONFIG_PREFIX + classProperty);
-        return (MCRPersistentIdentifierInscriber<T>) inscriber;
->>>>>>> 90dec001
     }
 
     /**
@@ -174,13 +167,7 @@
         T identifier = this.registerIdentifier(obj, additional);
         this.getInscriber().insertIdentifier(identifier, obj, additional);
 
-<<<<<<< HEAD
-        MCRPI databaseEntry = new MCRPI(identifier.asString(), getType(), obj.getId().toString(), additional,
-                this.getRegistrationServiceID(), provideRegisterDate(obj, additional));
-        MCRHIBConnection.instance().getSession().save(databaseEntry);
-=======
-        insertIdentifierToDatabase(obj, additional, identifier);
->>>>>>> 90dec001
+        MCRPI databaseEntry = insertIdentifierToDatabase(obj, additional, identifier);
 
         addFlagToObject(obj, databaseEntry);
 
@@ -196,15 +183,15 @@
         return identifier;
     }
 
-<<<<<<< HEAD
     protected Date provideRegisterDate(MCRBase obj, String additional) {
         return new Date();
-=======
-    public void insertIdentifierToDatabase(MCRBase obj, String additional, T identifier) {
+    }
+
+    public MCRPI insertIdentifierToDatabase(MCRBase obj, String additional, T identifier) {
         MCRPI databaseEntry = new MCRPI(identifier.asString(), getType(), obj.getId().toString(), additional,
-            this.getRegistrationServiceID(), new Date());
+            this.getRegistrationServiceID(), provideRegisterDate(obj, additional));
         MCRHIBConnection.instance().getSession().save(databaseEntry);
->>>>>>> 90dec001
+        return databaseEntry;
     }
 
     public final String getType() {
