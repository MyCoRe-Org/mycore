/*
 * This file is part of ***  M y C o R e  ***
 * See http://www.mycore.de/ for details.
 *
 * MyCoRe is free software: you can redistribute it and/or modify
 * it under the terms of the GNU General Public License as published by
 * the Free Software Foundation, either version 3 of the License, or
 * (at your option) any later version.
 *
 * MyCoRe is distributed in the hope that it will be useful,
 * but WITHOUT ANY WARRANTY; without even the implied warranty of
 * MERCHANTABILITY or FITNESS FOR A PARTICULAR PURPOSE.  See the
 * GNU General Public License for more details.
 *
 * You should have received a copy of the GNU General Public License
 * along with MyCoRe.  If not, see <http://www.gnu.org/licenses/>.
 */

package org.mycore.pi.urn.rest;

import static org.apache.http.entity.ContentType.APPLICATION_JSON;

import java.io.IOException;
import java.io.InputStreamReader;
import java.io.Reader;
import java.net.URL;
import java.nio.charset.StandardCharsets;
import java.time.Instant;
import java.time.format.DateTimeFormatter;
import java.util.Date;
import java.util.Optional;
import java.util.function.Function;

import org.apache.http.Header;
import org.apache.http.HttpEntity;
import org.apache.http.HttpStatus;
import org.apache.http.StatusLine;
import org.apache.http.auth.UsernamePasswordCredentials;
import org.apache.http.client.methods.CloseableHttpResponse;
import org.apache.http.util.EntityUtils;
import org.apache.logging.log4j.LogManager;
import org.apache.logging.log4j.Logger;
import org.mycore.common.config.MCRConfiguration2;
import org.mycore.pi.MCRPIRegistrationInfo;

import com.google.gson.JsonElement;
import com.google.gson.JsonObject;
import com.google.gson.JsonParser;

/**
 * <p>Class for registering and updating urn managed by the DNB.</p>
 * @see <a href="https://api.nbn-resolving.org/v2/docs/index.html">URN-Service API</a>
 * Created by chi on 25.01.17.
 *
 * @author Huu Chi Vu
 * @author shermann
 *
 */
public class MCRDNBURNRestClient {

    private static final Logger LOGGER = LogManager.getLogger();

    private final Function<MCRPIRegistrationInfo, MCRURNJsonBundle> jsonProvider;

    private final Optional<UsernamePasswordCredentials> credentials;

    /**
     * Creates a new operator with the given configuration.
     *
     * @param bundleProvider
     */
    public MCRDNBURNRestClient(Function<MCRPIRegistrationInfo, MCRURNJsonBundle> bundleProvider) {
        this(bundleProvider, Optional.empty());
    }

    /**
     * @param bundleProvider the provider creating the required json
     * @param credentials the credentials needed for authentication
     * */
    public MCRDNBURNRestClient(Function<MCRPIRegistrationInfo, MCRURNJsonBundle> bundleProvider,
        Optional<UsernamePasswordCredentials> credentials) {
        this.jsonProvider = bundleProvider;
        this.credentials = credentials;
    }

    /**
     * Returns the base url of the urn registration service.
     *
     * @deprecated see {@link MCRDNBURNRestClient#getBaseServiceURL()}
     * */
    @Deprecated
    protected String getBaseServiceURL(MCRPIRegistrationInfo urn) {
        return this.getBaseServiceURL();
    }

    /**
     * Returns the base url of the urn registration service.
     *
     * @return the base url as set in mycore property MCR.PI.URNGranular.API.BaseURL
     * */
    public static String getBaseServiceURL() {
        return MCRConfiguration2.getString("MCR.PI.URNGranular.API.BaseURL")
            .orElse("https://api.nbn-resolving.org/sandbox/v2/") + "urns/";
    }

    /**
     * Returns the base url for checking the existence of a given urn.
     * @param urn the {@link MCRPIRegistrationInfo} to test
     *
     * @return the request url
     * */
    protected String getBaseServiceCheckExistsURL(MCRPIRegistrationInfo urn) {
        return getBaseServiceURL() + "urn/" + urn.getIdentifier();
    }

    /**
     * Returns the url for updating the urls assigned to a given urn.
     *
     * @param urn the urn
     * @return the url for updating the urls
     * */
    protected String getUpdateURL(MCRPIRegistrationInfo urn) {
        return getBaseServiceURL() + "urn/" + urn.getIdentifier() + "/my-urls/";
    }

    /**
     * <p>Please see list of status codes and their meaning:</p>
     *
     * <p>204 No Content: URN is in database. No further information asked.</p>
     * <p>301 Moved Permanently: The given URN is replaced with a newer version.
     * This newer version should be used instead.</p>
     * <p>404 Not Found: The given URN is not registered in system.</p>
     * <p>410 Gone: The given URN is registered in system but marked inactive.</p>
     *
     * @return the registration/update date
     */
    public Optional<Date> register(MCRPIRegistrationInfo urn) {
        MCRURNJsonBundle bundle = this.jsonProvider.apply(urn);
        String url = getBaseServiceCheckExistsURL(urn);
        CloseableHttpResponse response = MCRHttpsClient.get(url, credentials);
        StatusLine statusLine = response.getStatusLine();

        if (statusLine == null) {
            LOGGER.warn("GET request for {} returns no status line.", url);
            return Optional.empty();
        }

        int status = statusLine.getStatusCode();

        String identifier = urn.getIdentifier();
        switch (status) {
<<<<<<< HEAD
        case HttpStatus.SC_OK:
            LOGGER.info("URN {} is in database. No further information asked", identifier);
            LOGGER.info("Performing update of url");
            return update(urn);
        case HttpStatus.SC_NOT_FOUND:
            LOGGER.info("URN {} is not registered", identifier);
            return registerNew(urn);
        default:
            logFailure("", response, status, urn.getIdentifier(), bundle.getUrl());
            break;
=======
            case HttpStatus.SC_OK:
                LOGGER.info("URN {} is in database. No further information asked", identifier);
                LOGGER.info("Performing update of url");
                return update(urn);
            case HttpStatus.SC_NOT_FOUND:
                LOGGER.info("URN {} is not registered", identifier);
                return registerNew(urn);
            default:
                LOGGER.error("Error while check if URN {} exists using url {}.", identifier, url);
                logFailure("", response, status, urn.getIdentifier(), bundle.getUrl());
                break;
>>>>>>> de42cf58
        }

        return Optional.empty();
    }

    public Optional<JsonObject> getRegistrationInfo(MCRPIRegistrationInfo urn) {
        String identifier = urn.getIdentifier();
        return getRegistrationInfo(identifier);
    }

    public static Optional<JsonObject> getRegistrationInfo(String identifier) {
        String url = MCRDNBURNRestClient.getBaseServiceURL() + "/urn/" + identifier;
        CloseableHttpResponse response = MCRHttpsClient.get(url, Optional.empty());

        int statusCode = response.getStatusLine().getStatusCode();
        switch (statusCode) {
            case HttpStatus.SC_OK:
                HttpEntity entity = response.getEntity();
                try {
                    Reader reader = new InputStreamReader(entity.getContent(), StandardCharsets.UTF_8);
                    JsonElement jsonElement = JsonParser.parseReader(reader);
                    return Optional.of(jsonElement.getAsJsonObject());
                } catch (Exception e) {
                    LOGGER.error("Could not read Response from " + url);
                }
                break;
            default:
                LOGGER.error("Error while get registration info for URN {} using url {}.", identifier, url);
                logFailure("", response, statusCode, identifier, url);
                break;
        }
        return Optional.empty();
    }

    /**
     * <p>Registers a new URN.<p/>
     *
     * <p>201 Created: URN-Record is successfully created.</p>
     * <p>303 See other: At least one of the given URLs is already registered under another URN,
     * which means you should use this existing URN instead of assigning a new one</p>
     * <p>409 Conflict: URN-Record already exists and can not be created again.</p>
     *
     * @return the registration date
     */
    private Optional<Date> registerNew(MCRPIRegistrationInfo urn) {
        MCRURNJsonBundle bundle = jsonProvider.apply(urn);
        String json = bundle.toJSON(MCRURNJsonBundle.Format.register);
        String baseServiceURL = getBaseServiceURL();
        CloseableHttpResponse response = MCRHttpsClient.post(baseServiceURL, APPLICATION_JSON.toString(), json,
            credentials);

        StatusLine statusLine = response.getStatusLine();

        if (statusLine == null) {
            LOGGER.warn("POST request for {} returns no status line", baseServiceURL);
            return Optional.empty();
        }

        int postStatus = statusLine.getStatusCode();

        String identifier = urn.getIdentifier();
        URL url = bundle.getUrl();
        switch (postStatus) {
<<<<<<< HEAD
        case HttpStatus.SC_CREATED:
            LOGGER.info("URN {} registered to {}", identifier, url);
            return Optional.ofNullable(response.getFirstHeader("date"))
                .map(Header::getValue)
                .map(DateTimeFormatter.RFC_1123_DATE_TIME::parse)
                .map(Instant::from)
                .map(Date::from);
        default:
            logFailure(json, response, postStatus, identifier, url);
            break;
=======
            case HttpStatus.SC_CREATED:
                LOGGER.info("URN {} registered to {}", identifier, url);
                return Optional.ofNullable(response.getFirstHeader("date"))
                    .map(Header::getValue)
                    .map(DateTimeFormatter.RFC_1123_DATE_TIME::parse)
                    .map(Instant::from)
                    .map(Date::from);
            default:
                LOGGER.error("Error while register new URN {} using url {}.", identifier, url);
                logFailure(json, response, postStatus, identifier, url);
                break;
>>>>>>> de42cf58
        }
        return Optional.empty();
    }

    /**
     * <p>Updates all URLS to a given URN.</p>
     *
     * <p>204 No Content: URN was updated successfully</p>
     * <p>301 Moved Permanently: URN has a newer version</p>
     * <p>303 See other: URL is registered for another URN</p>
     *
     * @return the status code of the request
     */

    private Optional<Date> update(MCRPIRegistrationInfo urn) {
        MCRURNJsonBundle bundle = jsonProvider.apply(urn);
        String json = bundle.toJSON(MCRURNJsonBundle.Format.update);
        String updateURL = getUpdateURL(urn);
        CloseableHttpResponse response = MCRHttpsClient.patch(updateURL, APPLICATION_JSON.toString(), json,
            credentials);
        StatusLine statusLine = response.getStatusLine();

        if (statusLine == null) {
            LOGGER.warn("PATCH request for {} returns no status line", updateURL);
            return Optional.empty();
        }

        int patchStatus = statusLine.getStatusCode();

        String identifier = urn.getIdentifier();
        switch (patchStatus) {
<<<<<<< HEAD
        case HttpStatus.SC_NO_CONTENT:
            LOGGER.info("URN {} updated to {}", identifier, bundle.getUrl());
            return Optional.ofNullable(response.getFirstHeader("date"))
                .map(Header::getValue)
                .map(DateTimeFormatter.RFC_1123_DATE_TIME::parse)
                .map(Instant::from)
                .map(Date::from);
        default:
            logFailure(json, response, patchStatus, identifier, bundle.getUrl());
            break;
=======
            case HttpStatus.SC_NO_CONTENT:
                LOGGER.info("URN {} updated to {}", identifier, bundle.getUrl());
                return Optional.ofNullable(response.getFirstHeader("date"))
                    .map(Header::getValue)
                    .map(DateTimeFormatter.RFC_1123_DATE_TIME::parse)
                    .map(Instant::from)
                    .map(Date::from);
            default:
                LOGGER.error("Error while update URN {} using url {}.", identifier, updateURL);
                logFailure(json, response, patchStatus, identifier, bundle.getUrl());
                break;
>>>>>>> de42cf58
        }

        return Optional.empty();
    }

    public static void logFailure(String json, CloseableHttpResponse response, int postStatus, String identifier,
        URL url) {
        logFailure(json, response, postStatus, identifier, url.toString());
    }

    public static void logFailure(String json, CloseableHttpResponse response, int status, String identifier,
        String url) {
        HttpEntity entity = response.getEntity();
        LOGGER.error(
            "Could not handle urn http request: status={}, " +
                "urn={}, url={} json={}",
            status, identifier, url, json);
        try {
            String errBody = EntityUtils.toString(entity, "UTF-8");
            LOGGER.error("Server error message: {}", errBody);
        } catch (IOException e) {
            LOGGER.error("Could not get error body from http request", e);
        }
    }
}<|MERGE_RESOLUTION|>--- conflicted
+++ resolved
@@ -149,7 +149,6 @@
 
         String identifier = urn.getIdentifier();
         switch (status) {
-<<<<<<< HEAD
         case HttpStatus.SC_OK:
             LOGGER.info("URN {} is in database. No further information asked", identifier);
             LOGGER.info("Performing update of url");
@@ -158,21 +157,9 @@
             LOGGER.info("URN {} is not registered", identifier);
             return registerNew(urn);
         default:
+            LOGGER.error("Error while check if URN {} exists using url {}.", identifier, url);
             logFailure("", response, status, urn.getIdentifier(), bundle.getUrl());
             break;
-=======
-            case HttpStatus.SC_OK:
-                LOGGER.info("URN {} is in database. No further information asked", identifier);
-                LOGGER.info("Performing update of url");
-                return update(urn);
-            case HttpStatus.SC_NOT_FOUND:
-                LOGGER.info("URN {} is not registered", identifier);
-                return registerNew(urn);
-            default:
-                LOGGER.error("Error while check if URN {} exists using url {}.", identifier, url);
-                logFailure("", response, status, urn.getIdentifier(), bundle.getUrl());
-                break;
->>>>>>> de42cf58
         }
 
         return Optional.empty();
@@ -236,7 +223,6 @@
         String identifier = urn.getIdentifier();
         URL url = bundle.getUrl();
         switch (postStatus) {
-<<<<<<< HEAD
         case HttpStatus.SC_CREATED:
             LOGGER.info("URN {} registered to {}", identifier, url);
             return Optional.ofNullable(response.getFirstHeader("date"))
@@ -245,21 +231,9 @@
                 .map(Instant::from)
                 .map(Date::from);
         default:
+            LOGGER.error("Error while register new URN {} using url {}.", identifier, url);
             logFailure(json, response, postStatus, identifier, url);
             break;
-=======
-            case HttpStatus.SC_CREATED:
-                LOGGER.info("URN {} registered to {}", identifier, url);
-                return Optional.ofNullable(response.getFirstHeader("date"))
-                    .map(Header::getValue)
-                    .map(DateTimeFormatter.RFC_1123_DATE_TIME::parse)
-                    .map(Instant::from)
-                    .map(Date::from);
-            default:
-                LOGGER.error("Error while register new URN {} using url {}.", identifier, url);
-                logFailure(json, response, postStatus, identifier, url);
-                break;
->>>>>>> de42cf58
         }
         return Optional.empty();
     }
@@ -291,7 +265,6 @@
 
         String identifier = urn.getIdentifier();
         switch (patchStatus) {
-<<<<<<< HEAD
         case HttpStatus.SC_NO_CONTENT:
             LOGGER.info("URN {} updated to {}", identifier, bundle.getUrl());
             return Optional.ofNullable(response.getFirstHeader("date"))
@@ -300,21 +273,9 @@
                 .map(Instant::from)
                 .map(Date::from);
         default:
+            LOGGER.error("Error while update URN {} using url {}.", identifier, updateURL);
             logFailure(json, response, patchStatus, identifier, bundle.getUrl());
             break;
-=======
-            case HttpStatus.SC_NO_CONTENT:
-                LOGGER.info("URN {} updated to {}", identifier, bundle.getUrl());
-                return Optional.ofNullable(response.getFirstHeader("date"))
-                    .map(Header::getValue)
-                    .map(DateTimeFormatter.RFC_1123_DATE_TIME::parse)
-                    .map(Instant::from)
-                    .map(Date::from);
-            default:
-                LOGGER.error("Error while update URN {} using url {}.", identifier, updateURL);
-                logFailure(json, response, patchStatus, identifier, bundle.getUrl());
-                break;
->>>>>>> de42cf58
         }
 
         return Optional.empty();
