--- conflicted
+++ resolved
@@ -136,13 +136,8 @@
             " If the service configuration is right then the pi is under control of MyCoRe.",
         order = 50)
     public static void controlObjectWithService(String objectIDString, String serviceID)
-<<<<<<< HEAD
         throws MCRAccessException {
-        controlObjectWithServiceAndAdditional(objectIDString, serviceID, null);
-=======
-        throws MCRAccessException, MCRActiveLinkException, IOException {
         controlObjectWithServiceAndAdditional(objectIDString, serviceID, "");
->>>>>>> 2155f3eb
     }
 
     @MCRCommand(syntax = "try to control {0} with pi service {1} with additional {2}",
