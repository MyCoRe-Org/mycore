--- conflicted
+++ resolved
@@ -70,32 +70,6 @@
 
     @Test
     public void fullRegister() throws Exception {
-<<<<<<< HEAD
-        MCRDerivate derivate = new MCRDerivate();
-        MCRObjectID mcrObjectID = MCRPIUtils.getNextFreeID();
-        derivate.setId(mcrObjectID);
-
-        MCRAccessManager.addRule(mcrObjectID, "register-TestService", MCRAccessManager.getTrueRule(), "");
-        MCRAccessManager.addRule(mcrObjectID, "writedb", MCRAccessManager.getTrueRule(), "");
-
-        Function<MCRDerivate, Stream<MCRPath>> foo = deriv -> IntStream
-            .iterate(0, i -> i + 1)
-            .mapToObj(i -> "/foo/" + UUID.randomUUID() + "_" + String
-                .format(Locale.getDefault(), "%02d", i))
-            .map(f -> {
-                System.out.println("NULL check Derivate: " + deriv);
-                if (deriv != null) {
-                    System.out.println("NULL check Derivate ID: " + deriv.getId());
-                }
-                return MCRPath
-                    .getPath(
-                        deriv
-                            .getId()
-                            .toString(),
-                        f);
-            })
-            .limit(numOfDerivFiles);
-=======
         LOGGER.info("Store BaseDir {}", getStoreBaseDir());
         LOGGER.info("Store SVN Base {}", getSvnBaseDir());
         object = createObject();
@@ -117,7 +91,6 @@
 
 
         Function<MCRDerivate, Stream<MCRPath>> foo = deriv -> fileList.stream();
->>>>>>> 35e85537
         String serviceID = "TestService";
         MCRURNGranularRESTService testService = new MCRURNGranularRESTService(foo);
         testService.init("MCR.PI.Service.TestService");
