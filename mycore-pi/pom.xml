<?xml version="1.0" encoding="UTF-8"?>
<project xmlns="http://maven.apache.org/POM/4.0.0" xmlns:xsi="http://www.w3.org/2001/XMLSchema-instance" xsi:schemaLocation="http://maven.apache.org/POM/4.0.0 http://maven.apache.org/xsd/maven-4.0.0.xsd">
  <modelVersion>4.0.0</modelVersion>
  <parent>
    <groupId>org.mycore</groupId>
    <artifactId>mycore</artifactId>
    <version>2022.05-SNAPSHOT</version>
  </parent>
  <artifactId>mycore-pi</artifactId>
  <name>MyCoRe Persistent Identifier</name>
  <properties>
    <argLine>-Djdk.attach.allowAttachSelf</argLine>
    <pmd.failOnViolation>false</pmd.failOnViolation>
  </properties>
  <build>
    <plugins>
      <plugin>
        <artifactId>maven-dependency-plugin</artifactId>
        <executions>
          <execution>
            <id>getClasspathFilenames</id>
            <goals>
              <goal>properties</goal>
            </goals>
          </execution>
        </executions>
      </plugin>
      <plugin>
        <artifactId>maven-surefire-plugin</artifactId>
      </plugin>
    </plugins>
  </build>
  <dependencies>
    <dependency>
      <groupId>com.google.code.gson</groupId>
      <artifactId>gson</artifactId>
    </dependency>
    <dependency>
      <groupId>com.google.guava</groupId>
      <artifactId>guava</artifactId>
    </dependency>
    <dependency>
      <groupId>com.h2database</groupId>
      <artifactId>h2</artifactId>
    </dependency>
    <dependency>
      <groupId>commons-io</groupId>
      <artifactId>commons-io</artifactId>
    </dependency>
    <dependency>
      <groupId>jakarta.persistence</groupId>
      <artifactId>jakarta.persistence-api</artifactId>
    </dependency>
    <dependency>
      <groupId>jakarta.servlet</groupId>
      <artifactId>jakarta.servlet-api</artifactId>
    </dependency>
    <dependency>
      <groupId>jakarta.validation</groupId>
      <artifactId>jakarta.validation-api</artifactId>
    </dependency>
    <dependency>
      <groupId>jakarta.ws.rs</groupId>
      <artifactId>jakarta.ws.rs-api</artifactId>
    </dependency>
    <dependency>
      <groupId>org.apache.httpcomponents</groupId>
      <artifactId>httpclient</artifactId>
    </dependency>
    <dependency>
      <groupId>org.apache.httpcomponents</groupId>
      <artifactId>httpcore</artifactId>
    </dependency>
    <dependency>
      <groupId>org.apache.httpcomponents</groupId>
      <artifactId>httpmime</artifactId>
    </dependency>
    <dependency>
      <groupId>org.apache.logging.log4j</groupId>
      <artifactId>log4j-api</artifactId>
    </dependency>
    <dependency>
      <groupId>org.hsqldb</groupId>
      <artifactId>hsqldb</artifactId>
    </dependency>
    <dependency>
      <groupId>org.jdom</groupId>
      <artifactId>jdom2</artifactId>
    </dependency>
    <dependency>
      <groupId>org.mycore</groupId>
      <artifactId>mycore-base</artifactId>
    </dependency>
    <dependency>
      <groupId>org.mycore</groupId>
      <artifactId>mycore-base</artifactId>
      <type>test-jar</type>
    </dependency>
    <dependency>
      <groupId>org.mycore</groupId>
      <artifactId>mycore-user2</artifactId>
      <optional>true</optional>
    </dependency>
    <dependency>
      <groupId>junit</groupId>
      <artifactId>junit</artifactId>
      <scope>test</scope>
    </dependency>
    <dependency>
<<<<<<< HEAD
      <groupId>org.mockito</groupId>
      <artifactId>mockito-core</artifactId>
      <scope>test</scope>
    </dependency>
    <dependency>
      <groupId>org.mockito</groupId>
      <artifactId>mockito-inline</artifactId>
      <scope>test</scope>
    </dependency>
    <dependency>
=======
>>>>>>> 35e85537
      <groupId>org.mycore</groupId>
      <artifactId>mycore-ifs</artifactId>
      <scope>test</scope>
    </dependency>
  </dependencies>

</project><|MERGE_RESOLUTION|>--- conflicted
+++ resolved
@@ -107,19 +107,6 @@
       <scope>test</scope>
     </dependency>
     <dependency>
-<<<<<<< HEAD
-      <groupId>org.mockito</groupId>
-      <artifactId>mockito-core</artifactId>
-      <scope>test</scope>
-    </dependency>
-    <dependency>
-      <groupId>org.mockito</groupId>
-      <artifactId>mockito-inline</artifactId>
-      <scope>test</scope>
-    </dependency>
-    <dependency>
-=======
->>>>>>> 35e85537
       <groupId>org.mycore</groupId>
       <artifactId>mycore-ifs</artifactId>
       <scope>test</scope>
