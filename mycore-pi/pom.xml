--- conflicted
+++ resolved
@@ -118,11 +118,11 @@
     </dependency>
     <dependency>
       <groupId>org.mycore</groupId>
-<<<<<<< HEAD
+      <artifactId>mycore-cronjob</artifactId>
+    </dependency>
+    <dependency>
+      <groupId>org.mycore</groupId>
       <artifactId>mycore-jobqueue</artifactId>
-=======
-      <artifactId>mycore-cronjob</artifactId>
->>>>>>> 105d38ab
     </dependency>
     <dependency>
       <groupId>org.mycore</groupId>
