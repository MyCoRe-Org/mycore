--- conflicted
+++ resolved
@@ -23,16 +23,12 @@
 package org.mycore.restapi.v1.utils;
 
 import java.net.UnknownHostException;
-import java.util.Date;
 
 import javax.servlet.http.HttpServletRequest;
 import javax.ws.rs.core.Response.Status;
 
 import org.mycore.access.mcrimpl.MCRAccessControlSystem;
-import org.mycore.access.mcrimpl.MCRAccessRule;
 import org.mycore.access.mcrimpl.MCRIPAddress;
-import org.mycore.common.MCRSessionMgr;
-import org.mycore.common.MCRSystemUserInformation;
 import org.mycore.common.MCRUserInformation;
 import org.mycore.frontend.MCRFrontendUtil;
 import org.mycore.restapi.v1.errors.MCRRestAPIError;
@@ -75,24 +71,15 @@
         throws MCRRestAPIException {
         try {
             String userID = MCRJSONWebTokenUtil.retrieveUsernameFromAuthenticationToken(request);
-<<<<<<< HEAD
-            if (userID != null) {
-                if (MCRSystemUserInformation.getGuestInstance().getUserID().equals(userID)) {
-                    MCRSessionMgr.getCurrentSession().setUserInformation(MCRSystemUserInformation.getGuestInstance());
-                } else {
-                    MCRSessionMgr.getCurrentSession().setUserInformation(MCRUserManager.getUser(userID));
-                }
-            }
-=======
             MCRUserInformation userInfo = MCRUserManager.getUser(userID);
->>>>>>> 13cdfad5
             MCRIPAddress theIP = new MCRIPAddress(MCRFrontendUtil.getRemoteAddr(request));
             String thePath = path.startsWith("/") ? path : "/" + path;
             String thePermission = permission.toString();
             MCRAccessControlSystem acs = (MCRAccessControlSystem) MCRAccessControlSystem.instance();
             boolean hasAPIAccess = acs.checkAccess("restapi:/", thePermission, userInfo, theIP);
-            if (hasAPIAccess && (!acs.hasRule("restapi:" + thePath, thePermission) || acs.checkAccess("restapi:" + thePath, permission.toString(), userInfo, theIP))) {
-            	return;
+            if (hasAPIAccess && (!acs.hasRule("restapi:" + thePath, thePermission)
+                || acs.checkAccess("restapi:" + thePath, permission.toString(), userInfo, theIP))) {
+                return;
             }
         } catch (UnknownHostException e) {
             // ignore
