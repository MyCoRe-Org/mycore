/*
 * This file is part of ***  M y C o R e  ***
 * See http://www.mycore.de/ for details.
 *
 * MyCoRe is free software: you can redistribute it and/or modify
 * it under the terms of the GNU General Public License as published by
 * the Free Software Foundation, either version 3 of the License, or
 * (at your option) any later version.
 *
 * MyCoRe is distributed in the hope that it will be useful,
 * but WITHOUT ANY WARRANTY; without even the implied warranty of
 * MERCHANTABILITY or FITNESS FOR A PARTICULAR PURPOSE.  See the
 * GNU General Public License for more details.
 *
 * You should have received a copy of the GNU General Public License
 * along with MyCoRe.  If not, see <http://www.gnu.org/licenses/>.
 */

package org.mycore.restapi.v2;

import static org.mycore.common.MCRConstants.XSI_NAMESPACE;
import static org.mycore.restapi.v2.MCRRestAuthorizationFilter.PARAM_MCRID;

import java.awt.image.BufferedImage;
import java.io.FileNotFoundException;
import java.io.IOException;
import java.io.InputStream;
import java.io.UncheckedIOException;
import java.lang.annotation.Annotation;
import java.net.URI;
import java.nio.file.Files;
import java.nio.file.attribute.FileTime;
import java.util.Collection;
import java.util.Collections;
import java.util.Date;
import java.util.List;
import java.util.Map;
import java.util.Objects;
import java.util.Optional;
import java.util.concurrent.TimeUnit;
import java.util.stream.Collectors;

<<<<<<< HEAD
=======
import javax.servlet.ServletContext;
import javax.ws.rs.BadRequestException;
import javax.ws.rs.Consumes;
import javax.ws.rs.DELETE;
import javax.ws.rs.ForbiddenException;
import javax.ws.rs.GET;
import javax.ws.rs.InternalServerErrorException;
import javax.ws.rs.NotFoundException;
import javax.ws.rs.POST;
import javax.ws.rs.PUT;
import javax.ws.rs.Path;
import javax.ws.rs.PathParam;
import javax.ws.rs.Produces;
import javax.ws.rs.QueryParam;
import javax.ws.rs.core.Context;
import javax.ws.rs.core.GenericEntity;
import javax.ws.rs.core.HttpHeaders;
import javax.ws.rs.core.MediaType;
import javax.ws.rs.core.Request;
import javax.ws.rs.core.Response;
import javax.ws.rs.core.Response.ResponseBuilder;
import javax.ws.rs.core.UriInfo;
import javax.xml.bind.annotation.XmlElementWrapper;

import org.apache.commons.lang3.StringUtils;
>>>>>>> d5524d01
import org.apache.commons.lang3.reflect.TypeUtils;
import org.apache.logging.log4j.LogManager;
import org.apache.logging.log4j.Logger;
import org.jdom2.Document;
import org.jdom2.Element;
import org.jdom2.JDOMException;
import org.mycore.access.MCRAccessException;
import org.mycore.access.MCRAccessManager;
import org.mycore.common.MCRCoreVersion;
import org.mycore.common.MCRException;
import org.mycore.common.MCRPersistenceException;
import org.mycore.common.config.MCRConfiguration2;
import org.mycore.common.content.MCRContent;
import org.mycore.common.content.MCRJDOMContent;
import org.mycore.common.content.MCRStreamContent;
import org.mycore.common.content.MCRStringContent;
import org.mycore.common.xml.MCRXMLParserFactory;
import org.mycore.datamodel.classifications2.MCRCategoryDAOFactory;
import org.mycore.datamodel.classifications2.MCRCategoryID;
import org.mycore.datamodel.common.MCRAbstractMetadataVersion;
import org.mycore.datamodel.common.MCRActiveLinkException;
import org.mycore.datamodel.common.MCRObjectIDDate;
import org.mycore.datamodel.common.MCRXMLMetadataManager;
import org.mycore.datamodel.metadata.MCRMetadataManager;
import org.mycore.datamodel.metadata.MCRObject;
import org.mycore.datamodel.metadata.MCRObjectID;
import org.mycore.datamodel.metadata.history.MCRMetadataHistoryManager;
import org.mycore.datamodel.niofs.MCRPath;
import org.mycore.frontend.MCRFrontendUtil;
import org.mycore.frontend.jersey.MCRCacheControl;
import org.mycore.media.services.MCRThumbnailGenerator;
import org.mycore.restapi.annotations.MCRAccessControlExposeHeaders;
import org.mycore.restapi.annotations.MCRApiDraft;
import org.mycore.restapi.annotations.MCRParam;
import org.mycore.restapi.annotations.MCRParams;
import org.mycore.restapi.annotations.MCRRequireTransaction;
import org.mycore.restapi.converter.MCRContentAbstractWriter;
import org.mycore.restapi.v2.model.MCRRestObjectIDDate;
import org.xml.sax.SAXException;
import org.xml.sax.SAXParseException;

import com.fasterxml.jackson.databind.SerializationFeature;

import com.fasterxml.jackson.jakarta.rs.annotation.JacksonFeatures;
import io.swagger.v3.oas.annotations.OpenAPIDefinition;
import io.swagger.v3.oas.annotations.Operation;
import io.swagger.v3.oas.annotations.Parameter;
import io.swagger.v3.oas.annotations.headers.Header;
import io.swagger.v3.oas.annotations.media.ArraySchema;
import io.swagger.v3.oas.annotations.media.Content;
import io.swagger.v3.oas.annotations.media.ExampleObject;
import io.swagger.v3.oas.annotations.media.Schema;
import io.swagger.v3.oas.annotations.parameters.RequestBody;
import io.swagger.v3.oas.annotations.responses.ApiResponse;
import io.swagger.v3.oas.annotations.tags.Tag;
import jakarta.servlet.ServletContext;
import jakarta.ws.rs.BadRequestException;
import jakarta.ws.rs.Consumes;
import jakarta.ws.rs.DELETE;
import jakarta.ws.rs.ForbiddenException;
import jakarta.ws.rs.GET;
import jakarta.ws.rs.InternalServerErrorException;
import jakarta.ws.rs.NotFoundException;
import jakarta.ws.rs.POST;
import jakarta.ws.rs.PUT;
import jakarta.ws.rs.Path;
import jakarta.ws.rs.PathParam;
import jakarta.ws.rs.Produces;
import jakarta.ws.rs.core.Context;
import jakarta.ws.rs.core.GenericEntity;
import jakarta.ws.rs.core.HttpHeaders;
import jakarta.ws.rs.core.MediaType;
import jakarta.ws.rs.core.Request;
import jakarta.ws.rs.core.Response;
import jakarta.ws.rs.core.UriInfo;
import jakarta.xml.bind.annotation.XmlElementWrapper;

@Path("/objects")
@OpenAPIDefinition(tags = {
    @Tag(name = MCRRestUtils.TAG_MYCORE_OBJECT, description = "Operations on metadata objects"),
    @Tag(name = MCRRestUtils.TAG_MYCORE_DERIVATE,
        description = "Operations on derivates belonging to metadata objects"),
    @Tag(name = MCRRestUtils.TAG_MYCORE_FILE, description = "Operations on files in derivates"),
})
public class MCRRestObjects {

    private static Logger LOGGER = LogManager.getLogger();

    private static int PAGE_SIZE_MAX = MCRConfiguration2.getInt("MCR.RestAPI.V2.ListObjects.PageSize.Max")
        .orElseThrow();

    private static int PAGE_SIZE_DEFAULT = MCRConfiguration2.getInt("MCR.RestAPI.V2.ListObjects.PageSize.Default")
        .orElse(1000);

    @Context
    Request request;

    @Context
    ServletContext context;

    @Context
    UriInfo uriInfo;

    public static final List<MCRThumbnailGenerator> THUMBNAIL_GENERATORS = Collections
        .unmodifiableList(MCRConfiguration2
            .getOrThrow("MCR.Media.Thumbnail.Generators", MCRConfiguration2::splitValue)
            .map(MCRConfiguration2::instantiateClass)
            .map(MCRThumbnailGenerator.class::cast)
            .collect(Collectors.toList()));

    @GET
    @Produces({ MediaType.APPLICATION_XML, MediaType.APPLICATION_JSON + ";charset=UTF-8" })
    @MCRCacheControl(maxAge = @MCRCacheControl.Age(time = 1, unit = TimeUnit.HOURS),
        sMaxAge = @MCRCacheControl.Age(time = 1, unit = TimeUnit.HOURS))
    @Operation(
        summary = "Lists all objects in this repository",
        responses = @ApiResponse(
            content = @Content(array = @ArraySchema(schema = @Schema(implementation = MCRObjectIDDate.class)))),
        tags = MCRRestUtils.TAG_MYCORE_OBJECT)
    @XmlElementWrapper(name = "mycoreobjects")
    @JacksonFeatures(serializationDisable = { SerializationFeature.WRITE_DATES_AS_TIMESTAMPS })
    public Response listObjects(@QueryParam("after_id") String afterID, @QueryParam("limit") Integer limit)
        throws IOException {
        Date lastModified = new Date(MCRXMLMetadataManager.instance().getLastModified());
        Optional<Response> cachedResponse = MCRRestUtils.getCachedResponse(request, lastModified);

        if (cachedResponse.isPresent()) {
            return cachedResponse.get();
        }
        //TODO Cleanup in 2022.06 LTS 
        // make this the default behaviour, also if afterID param is not set

        if (afterID == null) {
            //old behaviour 
            List<MCRRestObjectIDDate> idDates = MCRXMLMetadataManager.instance().listObjectDates().stream()
                .filter(oid -> !oid.getId().contains("_derivate_"))
                .map(x -> new MCRRestObjectIDDate(x))
                .collect(Collectors.toList());
            return Response.ok(new GenericEntity<List<MCRRestObjectIDDate>>(idDates) {
            })
                .lastModified(lastModified)
                .build();
        } else {
            int theLimit = Integer.min(PAGE_SIZE_MAX, limit == null ? PAGE_SIZE_DEFAULT : limit);
            MCRObjectID afterMcrObjID = StringUtils.isEmpty(afterID) ? null : MCRObjectID.getInstance(afterID);
            List<MCRRestObjectIDDate> idDates = MCRMetadataHistoryManager
                .listNextObjectIDs(afterMcrObjID, theLimit).stream()
                .map(x -> new MCRRestObjectIDDate(x))
                .collect(Collectors.toList());
            ResponseBuilder respOK = Response.ok(new GenericEntity<List<MCRRestObjectIDDate>>(idDates) {
            })
                .lastModified(lastModified);
            if (idDates.size() <= theLimit) {
                String nextURL = MCRFrontendUtil.getBaseURL() + "api/v2/objects"
                    + "?after_id=" + idDates.get(idDates.size() - 1).getId()
                    + "&limit=" + theLimit;
                respOK.link(nextURL, "next");
                respOK.header("X-Total-Count",  MCRMetadataHistoryManager.countObjectIDs());
            }
            return respOK.build();
        }
    }

    @POST
    @Operation(
        summary = "Create a new MyCoRe Object",
        responses = @ApiResponse(responseCode = "201",
            headers = @Header(name = HttpHeaders.LOCATION, description = "URL of the new MyCoRe Object")),
        tags = MCRRestUtils.TAG_MYCORE_OBJECT)
    @Consumes(MediaType.APPLICATION_XML)
    @RequestBody(required = true,
        content = @Content(mediaType = MediaType.APPLICATION_XML))
    @MCRRequireTransaction
    @MCRAccessControlExposeHeaders(HttpHeaders.LOCATION)
    public Response createObject(String xml) {
        try {
            Document doc = MCRXMLParserFactory.getNonValidatingParser().parseXML(new MCRStringContent(xml));
            Element eMCRObj = doc.getRootElement();
            if (eMCRObj.getAttributeValue("ID") != null) {
                MCRObjectID id = MCRObjectID.getInstance(eMCRObj.getAttributeValue("ID"));
                MCRObjectID newID = MCRObjectID.getNextFreeId(id.getBase());
                eMCRObj.setAttribute("ID", newID.toString());
                if (eMCRObj.getAttribute("label") == null) {
                    eMCRObj.setAttribute("label", newID.toString());
                }
                if (eMCRObj.getAttribute("version") == null) {
                    eMCRObj.setAttribute("version", MCRCoreVersion.getVersion());
                }
                eMCRObj.setAttribute("noNamespaceSchemaLocation", "datamodel-" + newID.getTypeId() + ".xsd",
                    XSI_NAMESPACE);
            } else {
                //TODO error handling
                throw new BadRequestException("Please provide an object with ID");
            }

            MCRObject mcrObj = new MCRObject(new MCRJDOMContent(doc).asByteArray(), true);
            LOGGER.debug("Create new MyCoRe Object");
            MCRMetadataManager.create(mcrObj);
            return Response.created(uriInfo.getAbsolutePathBuilder().path(mcrObj.getId().toString()).build()).build();
        } catch (MCRPersistenceException | SAXParseException | IOException e) {
            throw new InternalServerErrorException(e);
        } catch (MCRAccessException e) {
            throw new ForbiddenException(e);
        }
    }

    @GET
    @Produces({ MediaType.APPLICATION_XML, MediaType.APPLICATION_JSON + ";charset=UTF-8" })
    @MCRCacheControl(maxAge = @MCRCacheControl.Age(time = 1, unit = TimeUnit.DAYS),
        sMaxAge = @MCRCacheControl.Age(time = 1, unit = TimeUnit.DAYS))
    @Path("/{" + PARAM_MCRID + "}")
    @Operation(
        summary = "Returns MCRObject with the given " + PARAM_MCRID + ".",
        tags = MCRRestUtils.TAG_MYCORE_OBJECT)
    public Response getObject(@Parameter(example = "mir_mods_00004711") @PathParam(PARAM_MCRID) MCRObjectID id)
        throws IOException {
        long modified = MCRXMLMetadataManager.instance().getLastModified(id);
        if (modified < 0) {
            throw new NotFoundException("MCRObject " + id + " not found");
        }
        Date lastModified = new Date(modified);
        Optional<Response> cachedResponse = MCRRestUtils.getCachedResponse(request, lastModified);
        if (cachedResponse.isPresent()) {
            return cachedResponse.get();
        }
        MCRContent mcrContent = MCRXMLMetadataManager.instance().retrieveContent(id);
        return Response.ok()
            .entity(mcrContent,
                new Annotation[] { MCRParams.Factory
                    .get(MCRParam.Factory.get(MCRContentAbstractWriter.PARAM_OBJECTTYPE, id.getTypeId())) })
            .lastModified(lastModified)
            .build();
    }

    @GET
    @Produces({ MediaType.APPLICATION_XML })
    @MCRCacheControl(maxAge = @MCRCacheControl.Age(time = 1, unit = TimeUnit.DAYS),
        sMaxAge = @MCRCacheControl.Age(time = 1, unit = TimeUnit.DAYS))
    @Path("/{" + PARAM_MCRID + "}/metadata")
    @Operation(
        summary = "Returns metadata section MCRObject with the given " + PARAM_MCRID + ".",
        tags = MCRRestUtils.TAG_MYCORE_OBJECT)
    public Response getObjectMetadata(@Parameter(example = "mir_mods_00004711") @PathParam(PARAM_MCRID) MCRObjectID id)
        throws IOException {
        long modified = MCRXMLMetadataManager.instance().getLastModified(id);
        if (modified < 0) {
            throw new NotFoundException("MCRObject " + id + " not found");
        }
        Date lastModified = new Date(modified);
        Optional<Response> cachedResponse = MCRRestUtils.getCachedResponse(request, lastModified);
        if (cachedResponse.isPresent()) {
            return cachedResponse.get();
        }
        MCRObject mcrObj = MCRMetadataManager.retrieveMCRObject(id);
        MCRContent mcrContent = new MCRJDOMContent(mcrObj.getMetadata().createXML());
        return Response.ok()
            .entity(mcrContent,
                new Annotation[] { MCRParams.Factory
                    .get(MCRParam.Factory.get(MCRContentAbstractWriter.PARAM_OBJECTTYPE, id.getTypeId())) })
            .lastModified(lastModified)
            .build();
    }

    @GET
    @Path("{" + PARAM_MCRID + "}/thumb-{size}.{ext : (jpg|jpeg|png)}")
    @Produces({ "image/png", "image/jpeg" })
    @Operation(
        summary = "Returns thumbnail of MCRObject with the given " + PARAM_MCRID + ".",
        tags = MCRRestUtils.TAG_MYCORE_OBJECT)
    @MCRCacheControl(maxAge = @MCRCacheControl.Age(time = 1, unit = TimeUnit.DAYS),
        sMaxAge = @MCRCacheControl.Age(time = 1, unit = TimeUnit.DAYS))
    public Response getThumbnailWithSize(@PathParam(PARAM_MCRID) String id, @PathParam("size") int size,
        @PathParam("ext") String ext) {
        return getThumbnail(id, size, ext);
    }

    @GET
    @Path("{" + PARAM_MCRID + "}/thumb.{ext : (jpg|jpeg|png)}")
    @Produces({ "image/png", "image/jpeg" })
    @Operation(
        summary = "Returns thumbnail of MCRObject with the given " + PARAM_MCRID + ".",
        tags = MCRRestUtils.TAG_MYCORE_OBJECT)
    @MCRCacheControl(maxAge = @MCRCacheControl.Age(time = 1, unit = TimeUnit.DAYS),
        sMaxAge = @MCRCacheControl.Age(time = 1, unit = TimeUnit.DAYS))
    public Response getThumbnail(@PathParam(PARAM_MCRID) String id, @PathParam("ext") String ext) {
        int defaultSize = MCRConfiguration2.getOrThrow("MCR.Media.Thumbnail.DefaultSize", Integer::parseInt);
        return getThumbnail(id, defaultSize, ext);
    }

    private Response getThumbnail(String id, int size, String ext) {
        List<MCRPath> mainDocs = MCRMetadataManager.getDerivateIds(MCRObjectID.getInstance(id), 1, TimeUnit.MINUTES)
            .stream()
            .filter(d -> MCRAccessManager.checkDerivateContentPermission(d, MCRAccessManager.PERMISSION_READ))
            .map(d -> {
                String nameOfMainFile = MCRMetadataManager.retrieveMCRDerivate(d).getDerivate().getInternals()
                    .getMainDoc();
                return nameOfMainFile.isEmpty() ? null : MCRPath.getPath(d.toString(), '/' + nameOfMainFile);
            })
            .filter(Objects::nonNull)
            .collect(Collectors.toList());

        if (mainDocs.isEmpty()) {
            throw new NotFoundException();
        }

        for (MCRPath mainDoc : mainDocs) {
            Optional<MCRThumbnailGenerator> thumbnailGenerator = THUMBNAIL_GENERATORS.stream()
                .filter(g -> g.matchesFileType(context.getMimeType(mainDoc.getFileName().toString()), mainDoc))
                .findFirst();
            if (thumbnailGenerator.isPresent()) {
                try {
                    FileTime lastModified = Files.getLastModifiedTime(mainDoc);
                    Date lastModifiedDate = new Date(lastModified.toMillis());
                    Optional<Response> cachedResponse = MCRRestUtils.getCachedResponse(request, lastModifiedDate);
                    return cachedResponse.orElseGet(() -> {
                        Optional<BufferedImage> thumbnail = null;
                        try {
                            thumbnail = thumbnailGenerator.get().getThumbnail(mainDoc, size);
                        } catch (IOException e) {
                            throw new UncheckedIOException(e);
                        }
                        return thumbnail.map(b -> {
                            String type = "image/png";
                            if ("jpg".equals(ext) || "jpeg".equals(ext)) {
                                type = "image/jpeg";
                            }
                            return Response.ok(b)
                                .lastModified(lastModifiedDate)
                                .type(type)
                                .build();
                        }).orElseGet(() -> Response.status(Response.Status.NOT_FOUND).build());
                    });
                } catch (FileNotFoundException e) {
                    continue; //try another mainDoc if present
                } catch (IOException e) {
                    throw new InternalServerErrorException(e);
                } catch (UncheckedIOException e) {
                    throw new InternalServerErrorException(e.getCause());
                }
            }
        }

        throw new NotFoundException();
    }

    @GET
    @Produces({ MediaType.APPLICATION_XML, MediaType.APPLICATION_JSON + ";charset=UTF-8" })
    @MCRCacheControl(maxAge = @MCRCacheControl.Age(time = 1, unit = TimeUnit.DAYS),
        sMaxAge = @MCRCacheControl.Age(time = 1, unit = TimeUnit.DAYS))
    @Path("/{" + PARAM_MCRID + "}/versions")
    @Operation(
        summary = "Returns MCRObject with the given " + PARAM_MCRID + ".",
        responses = @ApiResponse(content = @Content(
            array = @ArraySchema(uniqueItems = true,
                schema = @Schema(implementation = MCRAbstractMetadataVersion.class)))),
        tags = MCRRestUtils.TAG_MYCORE_OBJECT)
    @JacksonFeatures(serializationDisable = { SerializationFeature.WRITE_DATES_AS_TIMESTAMPS })
    @XmlElementWrapper(name = "versions")
    public Response getObjectVersions(@Parameter(example = "mir_mods_00004711") @PathParam(PARAM_MCRID) MCRObjectID id)
        throws IOException {
        long modified = MCRXMLMetadataManager.instance().getLastModified(id);
        if (modified < 0) {
            throw MCRErrorResponse.fromStatus(Response.Status.NOT_FOUND.getStatusCode())
                .withErrorCode(MCRErrorCodeConstants.MCROBJECT_NOT_FOUND)
                .withMessage("MCRObject " + id + " not found")
                .toException();
        }
        Date lastModified = new Date(modified);
        Optional<Response> cachedResponse = MCRRestUtils.getCachedResponse(request, lastModified);
        if (cachedResponse.isPresent()) {
            return cachedResponse.get();
        }
        List<? extends MCRAbstractMetadataVersion<?>> versions = MCRXMLMetadataManager.instance().listRevisions(id);
        return Response.ok()
            .entity(new GenericEntity<>(versions, TypeUtils.parameterize(List.class, MCRAbstractMetadataVersion.class)))
            .lastModified(lastModified)
            .build();
    }

    @GET
    @Produces({ MediaType.APPLICATION_XML, MediaType.APPLICATION_JSON + ";charset=UTF-8" })
    @MCRCacheControl(maxAge = @MCRCacheControl.Age(time = 1000, unit = TimeUnit.DAYS),
        sMaxAge = @MCRCacheControl.Age(time = 1000, unit = TimeUnit.DAYS)) //will never expire actually
    @Path("/{" + PARAM_MCRID + "}/versions/{revision}")
    @Operation(
        summary = "Returns MCRObject with the given " + PARAM_MCRID + " and revision.",
        tags = MCRRestUtils.TAG_MYCORE_OBJECT)
    public Response getObjectVersion(@Parameter(example = "mir_mods_00004711") @PathParam(PARAM_MCRID) MCRObjectID id,
        @PathParam("revision") String revision)
        throws IOException {
        MCRContent mcrContent = MCRXMLMetadataManager.instance().retrieveContent(id, revision);
        if (mcrContent == null) {
            throw MCRErrorResponse.fromStatus(Response.Status.NOT_FOUND.getStatusCode())
                .withErrorCode(MCRErrorCodeConstants.MCROBJECT_REVISION_NOT_FOUND)
                .withMessage("MCRObject " + id + " has no revision " + revision + ".")
                .toException();
        }
        long modified = mcrContent.lastModified();
        Date lastModified = new Date(modified);
        Optional<Response> cachedResponse = MCRRestUtils.getCachedResponse(request, lastModified);
        if (cachedResponse.isPresent()) {
            return cachedResponse.get();
        }
        LogManager.getLogger().info("OK: {}", mcrContent.getETag());
        return Response.ok()
            .entity(mcrContent,
                new Annotation[] { MCRParams.Factory
                    .get(MCRParam.Factory.get(MCRContentAbstractWriter.PARAM_OBJECTTYPE, id.getTypeId())) })
            .lastModified(lastModified)
            .build();
    }

    @PUT
    @Consumes(MediaType.APPLICATION_XML)
    @Path("/{" + PARAM_MCRID + "}")
    @Operation(summary = "Creates or updates MCRObject with the body of this request",
        tags = MCRRestUtils.TAG_MYCORE_OBJECT,
        responses = {
            @ApiResponse(responseCode = "400",
                content = { @Content(mediaType = MediaType.TEXT_PLAIN) },
                description = "'Invalid body content' or 'MCRObjectID mismatch'"),
            @ApiResponse(responseCode = "201", description = "MCRObject successfully created"),
            @ApiResponse(responseCode = "204", description = "MCRObject successfully updated"),
        })
    @MCRRequireTransaction
    public Response updateObject(@PathParam(PARAM_MCRID) MCRObjectID id,
        @Parameter(required = true,
            description = "MCRObject XML",
            examples = @ExampleObject("<mycoreobject ID=\"{mcrid}\" ..>\n...\n</mycorobject>")) InputStream xmlSource)
        throws IOException {
        //check preconditions
        try {
            long lastModified = MCRXMLMetadataManager.instance().getLastModified(id);
            if (lastModified >= 0) {
                Date lmDate = new Date(lastModified);
                Optional<Response> cachedResponse = MCRRestUtils.getCachedResponse(request, lmDate);
                if (cachedResponse.isPresent()) {
                    return cachedResponse.get();
                }
            }
        } catch (Exception e) {
            //ignore errors as PUT is idempotent
        }
        MCRStreamContent inputContent = new MCRStreamContent(xmlSource, null, MCRObject.ROOT_NAME);
        MCRObject updatedObject;
        try {
            updatedObject = new MCRObject(inputContent.asXML());
            updatedObject.validate();
        } catch (JDOMException | SAXException | MCRException e) {
            throw MCRErrorResponse.fromStatus(Response.Status.BAD_REQUEST.getStatusCode())
                .withErrorCode(MCRErrorCodeConstants.MCROBJECT_INVALID)
                .withMessage("MCRObject " + id + " is not valid")
                .withDetail(e.getMessage())
                .withCause(e)
                .toException();
        }
        if (!id.equals(updatedObject.getId())) {
            throw MCRErrorResponse.fromStatus(Response.Status.BAD_REQUEST.getStatusCode())
                .withErrorCode(MCRErrorCodeConstants.MCROBJECT_ID_MISMATCH)
                .withMessage("MCRObject " + id + " cannot be overwritten by " + updatedObject.getId() + ".")
                .toException();
        }
        try {
            if (MCRMetadataManager.exists(id)) {
                MCRMetadataManager.update(updatedObject);
                return Response.status(Response.Status.NO_CONTENT).build();
            } else {
                MCRMetadataManager.create(updatedObject);
                return Response.status(Response.Status.CREATED).build();
            }
        } catch (MCRAccessException e) {
            throw MCRErrorResponse.fromStatus(Response.Status.FORBIDDEN.getStatusCode())
                .withErrorCode(MCRErrorCodeConstants.MCROBJECT_NO_PERMISSION)
                .withMessage("You may not modify or create MCRObject " + id + ".")
                .withDetail(e.getMessage())
                .withCause(e)
                .toException();
        }
    }

    @PUT
    @Consumes(MediaType.APPLICATION_XML)
    @Path("/{" + PARAM_MCRID + "}/metadata")
    @Operation(summary = "Updates the metadata section of a MCRObject with the body of this request",
        tags = MCRRestUtils.TAG_MYCORE_OBJECT,
        responses = {
            @ApiResponse(responseCode = "400",
                content = { @Content(mediaType = MediaType.TEXT_PLAIN) },
                description = "'Invalid body content' or 'MCRObjectID mismatch'"),
            @ApiResponse(responseCode = "204", description = "MCRObject metadata successfully updated"),
        })
    @MCRRequireTransaction
    public Response updateObjectMetadata(@PathParam(PARAM_MCRID) MCRObjectID id,
        @Parameter(required = true,
            description = "MCRObject XML",
            examples = @ExampleObject("<metadata>\n...\n</metadata>")) InputStream xmlSource)
        throws IOException {
        //check preconditions
        try {
            long lastModified = MCRXMLMetadataManager.instance().getLastModified(id);
            if (lastModified >= 0) {
                Date lmDate = new Date(lastModified);
                Optional<Response> cachedResponse = MCRRestUtils.getCachedResponse(request, lmDate);
                if (cachedResponse.isPresent()) {
                    return cachedResponse.get();
                }
            }
        } catch (Exception e) {
            //ignore errors as PUT is idempotent
        }
        MCRStreamContent inputContent = new MCRStreamContent(xmlSource, null);
        MCRObject updatedObject;
        try {
            updatedObject = MCRMetadataManager.retrieveMCRObject(id);
            updatedObject.getMetadata().setFromDOM(inputContent.asXML().getRootElement().detach());
            updatedObject.validate();
        } catch (JDOMException | SAXException | MCRException e) {
            throw MCRErrorResponse.fromStatus(Response.Status.BAD_REQUEST.getStatusCode())
                .withErrorCode(MCRErrorCodeConstants.MCROBJECT_INVALID)
                .withMessage("MCRObject " + id + " is not valid")
                .withDetail(e.getMessage())
                .withCause(e)
                .toException();
        }
        try {
            MCRMetadataManager.update(updatedObject);
            return Response.status(Response.Status.NO_CONTENT).build();
        } catch (MCRAccessException e) {
            throw MCRErrorResponse.fromStatus(Response.Status.FORBIDDEN.getStatusCode())
                .withErrorCode(MCRErrorCodeConstants.MCROBJECT_NO_PERMISSION)
                .withMessage("You may not modify or create metadata of MCRObject " + id + ".")
                .withDetail(e.getMessage())
                .withCause(e)
                .toException();
        }
    }

    @DELETE
    @Path("/{" + PARAM_MCRID + "}")
    @Operation(summary = "Deletes MCRObject {" + PARAM_MCRID + "}",
        tags = MCRRestUtils.TAG_MYCORE_OBJECT,
        responses = {
            @ApiResponse(responseCode = "204", description = "MCRObject successfully deleted"),
            @ApiResponse(responseCode = "409",
                description = "MCRObject could not be deleted as it is referenced.",
                content = @Content(schema = @Schema(
                    description = "Map<String, <Collection<String>> of source (key) to targets (value)",
                    implementation = Map.class))),
        })
    @MCRRequireTransaction
    public Response deleteObject(@PathParam(PARAM_MCRID) MCRObjectID id) {
        //check preconditions
        if (!MCRMetadataManager.exists(id)) {
            throw MCRErrorResponse.fromStatus(Response.Status.NOT_FOUND.getStatusCode())
                .withErrorCode(MCRErrorCodeConstants.MCROBJECT_NOT_FOUND)
                .withMessage("MCRObject " + id + " not found")
                .toException();
        }
        try {
            MCRMetadataManager.deleteMCRObject(id);
        } catch (MCRActiveLinkException e) {
            Map<String, Collection<String>> activeLinks = e.getActiveLinks();
            throw MCRErrorResponse.fromStatus(Response.Status.CONFLICT.getStatusCode())
                .withErrorCode(MCRErrorCodeConstants.MCROBJECT_STILL_LINKED)
                .withMessage("MCRObject " + id + " is still linked by other objects.")
                .withDetail(activeLinks.toString())
                .withCause(e)
                .toException();
        } catch (MCRAccessException e) {
            //usually handled before
            throw MCRErrorResponse.fromStatus(Response.Status.FORBIDDEN.getStatusCode())
                .withErrorCode(MCRErrorCodeConstants.MCROBJECT_NO_PERMISSION)
                .withMessage("You may not delete MCRObject " + id + ".")
                .withDetail(e.getMessage())
                .withCause(e)
                .toException();
        }
        return Response.noContent().build();
    }

    @PUT
    @Path("/{" + PARAM_MCRID + "}/try")
    @Operation(summary = "pre-flight target to test write operation on {" + PARAM_MCRID + "}",
        tags = MCRRestUtils.TAG_MYCORE_OBJECT,
        responses = {
            @ApiResponse(responseCode = "202", description = "You have write permission"),
            @ApiResponse(responseCode = "401",
                description = "You do not have write permission and need to authenticate first"),
            @ApiResponse(responseCode = "403", description = "You do not have write permission"),
        })
    public Response testUpdateObject(@PathParam(PARAM_MCRID) MCRObjectID id)
        throws IOException {
        return Response.status(Response.Status.ACCEPTED).build();
    }

    @DELETE
    @Path("/{" + PARAM_MCRID + "}/try")
    @Operation(summary = "pre-flight target to test delete operation on {" + PARAM_MCRID + "}",
        tags = MCRRestUtils.TAG_MYCORE_OBJECT,
        responses = {
            @ApiResponse(responseCode = "202", description = "You have delete permission"),
            @ApiResponse(responseCode = "401",
                description = "You do not have delete permission and need to authenticate first"),
            @ApiResponse(responseCode = "403", description = "You do not have delete permission"),
        })
    public Response testDeleteObject(@PathParam(PARAM_MCRID) MCRObjectID id)
        throws IOException {
        return Response.status(Response.Status.ACCEPTED).build();
    }

    @PUT
    @Consumes(MediaType.TEXT_PLAIN)
    @Produces({ MediaType.APPLICATION_JSON, MediaType.APPLICATION_XML })
    @Path("/{" + PARAM_MCRID + "}/service/state")
    @Operation(summary = "change state of object {" + PARAM_MCRID + "}",
        tags = MCRRestUtils.TAG_MYCORE_OBJECT,
        responses = {
            @ApiResponse(responseCode = "204", description = "operation was successful"),
            @ApiResponse(responseCode = "400", description = "Invalid state"),
            @ApiResponse(responseCode = "404", description = "object is not found"),
        })
    @MCRRequireTransaction
    @MCRApiDraft("MCRObjectState")
    public Response setState(@PathParam(PARAM_MCRID) MCRObjectID id, String state) {
        //check preconditions
        if (!MCRMetadataManager.exists(id)) {
            throw MCRErrorResponse.fromStatus(Response.Status.NOT_FOUND.getStatusCode())
                .withErrorCode(MCRErrorCodeConstants.MCROBJECT_NOT_FOUND)
                .withMessage("MCRObject " + id + " not found")
                .toException();
        }
        if (!state.isEmpty()) {
            MCRCategoryID categState = new MCRCategoryID(
                MCRConfiguration2.getString("MCR.Metadata.Service.State.Classification.ID").orElse("state"), state);
            if (!MCRCategoryDAOFactory.getInstance().exist(categState)) {
                throw MCRErrorResponse.fromStatus(Response.Status.BAD_REQUEST.getStatusCode())
                    .withErrorCode(MCRErrorCodeConstants.MCROBJECT_INVALID_STATE)
                    .withMessage("Category " + categState + " not found")
                    .toException();
            }
        }
        final MCRObject mcrObject = MCRMetadataManager.retrieveMCRObject(id);
        if (state.isEmpty()) {
            mcrObject.getService().removeState();
        } else {
            mcrObject.getService().setState(state);
        }
        try {
            MCRMetadataManager.update(mcrObject);
            return Response.status(Response.Status.NO_CONTENT).build();
        } catch (MCRAccessException e) {
            throw MCRErrorResponse.fromStatus(Response.Status.FORBIDDEN.getStatusCode())
                .withErrorCode(MCRErrorCodeConstants.MCROBJECT_NO_PERMISSION)
                .withMessage("You may not modify or create metadata of MCRObject " + id + ".")
                .withDetail(e.getMessage())
                .withCause(e)
                .toException();
        }
    }

    @GET
    @Produces({ MediaType.APPLICATION_JSON, MediaType.APPLICATION_XML })
    @Path("/{" + PARAM_MCRID + "}/service/state")
    @Operation(summary = "get state of object {" + PARAM_MCRID + "}",
        tags = MCRRestUtils.TAG_MYCORE_OBJECT,
        responses = {
            @ApiResponse(responseCode = "307", description = "redirect to state category"),
            @ApiResponse(responseCode = "204", description = "no state is set"),
            @ApiResponse(responseCode = "404", description = "object is not found"),
        })
    @MCRApiDraft("MCRObjectState")
    public Response getState(@PathParam(PARAM_MCRID) MCRObjectID id) {
        //check preconditions
        if (!MCRMetadataManager.exists(id)) {
            throw MCRErrorResponse.fromStatus(Response.Status.NOT_FOUND.getStatusCode())
                .withErrorCode(MCRErrorCodeConstants.MCROBJECT_NOT_FOUND)
                .withMessage("MCRObject " + id + " not found")
                .toException();
        }
        final MCRCategoryID state = MCRMetadataManager.retrieveMCRObject(id).getService().getState();
        if (state == null) {
            return Response.noContent().build();
        }
        return Response.temporaryRedirect(
            uriInfo.resolve(URI.create("classifications/" + state.getRootID() + "/" + state.getID())))
            .build();
    }

}<|MERGE_RESOLUTION|>--- conflicted
+++ resolved
@@ -40,34 +40,8 @@
 import java.util.concurrent.TimeUnit;
 import java.util.stream.Collectors;
 
-<<<<<<< HEAD
-=======
-import javax.servlet.ServletContext;
-import javax.ws.rs.BadRequestException;
-import javax.ws.rs.Consumes;
-import javax.ws.rs.DELETE;
-import javax.ws.rs.ForbiddenException;
-import javax.ws.rs.GET;
-import javax.ws.rs.InternalServerErrorException;
-import javax.ws.rs.NotFoundException;
-import javax.ws.rs.POST;
-import javax.ws.rs.PUT;
-import javax.ws.rs.Path;
-import javax.ws.rs.PathParam;
-import javax.ws.rs.Produces;
-import javax.ws.rs.QueryParam;
-import javax.ws.rs.core.Context;
-import javax.ws.rs.core.GenericEntity;
-import javax.ws.rs.core.HttpHeaders;
-import javax.ws.rs.core.MediaType;
-import javax.ws.rs.core.Request;
-import javax.ws.rs.core.Response;
-import javax.ws.rs.core.Response.ResponseBuilder;
-import javax.ws.rs.core.UriInfo;
-import javax.xml.bind.annotation.XmlElementWrapper;
-
+import jakarta.ws.rs.QueryParam;
 import org.apache.commons.lang3.StringUtils;
->>>>>>> d5524d01
 import org.apache.commons.lang3.reflect.TypeUtils;
 import org.apache.logging.log4j.LogManager;
 import org.apache.logging.log4j.Logger;
@@ -217,7 +191,7 @@
                 .listNextObjectIDs(afterMcrObjID, theLimit).stream()
                 .map(x -> new MCRRestObjectIDDate(x))
                 .collect(Collectors.toList());
-            ResponseBuilder respOK = Response.ok(new GenericEntity<List<MCRRestObjectIDDate>>(idDates) {
+            Response.ResponseBuilder respOK = Response.ok(new GenericEntity<List<MCRRestObjectIDDate>>(idDates) {
             })
                 .lastModified(lastModified);
             if (idDates.size() <= theLimit) {
