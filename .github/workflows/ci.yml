--- conflicted
+++ resolved
@@ -66,13 +66,8 @@
         mvn -P!standard-with-extra-repos -B javadoc:javadoc javadoc:test-javadoc -T1C
 
     - name: Upload logs on build failure
-<<<<<<< HEAD
       if: failure() || cancelled()
-      uses: actions/upload-artifact@v2
-=======
-      if: failure()
       uses: actions/upload-artifact@v4
->>>>>>> e2ee7422
       with:
         name: test-results
         path: |
