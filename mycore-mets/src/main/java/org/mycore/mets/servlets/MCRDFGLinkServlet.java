/*
 * $Id: MCRDFGLinkServlet.java 29335 2014-03-17 08:53:10Z mcrsroeh $ $Revision:
 * 20489 $ $Date: 2014-03-17 09:53:10 +0100 (Mo, 17. Mär 2014) $
 * 
 * This file is part of *** M y C o R e *** See http://www.mycore.de/ for
 * details.
 * 
 * This program is free software; you can use it, redistribute it and / or
 * modify it under the terms of the GNU General Public License (GPL) as
 * published by the Free Software Foundation; either version 2 of the License or
 * (at your option) any later version.
 * 
 * This program is distributed in the hope that it will be useful, but WITHOUT
 * ANY WARRANTY; without even the implied warranty of MERCHANTABILITY or FITNESS
 * FOR A PARTICULAR PURPOSE. See the GNU General Public License for more
 * details.
 * 
 * You should have received a copy of the GNU General Public License along with
 * this program, in a file called gpl.txt or license.txt. If not, write to the
 * Free Software Foundation Inc., 59 Temple Place - Suite 330, Boston, MA
 * 02111-1307 USA
 */

package org.mycore.mets.servlets;

import java.net.URLEncoder;
import java.nio.file.Files;
import java.text.MessageFormat;
import java.util.Collection;
import java.util.List;

import javax.servlet.http.HttpServletRequest;
import javax.servlet.http.HttpServletResponse;

import org.apache.logging.log4j.LogManager;
import org.apache.logging.log4j.Logger;
import org.jdom2.Document;
import org.mycore.common.MCRPersistenceException;
import org.mycore.common.content.MCRContent;
import org.mycore.common.content.MCRJDOMContent;
import org.mycore.common.content.MCRPathContent;
import org.mycore.common.xml.MCRXMLFunctions;
import org.mycore.datamodel.common.MCRLinkTableManager;
import org.mycore.datamodel.metadata.MCRDerivate;
import org.mycore.datamodel.metadata.MCRMetadataManager;
import org.mycore.datamodel.metadata.MCRObjectID;
import org.mycore.datamodel.niofs.MCRPath;
import org.mycore.frontend.servlets.MCRServlet;
import org.mycore.frontend.servlets.MCRServletJob;
import org.mycore.mets.model.MCRMETSGeneratorFactory;
import org.mycore.mets.model.Mets;
import org.mycore.mets.model.files.FLocat;
import org.mycore.mets.model.files.File;
import org.mycore.mets.model.files.FileGrp;
import org.mycore.mets.model.struct.Fptr;
import org.mycore.mets.model.struct.PhysicalDiv;
import org.mycore.mets.model.struct.PhysicalStructMap;
import org.mycore.mets.model.struct.PhysicalSubDiv;

/**
 * This servlet redirects to the DFG-viewer and 
 * sets all parameters for specific images automatically if needed
 * 
 * parameters:
 * deriv = the MyCoReID of the derivate (needed)
 * file = the Filename of the image that had to be shown in the DFG-Viewer (optional)
 * 
 * @author Sebastian Röher (basti890)
 */
public class MCRDFGLinkServlet extends MCRServlet {

    private static final long serialVersionUID = 1L;

    private static final Logger LOGGER = LogManager.getLogger(MCRDFGLinkServlet.class);

    @Override
    protected void doGetPost(MCRServletJob job) throws Exception {
        HttpServletRequest request = job.getRequest();
        HttpServletResponse response = job.getResponse();
        String filePath = request.getParameter("file") == null ? "" : request.getParameter("file");
        String derivateID = request.getParameter("deriv") == null ? "" : request.getParameter("deriv");

        if (derivateID.equals("")) {
            response.sendError(HttpServletResponse.SC_BAD_REQUEST, "Derivate is not set");
        }

        String encodedMetsURL = URLEncoder.encode(MCRServlet.getServletBaseURL() + "MCRMETSServlet/" + derivateID
            + "?XSL.Style=dfg", "UTF-8");
        LOGGER.info(request.getPathInfo());

        MCRPath rootPath = MCRPath.getPath(derivateID, "/");

        if (!Files.isDirectory(rootPath)) {
            response.sendError(HttpServletResponse.SC_NOT_FOUND,
                MessageFormat.format("Derivate {0} does not exist.", derivateID));
            return;
        }
        request.setAttribute("XSL.derivateID", derivateID);
        Collection<String> linkList = MCRLinkTableManager.instance().getSourceOf(derivateID);
        if (linkList.isEmpty()) {
            response.sendError(HttpServletResponse.SC_INTERNAL_SERVER_ERROR, MessageFormat.format(
                "Derivate {0} is not linked with a MCRObject. Please contact an administrator.", derivateID));
            return;
        }

<<<<<<< HEAD
        // TODO: this seems very very wrong
        if (filePath == "") {
=======

        if (filePath.isEmpty()) {
>>>>>>> 039f3e38
            MCRDerivate derivate = MCRMetadataManager.retrieveMCRDerivate(MCRObjectID.getInstance(derivateID));
            filePath = derivate.getDerivate().getInternals().getMainDoc();
        }

        MCRPath metsPath = (MCRPath) rootPath.resolve("mets.xml");
        int imageNumber = -2;
        if (Files.exists(metsPath)) {
            imageNumber = getOrderNumber(new MCRPathContent(metsPath).asXML(), filePath);
        } else {
            MCRContent metsContent = getMetsSource(job, useExistingMets(request), derivateID);
            imageNumber = getOrderNumber(metsContent.asXML(), filePath);
        }

        String dfgURL = "";
        switch (imageNumber) {
            case -1:
                response.sendError(HttpServletResponse.SC_CONFLICT, MessageFormat.format(
                    "Image \"{0}\" not found in the MCRDerivate. Please contact an administrator.", filePath));
                return;
            case -2:
                dfgURL = "http://dfg-viewer.de/show/?set[mets]=" + encodedMetsURL;
                break;
            default:
                dfgURL = "http://dfg-viewer.de/show/?set[mets]=" + encodedMetsURL + "&set[image]=" + imageNumber;
                break;
        }

        response.sendRedirect(dfgURL);
    }

    private static int getOrderNumber(Document metsDoc, String fileHref) {
        int orderNumber = -1;
        String fileID = null;

        try {
            Mets mets = new Mets(metsDoc);
            List<FileGrp> fileGroups = mets.getFileSec().getFileGroups();
            for (FileGrp fileGrp : fileGroups) {
                List<File> fileList = fileGrp.getFileList();
                for (File file : fileList) {
                    FLocat fLocat = file.getFLocat();
                    if (fLocat.getHref().equals( MCRXMLFunctions.encodeURIPath(fileHref, true)))
                        fileID = file.getId();
                }
            }

            if (fileID != null) {
                PhysicalStructMap structMap = (PhysicalStructMap) mets.getStructMap(PhysicalStructMap.TYPE);
                PhysicalDiv rootDiv = structMap.getDivContainer();
                List<PhysicalSubDiv> children = rootDiv.getChildren();

                for (int index = 0; index < children.size(); index++) {
                    PhysicalSubDiv physicalSubDiv = children.get(index);

                    List<Fptr> fptrList = physicalSubDiv.getChildren();
                    for (Fptr fptr : fptrList) {
                        if (fptr.getFileId().equals(fileID))
                            orderNumber = index + 1;
                    }
                }
            }
        } catch (Exception e) {
            throw new MCRPersistenceException("could not parse mets.xml", e);
        }

        return orderNumber;
    }

    /**
     * Returns the mets document wrapped in a {@link MCRContent} object.
     * 
     * @param job
     * @param useExistingMets
     * @return
     * @throws Exception
     */
    private static MCRContent getMetsSource(MCRServletJob job, boolean useExistingMets, String derivate)
        throws Exception {

        MCRPath metsFile = MCRPath.getPath(derivate, "/mets.xml");

        try {
            job.getRequest().setAttribute("XSL.derivateID", derivate);
            job.getRequest().setAttribute("XSL.objectID",
                MCRLinkTableManager.instance().getSourceOf(derivate).iterator().next());
        } catch (Exception x) {
            LOGGER.warn("Unable to set \"XSL.objectID\" attribute to current request", x);
        }

        boolean metsExists = Files.exists(metsFile);
        if (metsExists && useExistingMets) {
            MCRContent content = new MCRPathContent(metsFile);
            content.setDocType("mets");
            return content;
        } else {
            Document mets = MCRMETSGeneratorFactory.create(metsFile.getParent()).generate().asDocument();
            return new MCRJDOMContent(mets);
        }
    }

    private boolean useExistingMets(HttpServletRequest request) {
        String useExistingMetsParam = request.getParameter("useExistingMets");
        if (useExistingMetsParam == null)
            return true;
        return Boolean.valueOf(useExistingMetsParam);
    }

}<|MERGE_RESOLUTION|>--- conflicted
+++ resolved
@@ -103,13 +103,7 @@
             return;
         }
 
-<<<<<<< HEAD
-        // TODO: this seems very very wrong
-        if (filePath == "") {
-=======
-
         if (filePath.isEmpty()) {
->>>>>>> 039f3e38
             MCRDerivate derivate = MCRMetadataManager.retrieveMCRDerivate(MCRObjectID.getInstance(derivateID));
             filePath = derivate.getDerivate().getInternals().getMainDoc();
         }
