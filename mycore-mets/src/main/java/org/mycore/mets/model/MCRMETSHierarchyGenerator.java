package org.mycore.mets.model;

import java.io.IOException;
import java.net.URISyntaxException;
import java.nio.file.DirectoryStream;
import java.nio.file.Files;
import java.nio.file.Path;
import java.nio.file.attribute.BasicFileAttributes;
import java.time.Instant;
import java.util.ArrayList;
import java.util.HashMap;
import java.util.Iterator;
import java.util.List;
import java.util.Map;
import java.util.Optional;
import java.util.Set;
import java.util.SortedMap;
import java.util.TreeMap;
import java.util.UUID;
import java.util.stream.StreamSupport;

import org.apache.log4j.Logger;
import org.mycore.common.xml.MCRXMLFunctions;
import org.mycore.datamodel.metadata.MCRDerivate;
import org.mycore.datamodel.metadata.MCRMetaDerivateLink;
import org.mycore.datamodel.metadata.MCRMetaElement;
import org.mycore.datamodel.metadata.MCRMetadataManager;
import org.mycore.datamodel.metadata.MCRObject;
import org.mycore.datamodel.metadata.MCRObjectID;
import org.mycore.datamodel.metadata.MCRObjectUtils;
import org.mycore.datamodel.niofs.MCRContentTypes;
import org.mycore.datamodel.niofs.MCRPath;
import org.mycore.mets.model.files.FLocat;
import org.mycore.mets.model.files.File;
import org.mycore.mets.model.files.FileGrp;
import org.mycore.mets.model.files.FileSec;
import org.mycore.mets.model.header.MetsHdr;
import org.mycore.mets.model.sections.AmdSec;
import org.mycore.mets.model.sections.DmdSec;
import org.mycore.mets.model.struct.Fptr;
import org.mycore.mets.model.struct.LOCTYPE;
import org.mycore.mets.model.struct.LogicalDiv;
import org.mycore.mets.model.struct.LogicalStructMap;
import org.mycore.mets.model.struct.PhysicalDiv;
import org.mycore.mets.model.struct.PhysicalStructMap;
import org.mycore.mets.model.struct.PhysicalSubDiv;
import org.mycore.mets.model.struct.SmLink;
import org.mycore.mets.model.struct.StructLink;

/**
 * This class generates a METS xml file for the METS-Editor. In difference to the default
 * implementation, the hierarchy of the MCRObjects and their derivate links are considered.
 * Starting from the root element, all children are hierarchically recorded in the logical
 * structure map of the METS file. If your application supports derivate links, the struct link
 * part links to this files.
 * 
 * @author Matthias Eichner
 */
public abstract class MCRMETSHierarchyGenerator extends MCRMETSGenerator {

    private static final Logger LOGGER = Logger.getLogger(MCRMETSHierarchyGenerator.class);

    protected MCRDerivate mcrDer;

    protected MCRObject rootObj;

    protected MetsHdr metsHdr;

    protected AmdSec amdSection;

    protected DmdSec dmdSection;

    protected FileSec fileSection;

    protected PhysicalStructMap physicalStructMap;

    protected LogicalStructMap logicalStructMap;

    protected StructLink structLink;

    /**
     * Hashmap to store logical and physical ids. An entry is added
     * for each derivate link.
     */
    private Map<String, List<String>> structLinkMap;

    @Override
    public synchronized Mets getMETS(MCRPath dir, Set<MCRPath> ignoreNodes) throws IOException {
        long startTime = System.currentTimeMillis();
        String derivateId = dir.getOwner();
        setup(derivateId);
        Mets mets = createMets(dir, ignoreNodes);
        LOGGER.info(
            "mets creation for derivate " + derivateId + " took " + (System.currentTimeMillis() - startTime) + "ms!");
        return mets;
    }

    /**
     * Initializes the derivate and the root object.
     * 
     * @param derivateId the derivate id to setup
     */
    protected void setup(String derivateId) {
        // get derivate
        MCRObjectID derId = MCRObjectID.getInstance(derivateId);
        this.mcrDer = MCRMetadataManager.retrieveMCRDerivate(derId);
        // get mycore object
        MCRObjectID objId = this.mcrDer.getDerivate().getMetaLink().getXLinkHrefID();
        this.rootObj = MCRMetadataManager.retrieveMCRObject(objId);
    }

    /**
     * Does the mets creation.
     * 
     * @param dir
     * @param ignoreNodes
     * @return
     * @throws IOException
     */
    protected Mets createMets(MCRPath dir, Set<MCRPath> ignoreNodes) throws IOException {
        LOGGER.info("create mets for derivate " + this.mcrDer.getId().toString() + "...");

        this.structLinkMap = new HashMap<String, List<String>>();

        // create mets sections
        this.metsHdr = createMetsHdr();
        this.amdSection = createAmdSection();
        this.dmdSection = createDmdSection();
        this.fileSection = createFileSection(dir, ignoreNodes);
        this.physicalStructMap = createPhysicalStruct();
        this.logicalStructMap = createLogicalStruct();
        this.structLink = createStructLink();

        // add to mets
        Mets mets = new Mets();
        mets.setMetsHdr(metsHdr);
        mets.addAmdSec(this.amdSection);
        mets.addDmdSec(this.dmdSection);
        mets.setFileSec(this.fileSection);
        mets.addStructMap(this.physicalStructMap);
        mets.addStructMap(this.logicalStructMap);
        mets.setStructLink(this.structLink);
        return mets;
    }

    /**
     * Creates a new mets header with current dates and record status = autogenerated.
     * 
     * @return generated mets header section.
     */
    protected MetsHdr createMetsHdr() {
        MetsHdr hdr = new MetsHdr();
        hdr.setCreateDate(Instant.now());
        hdr.setLastModDate(Instant.now());
        hdr.setRecordStatus("autogenerated");
        return hdr;
    }

    /**
     * Creates a new empty amd section. Id is amd_{derivate id}.
     * 
     * @return generated amd section.
     */
    protected AmdSec createAmdSection() {
        String amdId = "amd_" + this.mcrDer.getId().toString();
        return new AmdSec(amdId);
    }

    /**
     * Creates a new empty dmd section. Id is dmd_{derivate id}.
     * 
     * @return generated dmd section.
     */
    protected DmdSec createDmdSection() {
        String dmdSec = "dmd_" + this.mcrDer.getId().toString();
        return new DmdSec(dmdSec);
    }

    /**
     * This method runs recursive through the directories
     * and add each file to the file section.
     * 
     * @param dir the root directoy
     * @param ignoreNodes nodes to ignored
     * @return generated file secion.
     */
    protected FileSec createFileSection(MCRPath dir, Set<MCRPath> ignoreNodes) throws IOException {
        FileSec fsec = new FileSec();
        FileGrp fgroup = new FileGrp(FileGrp.USE_MASTER);
        fsec.addFileGrp(fgroup);
        addFolder(fgroup, dir, ignoreNodes);
        return fsec;
    }

    private void addFolder(final FileGrp fgroup, MCRPath dir, Set<MCRPath> ignoreNodes) throws IOException {
        SortedMap<MCRPath, BasicFileAttributes> files = new TreeMap<>(), directories = new TreeMap<>();
        try (DirectoryStream<Path> dirStream = Files.newDirectoryStream(dir)) {
            for (Path child : dirStream) {
                MCRPath path = MCRPath.toMCRPath(child);
                if (ignoreNodes.contains(path)) {
                    continue;
                }
                BasicFileAttributes attrs = Files.readAttributes(path, BasicFileAttributes.class);
                if (attrs.isDirectory()) {
                    directories.put(path, attrs);
                } else {
                    String contentType = MCRContentTypes.probeContentType(path);
                    if (contentType.startsWith("image")) {
                        files.put(path, attrs);
                    }
                }
            }
        }
        for (Map.Entry<MCRPath, BasicFileAttributes> file : files.entrySet()) {
            final UUID uuid = UUID.randomUUID();
            final String fileID = File.PREFIX_MASTER + uuid.toString();
            final String mimeType = MCRContentTypes.probeContentType(file.getKey());
            File metsFile = new File(fileID, mimeType);
            // set fLocat
            try {
                final String href = MCRXMLFunctions.encodeURIPath(file.getKey().getOwnerRelativePath().substring(1),
                    true);
                FLocat fLocat = new FLocat(LOCTYPE.URL, href);
                metsFile.setFLocat(fLocat);
            } catch (URISyntaxException uriSyntaxException) {
                LOGGER.error("invalid href", uriSyntaxException);
            }
            fgroup.addFile(metsFile);
        }
        for (Map.Entry<MCRPath, BasicFileAttributes> directory : directories.entrySet()) {
            addFolder(fgroup, directory.getKey(), ignoreNodes);
        }
    }

    /**
     * This method creates the physical structure map.
     * 
     * @return generated pyhiscal struct map secion.
     */
    protected PhysicalStructMap createPhysicalStruct() {
        PhysicalStructMap pstr = new PhysicalStructMap();
        // set main div
        PhysicalDiv physicalDiv = new PhysicalDiv("phys_" + this.mcrDer.getId().toString(), PhysicalDiv.TYPE_PHYS_SEQ);
        pstr.setDivContainer(physicalDiv);
        // run through files
        FileGrp masterGroup = this.fileSection.getFileGroup(FileGrp.USE_MASTER);
        List<File> fList = masterGroup.getFileList();
        for (File file : fList) {
            String fileId = file.getId();
            // add page
            PhysicalSubDiv page = new PhysicalSubDiv(PhysicalSubDiv.ID_PREFIX + fileId, PhysicalSubDiv.TYPE_PAGE);
            physicalDiv.add(page);
            // add file pointer
            Fptr fptr = new Fptr(fileId);
            page.add(fptr);
        }
        return pstr;
    }

    protected LogicalStructMap createLogicalStruct() {
        LogicalStructMap lstr = new LogicalStructMap();
        MCRObjectID objId = this.rootObj.getId();
        // create main div
        String amdId = this.amdSection.getId();
        String dmdId = this.dmdSection.getId();
        LogicalDiv logicalDiv = new LogicalDiv(objId.toString(), getType(this.rootObj), getLabel(this.rootObj), amdId,
            dmdId);
        lstr.setDivContainer(logicalDiv);
        // run through all children
        createLogicalStruct(this.rootObj, logicalDiv);
        // remove not linked logical divs
        Iterator<LogicalDiv> it = logicalDiv.getChildren().iterator();
        while (it.hasNext()) {
            LogicalDiv child = it.next();
            if (!validateLogicalStruct(logicalDiv, child))
                it.remove();
        }
        return lstr;
    }

    /**
     * Creates the logical structure recursive. 
     * 
     * @param parentObject mycore object
     * @param parentLogicalDiv
     */
    private void createLogicalStruct(MCRObject parentObject, LogicalDiv parentLogicalDiv) {
        // run through all children
        List<MCRObject> children = getChildren(parentObject);
        for (int i = 0; i < children.size(); i++) {
            MCRObject childObject = children.get(i);
            // create new logical sub div
            String id = childObject.getId().toString();
            LogicalDiv logicalChildDiv = new LogicalDiv(id, getType(childObject), getLabel(childObject));
            // add to parent
            parentLogicalDiv.add(logicalChildDiv);
            // check if a derivate link exists and get the linked file
            Optional<String> linkedFileOptional = getLinkedFile(childObject);
            linkedFileOptional.flatMap(linkedFile -> getFileId(linkedFile)).ifPresent(fileId -> {
                PhysicalSubDiv physicalDiv = getPhysicalDiv(fileId);
                if (physicalDiv != null) {
                    String physicalDivId = physicalDiv.getId();
                    List<String> logChildDivIDs = this.structLinkMap.get(physicalDivId);
                    if (logChildDivIDs == null) {
                        logChildDivIDs = new ArrayList<>();
                    }
                    logChildDivIDs.add(logicalChildDiv.getId());
                    this.structLinkMap.put(physicalDivId, logChildDivIDs);
                }
            });
            // do recursive call for children
            createLogicalStruct(childObject, logicalChildDiv);
        }
    }

    /**
     * Returns all children id's of this MCRObject.
     * 
     * @param parentObject the mycore object
     */
    protected List<MCRObject> getChildren(MCRObject parentObject) {
        return MCRObjectUtils.getChildren(parentObject);
    }

    /**
     * Its important to remove not linked logical divs without children to
     * get a valid logical structure.
     * 
     * @param parent
     * @param logicalDiv
     * @return
     */
    private boolean validateLogicalStruct(LogicalDiv parent, LogicalDiv logicalDiv) {
        // has link
        String logicalDivId = logicalDiv.getId();
        for (List<String> logivalDivIDs : structLinkMap.values()) {
            if (logivalDivIDs.contains(logicalDivId)) {
                return true;
            }
        }
        // has children with link
        Iterator<LogicalDiv> it = logicalDiv.getChildren().iterator();
        while (it.hasNext()) {
            LogicalDiv child = it.next();
            if (validateLogicalStruct(logicalDiv, child))
                return true;
            // nothing -> delete it
            it.remove();
        }
        return false;
    }

    protected StructLink createStructLink() {
        StructLink structLink = new StructLink();
        String currentLogicalDivId = logicalStructMap.getDivContainer().getId();
        PhysicalDiv physicalDiv = this.physicalStructMap.getDivContainer();
        List<PhysicalSubDiv> subDivList = physicalDiv.getChildren();
        for (PhysicalSubDiv physLink : subDivList) {
            List<String> logicalIdList = structLinkMap.get(physLink.getId());
            if (logicalIdList != null) {
                for (String logicalId : logicalIdList) {
                    currentLogicalDivId = logicalId;
                    structLink.addSmLink(new SmLink(currentLogicalDivId, physLink.getId()));
                }
            } else {
                structLink.addSmLink(new SmLink(currentLogicalDivId, physLink.getId()));
            }
        }
        return structLink;
    }

    /**
     * Runs through all USE="MASTER" files and tries to find the corresponding
     * mets:file @ID.
     * 
     * @param uriEncodedLinkedFile the file to find
     * @return the fileSec @ID
     */
    private Optional<String> getFileId(String uriEncodedLinkedFile) {
        FileGrp masterGroup = this.fileSection.getFileGroup(FileGrp.USE_MASTER);
        return masterGroup.getFileList().stream().filter(file -> {
            String href = file.getFLocat().getHref();
            boolean equals = href.equals(uriEncodedLinkedFile);
            boolean equalsWithoutSlash = uriEncodedLinkedFile.startsWith("/")
                && href.equals(uriEncodedLinkedFile.substring(1));
            return equals || equalsWithoutSlash;
        }).map(File::getId).findFirst();
    }

    /**
     * Returns a physical sub div by the given fileId.
     * 
     * @param fileId id of a file element in fileGrp
     * @return
     */
    private PhysicalSubDiv getPhysicalDiv(String fileId) {
        if (fileId == null) {
            return null;
        }
        PhysicalDiv mainDiv = this.physicalStructMap.getDivContainer();
<<<<<<< HEAD
        for (PhysicalSubDiv subDiv : mainDiv.getChildren()) {
            if (subDiv.getFptr(fileId) != null) {
                return subDiv;
            }
        }
        return null;
=======
        return mainDiv.getChildren()
                      .stream()
                      .filter(subDiv -> subDiv.getId().contains(fileId))
                      .findFirst()
                      .orElse(null);
>>>>>>> 514eb9b7
    }

    /**
     * Returns the URI encoded file path of the first derivate link.
     * 
     * @param mcrObj object which contains the derivate link
     */
    protected Optional<String> getLinkedFile(MCRObject mcrObj) {
        MCRMetaElement me = mcrObj.getMetadata().getMetadataElement(getEnclosingDerivateLinkName());
        // no derivate link
        if (me == null) {
            return Optional.empty();
        }
        return StreamSupport.stream(me.spliterator(), false)
                            .filter(metaInterface -> metaInterface instanceof MCRMetaDerivateLink)
                            .map(MCRMetaDerivateLink.class::cast)
                            .filter(link -> this.mcrDer.getId().equals(MCRObjectID.getInstance(link.getOwner())))
                            .map(MCRMetaDerivateLink::getRawPath)
                            .findFirst();
    }

    /**
     * Type attribute used in logical structure. Something like journal, article,
     * book...
     */
    protected abstract String getType(MCRObject obj);

    /**
     * Returns the label of an object. Used in logical structure.
     */
    protected abstract String getLabel(MCRObject obj);

    /**
     * Enclosing name of the derivate link element.
     * In journals this is 'derivateLinks', in archive 'def.derivateLink'.
     */
    protected abstract String getEnclosingDerivateLinkName();

    /**
     * Name of the derivate link element. E.g. 'derivateLink'.
     */
    protected abstract String getDerivateLinkName();

}<|MERGE_RESOLUTION|>--- conflicted
+++ resolved
@@ -12,6 +12,7 @@
 import java.util.Iterator;
 import java.util.List;
 import java.util.Map;
+import java.util.Objects;
 import java.util.Optional;
 import java.util.Set;
 import java.util.SortedMap;
@@ -398,20 +399,11 @@
             return null;
         }
         PhysicalDiv mainDiv = this.physicalStructMap.getDivContainer();
-<<<<<<< HEAD
-        for (PhysicalSubDiv subDiv : mainDiv.getChildren()) {
-            if (subDiv.getFptr(fileId) != null) {
-                return subDiv;
-            }
-        }
-        return null;
-=======
         return mainDiv.getChildren()
                       .stream()
-                      .filter(subDiv -> subDiv.getId().contains(fileId))
-                      .findFirst()
+                      .filter(subDiv -> Objects.nonNull(subDiv.getFptr(fileId)))
+                      .findAny()
                       .orElse(null);
->>>>>>> 514eb9b7
     }
 
     /**
