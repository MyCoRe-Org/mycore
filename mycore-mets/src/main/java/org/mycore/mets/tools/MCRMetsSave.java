/*
 * This file is part of ***  M y C o R e  ***
 * See http://www.mycore.de/ for details.
 *
 * MyCoRe is free software: you can redistribute it and/or modify
 * it under the terms of the GNU General Public License as published by
 * the Free Software Foundation, either version 3 of the License, or
 * (at your option) any later version.
 *
 * MyCoRe is distributed in the hope that it will be useful,
 * but WITHOUT ANY WARRANTY; without even the implied warranty of
 * MERCHANTABILITY or FITNESS FOR A PARTICULAR PURPOSE.  See the
 * GNU General Public License for more details.
 *
 * You should have received a copy of the GNU General Public License
 * along with MyCoRe.  If not, see <http://www.gnu.org/licenses/>.
 */

package org.mycore.mets.tools;

import java.io.IOException;
import java.io.OutputStream;
import java.io.UnsupportedEncodingException;
import java.net.URISyntaxException;
import java.net.URLDecoder;
import java.nio.file.FileVisitResult;
import java.nio.file.Files;
import java.nio.file.Path;
import java.nio.file.Paths;
import java.nio.file.SimpleFileVisitor;
import java.nio.file.attribute.BasicFileAttributes;
import java.text.MessageFormat;
import java.util.ArrayList;
import java.util.Collection;
import java.util.Collections;
import java.util.HashMap;
import java.util.HashSet;
import java.util.List;
import java.util.Locale;
import java.util.Map;
import java.util.Objects;
import java.util.Optional;
import java.util.Set;
import java.util.concurrent.atomic.AtomicBoolean;
import java.util.stream.Collectors;

import org.apache.logging.log4j.LogManager;
import org.apache.logging.log4j.Logger;
import org.jdom2.Attribute;
import org.jdom2.Document;
import org.jdom2.Element;
import org.jdom2.JDOMException;
import org.jdom2.filter.Filters;
import org.jdom2.output.Format;
import org.jdom2.output.XMLOutputter;
import org.jdom2.xpath.XPathExpression;
import org.jdom2.xpath.XPathFactory;
import org.mycore.common.MCRConstants;
import org.mycore.common.MCRPersistenceException;
import org.mycore.common.MCRStreamUtils;
import org.mycore.common.config.MCRConfiguration;
import org.mycore.common.content.MCRPathContent;
import org.mycore.common.xml.MCRXMLFunctions;
import org.mycore.datamodel.common.MCRMarkManager;
import org.mycore.datamodel.ifs2.MCRDirectory;
import org.mycore.datamodel.metadata.MCRDerivate;
import org.mycore.datamodel.metadata.MCRObjectID;
import org.mycore.datamodel.niofs.MCRContentTypes;
import org.mycore.datamodel.niofs.MCRPath;
import org.mycore.mets.model.MCRMetsModelHelper;
import org.mycore.mets.model.Mets;
import org.mycore.mets.model.files.FLocat;
import org.mycore.mets.model.files.File;
import org.mycore.mets.model.files.FileGrp;
import org.mycore.mets.model.struct.Fptr;
import org.mycore.mets.model.struct.LOCTYPE;
import org.mycore.mets.model.struct.LogicalDiv;
import org.mycore.mets.model.struct.LogicalStructMap;
import org.mycore.mets.model.struct.PhysicalDiv;
import org.mycore.mets.model.struct.PhysicalStructMap;
import org.mycore.mets.model.struct.PhysicalSubDiv;
import org.mycore.mets.model.struct.SmLink;
import org.mycore.mets.model.struct.StructLink;
import org.xml.sax.SAXException;

/**
 * Class is responsible for saving a mets document to a derivate. It also can
 * handle addition and removing files from a derivate.
 *
 * @author shermann
 *          Sebastian Hofmann
 *
 * TODO: Complete rework needed
 */
public class MCRMetsSave {

    public static final String ALTO_FOLDER_PREFIX = "alto/";

    public static final String TEI_FOLDER_PREFIX = "tei/";

    public static final String TRANSLATION_FOLDER_PREFIX = "translation.";

    public static final String TRANSCRIPTION_FOLDER_PREFIX = "transcription";

    public static final String UNKNOWN_FILEGROUP = "UNKNOWN";

    private static final Logger LOGGER = LogManager.getLogger(MCRMetsSave.class);

    /**
     * Saves the content of the given document to file and then adds the file to
     * the derivate with the given id. The name of the file depends on property
     * 'MCR.Mets.Filename'. If this property has not been set 'mets.xml' is used
     * as a default filename.
     *
     * @return
     *          true if the given document was successfully saved, otherwise false
     */
    public static synchronized boolean saveMets(Document document, MCRObjectID derivateId) {
        return saveMets(document, derivateId, true, true);
    }

    /**
     * Saves the content of the given document to file, if no mets present and then adds the file to
     * the derivate with the given id. The name of the file depends on property
     * 'MCR.Mets.Filename'. If this property has not been set 'mets.xml' is used
     * as a default filename.
     *
     * @param overwrite
     *          if true existing mets-file will be overwritten
     * @param validate
     *          if true the document will be validated before its stored
     * @return
     *          true if the given document was successfully saved, otherwise false
     */
    public static synchronized boolean saveMets(Document document, MCRObjectID derivateId, boolean overwrite,
        boolean validate) {
        // add the file to the existing derivate in ifs
        MCRPath metsFile = getMetsFile(derivateId.toString());

        if (metsFile == null) {
            metsFile = createMetsFile(derivateId.toString());
        } else if (!overwrite) {
            return false;
        }

        if (validate && !Mets.isValid(document)) {
            LOGGER.warn("Storing mets.xml for {} failed cause the given document was invalid.", derivateId);
            return false;
        }

        try (OutputStream metsOut = Files.newOutputStream(metsFile)) {
            XMLOutputter xout = new XMLOutputter(Format.getPrettyFormat());
            xout.output(document, metsOut);
            LOGGER.info("Storing file content from \"{}\" to derivate \"{}\"", getMetsFileName(), derivateId);
        } catch (Exception e) {
            LOGGER.error(e);
            return false;
        }
        return true;
    }

    public static String getMetsFileName() {
        return MCRConfiguration.instance().getString("MCR.Mets.Filename", "mets.xml");
    }

    /**
     * Updates the mets.xml belonging to the given derivate. Adds the file to
     * the mets document (updates file sections and stuff within the mets.xml)
     *
     * @param file
     *            a handle for the file to add to the mets.xml
     */
    public static void updateMetsOnFileAdd(MCRPath file) throws Exception {
        MCRObjectID derivateID = MCRObjectID.getInstance(file.getOwner());
        Document mets = getCurrentMets(derivateID.toString());
        if (mets == null) {
            LOGGER.info("Derivate with id \"{}\" has no mets file. Nothing to do", derivateID);
            return;
        }
        mets = MCRMetsSave.updateOnFileAdd(mets, file);
        if (mets != null) {
            MCRMetsSave.saveMets(mets, derivateID);
        }

    }

    /**
     * Returns the mets.xml as JDOM document for the given derivate or null.
     *
     * @param derivateID the derivate identifier
     * @return the mets.xml as JDOM document
     * @throws JDOMException
     * @throws IOException
     * @throws SAXException
     */
    private static Document getCurrentMets(String derivateID) throws JDOMException, IOException, SAXException {
        MCRPath metsFile = getMetsFile(derivateID);
        return metsFile == null ? null : new MCRPathContent(metsFile).asXML();
    }

    public static MCRPath getMetsFile(String derivateID) {
        MCRPath metsFile = createMetsFile(derivateID);
        return Files.exists(metsFile) ? metsFile : null;
    }

    public static MCRPath createMetsFile(String derivateID) {
        return MCRPath.getPath(derivateID, "/mets.xml");
    }

    // TODO: should use mets-model api

    /**
     * Alters the mets file
     *
     * @param mets
     *            the unmodified source
     * @param file
     *            the file to add
     * @return the modified mets or null if an exception occures
     */
    private static Document updateOnFileAdd(Document mets, MCRPath file) {
        try {
            // check for file existance (if a derivate with mets.xml is uploaded
            String relPath = MCRXMLFunctions.encodeURIPath(file.getOwnerRelativePath().substring(1), true);

            // Check if file already exists -> if yes do nothing
            String fileExistPathString = "mets:mets/mets:fileSec/mets:fileGrp/mets:file/mets:FLocat[@xlink:href='"
                + relPath + "']";
            XPathExpression<Element> xpath = XPathFactory.instance().compile(fileExistPathString, Filters.element(),
                null, MCRConstants.METS_NAMESPACE, MCRConstants.XLINK_NAMESPACE);

            if (xpath.evaluate(mets).size() > 0) {
                String msgTemplate = "The File : '%s' already exists in mets.xml";
                LOGGER.warn(String.format(Locale.ROOT, msgTemplate, relPath));
                return null;
            } else {
                String msgTemplate = "The File : '%s' does not exists in mets.xml";
                LOGGER.warn(String.format(Locale.ROOT, msgTemplate, relPath));
            }

            // add to file section
            String contentType = MCRContentTypes.probeContentType(file);
            LOGGER.warn(MessageFormat.format("Content Type is : {0}", contentType));
            String fileGrpUSE = getFileGroupUse(file);

            String fileId = MessageFormat.format("{0}_{1}", fileGrpUSE.toLowerCase(Locale.ROOT), getFileBase(relPath));
            org.mycore.mets.model.files.File fileAsMetsFile = new org.mycore.mets.model.files.File(fileId, contentType);

            FLocat fLocat = new FLocat(LOCTYPE.URL, relPath);
            fileAsMetsFile.setFLocat(fLocat);

            Element fileSec = getFileGroup(mets, fileGrpUSE);
            fileSec.addContent(fileAsMetsFile.asElement());

            if (fileGrpUSE.equals(MCRMetsModelHelper.MASTER_USE)) {
                updateOnImageFile(mets, fileId, relPath);
            } else {
                updateOnCustomFile(mets, fileId, relPath);
            }
        } catch (Exception ex) {
            LOGGER.error("Error occured while adding file {} to the existing mets file", file, ex);
            return null;
        }

        return mets;
    }

    private static void updateOnImageFile(Document mets, String fileId, String path) {
        LOGGER.debug("FILE is a image!");
        //check if custom files are present and save the ids
        List<String> customFileGroups = getFileGroups(mets);

        // add to structMap physical
        PhysicalSubDiv div = new PhysicalSubDiv(PhysicalSubDiv.ID_PREFIX + fileId, PhysicalSubDiv.TYPE_PAGE);
        div.add(new Fptr(fileId));

        customFileGroups.stream()
            .map(customFileGroup -> searchFileInGroup(mets, path, customFileGroup))
            .filter(Objects::nonNull)
            .map(Fptr::new)
            .forEach(div::add);

        // actually alter the mets document
        Element structMapPhys = getPhysicalStructmap(mets);
        structMapPhys.addContent(div.asElement());

        // add to structLink
        SmLink smLink = getDefaultSmLink(mets, div);

        Element structLink = getStructLink(mets);
        structLink.addContent(smLink.asElement());
    }

    private static void updateOnCustomFile(Document mets, String fileId, String path) {
        LOGGER.debug("FILE is a custom file (ALTO/TEI)!");

        String matchId = searchFileInGroup(mets, path, MCRMetsModelHelper.MASTER_USE);

        if (matchId == null) {
            // there is no file wich belongs to the alto xml so just return
            LOGGER.warn("no file found wich belongs to the custom xml : {}", path);
            return;
        }
        // check if there is a physical file
        Element physPageElement = getPhysicalFile(mets, matchId);
        if (physPageElement != null) {
            physPageElement.addContent(new Fptr(fileId).asElement());
            LOGGER.warn("physical page found for file {}", matchId);
        } else {
            LOGGER.warn("no physical page found for file {}", matchId);
        }
    }

    private static Element getPhysicalFile(Document mets, String matchId) {
        XPathExpression<Element> xpath;
        String physicalFileExistsXpathString = String
            .format(
                Locale.ROOT,
                "mets:mets/mets:structMap[@TYPE='PHYSICAL']/mets:div[@TYPE='physSequence']/mets:div[mets:fptr/@FILEID='%s']",
                matchId);
        xpath = XPathFactory.instance().compile(physicalFileExistsXpathString, Filters.element(), null,
            MCRConstants.METS_NAMESPACE, MCRConstants.XLINK_NAMESPACE);

        return xpath.evaluateFirst(mets);
    }

    private static List<String> getFileGroups(Document mets) {
        final XPathExpression<Attribute> xpath = XPathFactory.instance()
            .compile("mets:mets/mets:fileSec/mets:fileGrp@USE", Filters.attribute(), null,
                MCRConstants.METS_NAMESPACE);
        return xpath.evaluate(mets).stream().map(Attribute::getValue).collect(Collectors.toList());

    }

    private static Element getFileGroup(Document mets, String fileGrpUSE) {
        XPathExpression<Element> xpath;// alter the mets document
        String fileGroupXPathString = String.format(Locale.ROOT, "mets:mets/mets:fileSec/mets:fileGrp[@USE='%s']",
            fileGrpUSE);
        xpath = XPathFactory.instance().compile(fileGroupXPathString, Filters.element(), null,
            MCRConstants.METS_NAMESPACE);
        Element element = xpath.evaluateFirst(mets);

        if (element == null) {
            // section does not exist
            Element fileGroupElement = new FileGrp(fileGrpUSE).asElement();
            String fileSectionPath = "mets:mets/mets:fileSec";
            xpath = XPathFactory.instance().compile(fileSectionPath, Filters.element(), null,
                MCRConstants.METS_NAMESPACE);
            Element fileSectionElement = xpath.evaluateFirst(mets);
            if (fileSectionElement == null) {
                throw new MCRPersistenceException("There is no fileSection in mets.xml!");
            }
            fileSectionElement.addContent(fileGroupElement);
            element = fileGroupElement;
        }

        return element;
    }

    /**
     * Build the default smLink. The PhysicalSubDiv is simply linked to the root chapter of the mets document.
     *
     * @param mets the mets document
     * @param div  the PhysicalSubDiv which should be linked
     * @return the default smLink
     */
    private static SmLink getDefaultSmLink(Document mets, PhysicalSubDiv div) {
        XPathExpression<Attribute> attributeXpath;
        attributeXpath = XPathFactory.instance().compile("mets:mets/mets:structMap[@TYPE='LOGICAL']/mets:div/@ID",
            Filters.attribute(), null, MCRConstants.METS_NAMESPACE);
        Attribute idAttribute = attributeXpath.evaluateFirst(mets);
        String rootID = idAttribute.getValue();
        return new SmLink(rootID, div.getId());
    }

    /**
     * Gets the StructLink of a mets document
     *
     * @param mets the mets document
     * @return the StructLink of a mets document
     */
    private static Element getStructLink(Document mets) {
        XPathExpression<Element> xpath;
        xpath = XPathFactory.instance().compile("mets:mets/mets:structLink", Filters.element(), null,
            MCRConstants.METS_NAMESPACE);
        return xpath.evaluateFirst(mets);
    }

    /**
     * Gets the physicalStructMap of a mets document
     *
     * @param mets the mets document
     * @return the physicalStructmap of the mets document
     */
    private static Element getPhysicalStructmap(Document mets) {
        XPathExpression<Element> xpath;
        xpath = XPathFactory.instance().compile(
            "mets:mets/mets:structMap[@TYPE='PHYSICAL']/mets:div[@TYPE='physSequence']", Filters.element(),
            null, MCRConstants.METS_NAMESPACE);
        return xpath.evaluateFirst(mets);
    }

    /**
     * Decides in which file group the file should be inserted
     *
     * @param file the to check
     * @return the id of the filegGroup
     */
    public static String getFileGroupUse(MCRPath file) {
        return MCRMetsModelHelper.getUseForHref(file.getOwnerRelativePath()).orElse(UNKNOWN_FILEGROUP);
    }

    /**
     * Searches a file in a group, which matches a filename.
     *
     * @param mets the mets file to search
     * @param path the path to the alto file (e.g. "alto/alto_file.xml" when searching in DEFAULT_FILE_GROUP_USE or
     *             "image_file.jpg" when searchin in ALTO_FILE_GROUP_USE)
     * @param searchFileGroup
     * @return the id of the matching file or null if there is no matching file
     */
    private static String searchFileInGroup(Document mets, String path, String searchFileGroup) {
        XPathExpression<Element> xpath;// first check all files in default file group
        String relatedFileExistPathString = String.format(Locale.ROOT,
            "mets:mets/mets:fileSec/mets:fileGrp[@USE='%s']/mets:file/mets:FLocat", searchFileGroup);
        xpath = XPathFactory.instance().compile(relatedFileExistPathString, Filters.element(), null,
            MCRConstants.METS_NAMESPACE, MCRConstants.XLINK_NAMESPACE);
        List<Element> fileLocList = xpath.evaluate(mets);
        String matchId = null;

        // iterate over all files
        path = getCleanPath(path);

        for (Element fileLoc : fileLocList) {
            Attribute hrefAttribute = fileLoc.getAttribute("href", MCRConstants.XLINK_NAMESPACE);
            String hrefAttributeValue = hrefAttribute.getValue();
            String hrefPath = getCleanPath(removeExtension(hrefAttributeValue));

            if (hrefPath.equals(removeExtension(path))) {
                matchId = ((Element) fileLoc.getParent()).getAttributeValue("ID");
                break;
            }
        }
        return matchId;
    }

    private static String getCleanPath(String path) {
        if (path.startsWith(ALTO_FOLDER_PREFIX)) {
            path = path.substring(ALTO_FOLDER_PREFIX.length());
        } else if (path.startsWith(TEI_FOLDER_PREFIX)) {
            path = path.substring(TEI_FOLDER_PREFIX.length());

            if (path.startsWith(TRANSLATION_FOLDER_PREFIX)) {
                // e.g. tei/TRANSLATION_FOLDER_PREFIXDE/folder/file.tif -> folder/file.tif
                path = path.substring(TRANSLATION_FOLDER_PREFIX.length());
                path = path.substring(path.indexOf("/") + 1);
            } else if (path.startsWith(TRANSCRIPTION_FOLDER_PREFIX)) {
                path = path.substring(TRANSCRIPTION_FOLDER_PREFIX.length() + 1);
            }
        }
        return path;
    }

    private static String removeExtension(String fileName) {
        int dotPosition = fileName.lastIndexOf(".");
        return fileName.substring(0, dotPosition);
    }

    /**
     * Updates the mets.xml belonging to the given derivate. Removes the file
     * from the mets document (updates file sections and stuff within the
     * mets.xml)
     *
     * @param file
     *            a handle for the file to add to the mets.xml
     */
    public static void updateMetsOnFileDelete(MCRPath file) throws JDOMException, SAXException, IOException {
        MCRObjectID derivateID = MCRObjectID.getInstance(file.getOwner());
        Document mets = getCurrentMets(derivateID.toString());
        if (mets == null) {
            LOGGER.info("Derivate with id \"{}\" has no mets file. Nothing to do", derivateID);
            return;
        }
        mets = MCRMetsSave.updateOnFileDelete(mets, file);
        if (mets != null) {
            MCRMetsSave.saveMets(mets, derivateID);
        }
    }

    /**
     * Inserts the given URNs into the mets document.
     *
     * @param derivate The {@link MCRDerivate} which contains the mets file
     */
    public static void updateMetsOnUrnGenerate(MCRDerivate derivate) {
        if (MCRMarkManager.instance().isMarkedForDeletion(derivate)) {
            return;
        }
        try {
            Map<String, String> urnFileMap = derivate.getUrnMap();
            if (urnFileMap.size() > 0) {
                updateMetsOnUrnGenerate(derivate.getId(), urnFileMap);
            } else {
                LOGGER.debug("There are no URN to insert");
            }
        } catch (Exception e) {
            LOGGER.error("Read derivate XML cause error", e);
        }
    }

    /**
     * Inserts the given URNs into the Mets document.
     * @param derivateID The {@link MCRObjectID} of the Derivate wich contains the METs file
     * @param fileUrnMap a {@link Map} which contains the file as key and the urn as  as value
     */
    public static void updateMetsOnUrnGenerate(MCRObjectID derivateID, Map<String, String> fileUrnMap)
        throws JDOMException, SAXException, IOException {
        Document mets = getCurrentMets(derivateID.toString());
        if (mets == null) {
            LOGGER.info(
                MessageFormat.format("Derivate with id \"{0}\" has no mets file. Nothing to do", derivateID));
            return;
        }
        LOGGER.info(MessageFormat.format("Update {0} URNS in Mets.xml", fileUrnMap.size()));
        Mets metsObject = new Mets(mets);
        updateURNsInMetsDocument(metsObject, fileUrnMap);
        saveMets(metsObject.asDocument(), derivateID);
    }

    /**
     * Inserts the given URNs into the {@link Mets} Object.
     * @param mets the {@link Mets} object were the URNs should be inserted.
     * @param fileUrnMap a {@link Map} wich contains the file as key and the urn as  as value
     */
    public static void updateURNsInMetsDocument(Mets mets, Map<String, String> fileUrnMap)
        throws UnsupportedEncodingException {
        // put all files of the mets in a list
        List<FileGrp> fileGroups = mets.getFileSec().getFileGroups();
        List<File> files = new ArrayList<>();
        for (FileGrp fileGrp : fileGroups) {
            files.addAll(fileGrp.getFileList());
        }

        // combine the filename and the id in a map
        Map<String, String> idFileMap = new HashMap<>();
        for (File file : files) {
            idFileMap.put(file.getId(), file.getFLocat().getHref());
        }

        List<PhysicalSubDiv> childs = ((PhysicalStructMap) mets.getStructMap(PhysicalStructMap.TYPE)).getDivContainer()
            .getChildren();
        for (PhysicalSubDiv divChild : childs) {
            String idMets = divChild.getChildren().get(0).getFileId();

            // check if there is a URN for the file
            String file = "/" + URLDecoder.decode(idFileMap.get(idMets), "UTF-8");
            if (fileUrnMap.containsKey(file)) {
                divChild.setContentids(fileUrnMap.get(file));
            }
        }
    }

    /**
     * @param mets
     * @param file
     * @return
     */
    private static Document updateOnFileDelete(Document mets, MCRPath file) {
        Mets modifiedMets;
        try {
            modifiedMets = new Mets(mets);
            String href = file.getOwnerRelativePath().substring(1);

            PhysicalStructMap physStructMap = (PhysicalStructMap) modifiedMets.getStructMap(PhysicalStructMap.TYPE);
            PhysicalDiv divContainer = physStructMap.getDivContainer();

            // search the right group and remove the file from the group
            List<FileGrp> fileGroups = modifiedMets.getFileSec().getFileGroups();

            for (FileGrp fileGrp : fileGroups) {
                if (fileGrp.contains(href)) {
                    org.mycore.mets.model.files.File fileToRemove = fileGrp.getFileByHref(href);
                    fileGrp.removeFile(fileToRemove);

                    ArrayList<PhysicalSubDiv> physicalSubDivsToRemove = new ArrayList<>();
                    // remove file from mets:mets/mets:structMap[@TYPE='PHYSICAL']
                    for (PhysicalSubDiv physicalSubDiv : divContainer.getChildren()) {
                        ArrayList<Fptr> fptrsToRemove = new ArrayList<>();
                        for (Fptr fptr : physicalSubDiv.getChildren()) {
                            if (fptr.getFileId().equals(fileToRemove.getId())) {
                                if (fileGrp.getUse().equals(FileGrp.USE_MASTER)) {
                                    physicalSubDivsToRemove.add(physicalSubDiv);
                                } else {
                                    fptrsToRemove.add(fptr);
                                }
                            }
                        }
                        for (Fptr fptrToRemove : fptrsToRemove) {
                            LOGGER.warn(String.format(Locale.ROOT, "remove fptr \"%s\" from mets.xml of \"%s\"",
                                fptrToRemove.getFileId(), file.getOwner()));
                            physicalSubDiv.remove(fptrToRemove);
                        }
                    }
                    for (PhysicalSubDiv physicalSubDivToRemove : physicalSubDivsToRemove) {
                        //remove links in mets:structLink section
                        List<SmLink> list = modifiedMets.getStructLink().getSmLinkByTo(physicalSubDivToRemove.getId());
                        LogicalStructMap logicalStructMap = (LogicalStructMap) modifiedMets
                            .getStructMap(LogicalStructMap.TYPE);

                        for (SmLink linkToRemove : list) {
                            LOGGER.warn(String.format(Locale.ROOT, "remove smLink from \"%s\" to \"%s\"",
                                linkToRemove.getFrom(), linkToRemove.getTo()));
                            modifiedMets.getStructLink().removeSmLink(linkToRemove);
                            // modify logical struct Map
                            String logID = linkToRemove.getFrom();

                            // the deleted file was not directly assigned to a structure
                            if (logicalStructMap.getDivContainer().getId().equals(logID)) {
                                continue;
                            }

                            LogicalDiv logicalDiv = logicalStructMap.getDivContainer().getLogicalSubDiv(
                                logID);
                            if (logicalDiv == null) {
                                LOGGER.error("Could not find {} with id {}", LogicalDiv.class.getSimpleName(), logID);
                                LOGGER.error("Mets document remains unchanged");
                                return mets;
                            }

                            // there are still files for this logical sub div, nothing to do
                            if (modifiedMets.getStructLink().getSmLinkByFrom(logicalDiv.getId()).size() > 0) {
                                continue;
                            }

                            // the logical div has other divs included, nothing to do
                            if (logicalDiv.getChildren().size() > 0) {
                                continue;
                            }

                            /*
                             * the log div might be in a hierarchy of divs, which may now be empty
                             * (only containing empty directories), if so the parent of the log div
                             * must be deleted
                             * */
                            handleParents(logicalDiv, modifiedMets);

                            logicalStructMap.getDivContainer().remove(logicalDiv);
                        }
                        divContainer.remove(physicalSubDivToRemove);
                    }
                }
            }
        } catch (Exception ex) {
            LOGGER.error("Error occured while removing file {} from the existing mets file", file, ex);
            return null;
        }

        return modifiedMets.asDocument();
    }

    /**
     *
     * @param logDiv
     * @param mets
     */
    private static void handleParents(LogicalDiv logDiv, Mets mets) {
        LogicalDiv parent = logDiv.getParent();

        // there are files for the parent of the log div, thus nothing to do
        if (mets.getStructLink().getSmLinkByFrom(parent.getId()).size() > 0) {
            return;
        }

        //no files associated to the parent of the log div
        LogicalDiv logicalDiv = ((LogicalStructMap) mets.getStructMap(LogicalStructMap.TYPE)).getDivContainer();
        if (parent.getParent() == logicalDiv) {
            //the parent the log div container itself, thus we quit here and remove the log div
            logicalDiv.remove(parent);
        } else {
            handleParents(parent, mets);
        }
    }

    /**
     * @return true if all files owned by the derivate appearing in the master file group or false otherwise
     */
    public static boolean isComplete(Mets mets, MCRObjectID derivateId) {
        try {
            FileGrp fileGroup = mets.getFileSec().getFileGroup(FileGrp.USE_MASTER);
            MCRPath rootPath = MCRPath.getPath(derivateId.toString(), "/");
            return isComplete(fileGroup, rootPath);
        } catch (Exception ex) {
            LOGGER.error("Error while validating mets", ex);
            return false;
        }
    }

    /**
     * @return true if all files in the {@link MCRDirectory} appears in the fileGroup
     */
    public static boolean isComplete(final FileGrp fileGroup, MCRPath rootDir) {
        final AtomicBoolean complete = new AtomicBoolean(true);
        try {
            Files.walkFileTree(rootDir, new SimpleFileVisitor<Path>() {

                @Override
                public FileVisitResult visitFile(Path file, BasicFileAttributes attrs) throws IOException {
                    if (!file.getFileName().toString().equals(MCRMetsSave.getMetsFileName())) {
                        MCRPath mcrPath = MCRPath.toMCRPath(file);
                        String path;
                        try {
                            path = MCRXMLFunctions
<<<<<<< HEAD
                                .encodeURIPath(mcrPath.getOwnerRelativePath().substring(1));//remove leading '/'
=======
                                .encodeURIPath(mcrPath.getOwnerRelativePath().substring(1), true);//remove leading '/'
>>>>>>> 039f3e38
                        } catch (URISyntaxException e) {
                            throw new IOException(e);
                        }
                        if (!fileGroup.contains(path)) {
                            LOGGER.warn(MessageFormat.format("{0} does not appear in {1}!", path, mcrPath.getOwner()));
                            complete.set(false);
                            return FileVisitResult.TERMINATE;
                        }
                    }
                    return super.visitFile(file, attrs);
                }
            });
        } catch (Exception ex) {
            LOGGER.error("Error while validating mets", ex);
            return false;
        }

        return complete.get();
    }

    /**
     * Call this method to update the mets.xml if files of the derivate have changed. Files will be added or removed
     * from the mets:fileSec and mets:StructMap[@type=PHYSICAL]. The mets:structLink part will be rebuild after.
     *
     * <p>This method takes care of the group assignment. For example: image files will be added to the MASTER
     * group and ALTO files to the ALTO group. It will also bundle files with the same name e.g. sample1.tiff and
     * alto/sample1.xml to the same physical struct map div.</p>
     *
     * <p><b>Important:</b> This method does not update the mets.xml in the derivate, its just updating the given mets
     * instance.</p>
     *
     * @param mets the mets to update
     * @param derivatePath path to the derivate -&gt; required for looking up new files
     * @throws IOException derivate couldn't be read
     */
    public static void updateFiles(Mets mets, final MCRPath derivatePath) throws IOException {
        List<String> metsFiles = mets.getFileSec().getFileGroups().stream().flatMap(g -> g.getFileList().stream())
            .map(File::getFLocat).map(FLocat::getHref).collect(Collectors.toList());
        List<String> derivateFiles = Files.walk(derivatePath).filter(MCRStreamUtils.not(Files::isDirectory))
            .map(MCRPath::toMCRPath).map(MCRPath::getOwnerRelativePath)
            .map(path -> path.substring(1)).filter(href -> !"mets.xml".equals(href))
            .collect(Collectors.toList());

        ArrayList<String> removedFiles = new ArrayList<>(metsFiles);
        removedFiles.removeAll(derivateFiles);
        ArrayList<String> addedFiles = new ArrayList<>(derivateFiles);
        Collections.sort(addedFiles);
        addedFiles.removeAll(metsFiles);

        StructLink structLink = mets.getStructLink();
        PhysicalStructMap physicalStructMap = mets.getPhysicalStructMap();
        List<String> unlinkedLogicalIds = new ArrayList<>();

        // remove files
        PhysicalDiv physicalDiv = physicalStructMap.getDivContainer();
        removedFiles.forEach(href -> {
            File file = null;
            // remove from fileSec
            for (FileGrp grp : mets.getFileSec().getFileGroups()) {
                file = grp.getFileByHref(href);
                if (file != null) {
                    grp.removeFile(file);
                    break;
                }
            }
            if (file == null) {
                return;
            }
            // remove from physical
            PhysicalSubDiv physicalSubDiv = physicalDiv.byFileId(file.getId());
            physicalSubDiv.remove(physicalSubDiv.getFptr(file.getId()));
            if (physicalSubDiv.getChildren().isEmpty()) {
                physicalDiv.remove(physicalSubDiv);
            }
            // remove from struct link
            structLink.getSmLinkByTo(physicalSubDiv.getId()).forEach(smLink -> {
                structLink.removeSmLink(smLink);
                if (structLink.getSmLinkByFrom(smLink.getFrom()).isEmpty()) {
                    unlinkedLogicalIds.add(smLink.getFrom());
                }
            });
        });

        // fix unlinked logical divs
        if (!unlinkedLogicalIds.isEmpty()) {
            // get first physical div
            List<PhysicalSubDiv> physicalChildren = physicalStructMap.getDivContainer().getChildren();
            String firstPhysicalID = physicalChildren.isEmpty() ? physicalStructMap.getDivContainer().getId()
                : physicalChildren.get(0).getId();

            // a logical div is not linked anymore -> link with first physical div
            unlinkedLogicalIds.forEach(from -> structLink.addSmLink(new SmLink(from, firstPhysicalID)));
        }

        // get last logical div
        LogicalDiv divContainer = mets.getLogicalStructMap().getDivContainer();
        List<LogicalDiv> descendants = divContainer.getDescendants();
        LogicalDiv lastLogicalDiv = descendants.isEmpty() ? divContainer : descendants.get(descendants.size() - 1);

        // add files
        addedFiles.forEach(href -> {
            MCRPath filePath = (MCRPath) derivatePath.resolve(href);
            String fileBase = getFileBase(href);
            try {
                String fileGroupUse = MCRMetsSave.getFileGroupUse(filePath);
                // build file
                String mimeType = MCRContentTypes.probeContentType(filePath);
                String fileId = fileGroupUse.toLowerCase(Locale.ROOT) + "_" + fileBase;
                File file = new File(fileId, mimeType);
                file.setFLocat(new FLocat(LOCTYPE.URL, href));

                // fileSec
                FileGrp fileGroup = mets.getFileSec().getFileGroup(fileGroupUse);
                if (fileGroup == null) {
                    fileGroup = new FileGrp(fileGroupUse);
                    mets.getFileSec().addFileGrp(fileGroup);
                }
                fileGroup.addFile(file);

                // structMap physical
                String existingFileID = mets.getFileSec().getFileGroups().stream()
                    .filter(grp -> !grp.getUse().equals(fileGroupUse))
                    .flatMap(grp -> grp.getFileList().stream()).filter(brotherFile -> fileBase
                        .equals(getFileBase(brotherFile.getFLocat().getHref())))
                    .map(File::getId).findAny()
                    .orElse(null);
                PhysicalSubDiv physicalSubDiv;
                if (existingFileID != null) {
                    // there is a file (e.g. img or alto) which the same file base -> add the file to this mets:div
                    physicalSubDiv = physicalDiv.byFileId(existingFileID);
                    physicalSubDiv.add(new Fptr(file.getId()));
                } else {
                    // there is no mets:div with this file
                    physicalSubDiv = new PhysicalSubDiv(PhysicalSubDiv.ID_PREFIX + fileBase,
                        PhysicalSubDiv.TYPE_PAGE);
                    physicalSubDiv.add(new Fptr(file.getId()));
                    physicalDiv.add(physicalSubDiv);
                }
                // add to struct link
                structLink.addSmLink(new SmLink(lastLogicalDiv.getId(), physicalSubDiv.getId()));
            } catch (Exception exc) {
                LOGGER.error("Unable to add file {} to mets.xml of {}", href, derivatePath.getOwner(), exc);
            }
        });
    }

    /**
     * Returns a list of files in the given path. This does not return directories!
     *
     * @param path the path to list
     * @param ignore paths which should be ignored
     * @return list of <code>MCRPath's</code> files
     * @throws IOException if an I/O error is thrown when accessing the starting file.
     */
    public static List<MCRPath> listFiles(MCRPath path, Collection<MCRPath> ignore) throws IOException {
        return Files.walk(path)
            .filter(Files::isRegularFile)
            .map(MCRPath::toMCRPath)
            .filter(MCRStreamUtils.not(ignore::contains))
            .sorted()
            .collect(Collectors.toList());
    }

    /**
     * Builds new mets:fileGrp's based on the given paths using the mycore derivate convetions.
     *
     * <ul>
     *     <li><b>root folder</b> -&gt; mets:fileGrp[@USE=MASTER]</li>
     *     <li><b>alto/ folder</b> -&gt; mets:fileGrp[@USE=ALTO]</li>
     *     <li><b>tei/translation folder</b> -&gt; mets:fileGrp[@USE=TRANSLATION</li>
     *     <li><b>tei/transcription folder</b> -&gt; mets:fileGrp[@USE=TRANSCRIPTION</li>
     * </ul>
     *
     * @param paths the paths to check for the groups
     * @return a list of new created <code>FileGrp</code> objects
     */
    public static List<FileGrp> buildFileGroups(List<MCRPath> paths) {
        return listFileUse(paths).stream()
            .map(FileGrp::new)
            .collect(Collectors.toList());
    }

    /**
     * Returns a list of all <code>MCRMetsFileUse</code> in the given paths.
     *
     * @param paths paths to check
     * @return list of <code>MCRMetsFileUse</code>
     */
    public static List<String> listFileUse(List<MCRPath> paths) {
        Set<String> fileUseSet = new HashSet<>();
        for (MCRPath path : paths) {
            final Optional<String> use = MCRMetsModelHelper.getUseForHref(path.getOwnerRelativePath().toString());
            use.ifPresent(fileUseSet::add);
        }
        return new ArrayList<>(fileUseSet);
    }

    /**
     * Returns the name without any path information or file extension. Usable to create mets ID's.
     *
     * <ul>
     *     <li>abc123.jpg -&gt; abc123</li>
     *     <li>alto/abc123.xml -&gt; abc123</li>
     * </ul>
     *
     * @param href the href to get the file base name
     * @return the href shortcut
     */
    public static String getFileBase(String href) {
        String fileName = Paths.get(href).getFileName().toString();
        int endIndex = fileName.lastIndexOf(".");
        if (endIndex != -1) {
            fileName = fileName.substring(0, endIndex);
        }
        return MCRXMLFunctions.toNCNameSecondPart(fileName);
    }

    /**
     * Returns the name without any path information or file extension. Useable to create mets ID's.
     *
     * <ul>
     *     <li>abc123.jpg -&gt; abc123</li>
     *     <li>alto/abc123.xml -&gt; abc123</li>
     * </ul>
     *
     * @param path the href to get the file base name
     * @return the href shortcut
     */
    public static String getFileBase(MCRPath path) {
        return getFileBase(path.getOwnerRelativePath().substring(1));
    }

    /**
     * Returns the mets:file/@ID for the given path.
     *
     * @param path path to the file
     * @return mets:file ID
     */
    public static String getFileId(MCRPath path) {
        String prefix = MCRMetsModelHelper.getUseForHref(path.getOwnerRelativePath()).orElse(UNKNOWN_FILEGROUP);
        String base = getFileBase(path);
        return prefix + "_" + base;
    }

}<|MERGE_RESOLUTION|>--- conflicted
+++ resolved
@@ -710,11 +710,7 @@
                         String path;
                         try {
                             path = MCRXMLFunctions
-<<<<<<< HEAD
-                                .encodeURIPath(mcrPath.getOwnerRelativePath().substring(1));//remove leading '/'
-=======
                                 .encodeURIPath(mcrPath.getOwnerRelativePath().substring(1), true);//remove leading '/'
->>>>>>> 039f3e38
                         } catch (URISyntaxException e) {
                             throw new IOException(e);
                         }
