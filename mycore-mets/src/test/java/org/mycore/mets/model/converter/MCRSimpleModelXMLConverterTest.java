package org.mycore.mets.model.converter;

import java.util.Arrays;
import java.util.Collections;

import org.jdom2.Document;
import org.jdom2.Namespace;
import org.jdom2.filter.Filters;
import org.jdom2.output.Format;
import org.jdom2.output.XMLOutputter;
import org.jdom2.xpath.XPathFactory;
import org.junit.Assert;
import org.junit.Before;
import org.junit.Test;
import org.mycore.mets.model.simple.MCRMetsSimpleModel;

public class MCRSimpleModelXMLConverterTest {

    private static final String PATHS_TO_CHECK = "count(//mets:structLink/mets:smLink)=3;" +
<<<<<<< HEAD
            "count(//mets:structMap[@TYPE='LOGICAL']/mets:div[@LABEL='testRootLabel'])=1;" +
            "count(//mets:structMap[@TYPE='LOGICAL']/mets:div[@LABEL='testRootLabel']/mets:div[@LABEL='subSection1Label'])=1;" +
            "count(//mets:structMap[@TYPE='LOGICAL']/mets:div[@LABEL='testRootLabel']/mets:div[@LABEL='subSection2Label'])=1;" +
            "count(//mets:fileGrp[@USE='MASTER']/mets:file)=3;" +
            "count(//mets:fileGrp[@USE='ALTO']/mets:file)=3;" +
            "count(//mets:structMap[@TYPE='PHYSICAL']/mets:div[@TYPE='physSequence']/mets:div[@TYPE='page'])=3;" +
            "count(//mets:structMap[@TYPE='PHYSICAL']/mets:div[@TYPE='physSequence']/mets:div[@TYPE='page']/mets:fptr)=6";
=======
        "count(//mets:structMap[@TYPE='LOGICAL']/mets:div[@LABEL='testRootLabel'])=1;" +
        "count(//mets:structMap[@TYPE='LOGICAL']/mets:div[@LABEL='testRootLabel']/mets:div[@LABEL='subSection1Label' "
        + "and @ORDER='1'])=1;"
        + "count(//mets:structMap[@TYPE='LOGICAL']/mets:div[@LABEL='testRootLabel']/mets:div[@LABEL='subSection2Label'"
        + " and @ORDER='2'])=1;"
        + "count(//mets:fileGrp[@USE='MASTER']/mets:file)=3;"
        + "count(//mets:fileGrp[@USE='ALTO']/mets:file)=3;"
        + "count(//mets:structMap[@TYPE='PHYSICAL']/mets:div[@TYPE='physSequence']/mets:div[@TYPE='page'])=3;"
        + "count(//mets:structMap[@TYPE='PHYSICAL']/mets:div[@TYPE='physSequence']/mets:div[@TYPE='page']/mets:fptr)=6;"
        + "count(//mets:structMap[@TYPE='PHYSICAL']/mets:div[@TYPE='physSequence']/mets:div[@TYPE='page' and "
        + "contains(@CONTENTIDS, 'URN:special-urn')])=3;";
>>>>>>> 44d6f153

    private MCRMetsSimpleModel metsSimpleModel;

    @Before
    public void createModel() {
        metsSimpleModel = MCRMetsTestUtil.buildMetsSimpleModel();
    }

    @Test
    public void testToXML() throws Exception {
        Document document = MCRSimpleModelXMLConverter.toXML(metsSimpleModel);

        XPathFactory xPathFactory = XPathFactory.instance();
        String documentAsString = new XMLOutputter(Format.getPrettyFormat()).outputString(document);

        Arrays.asList(PATHS_TO_CHECK.split(";")).stream()
            .map((String xpath) -> {
                return xPathFactory.compile(xpath, Filters.fboolean(), Collections.emptyMap(),
                    Namespace.getNamespace("mets", "http://www.loc.gov/METS/"));
            })
            .forEachOrdered(xPath -> {
                Boolean evaluate = xPath.evaluateFirst(document);
                Assert.assertTrue(
                    String.format("The xpath : %s is not true! %s %s", xPath, System.lineSeparator(), documentAsString),
                    evaluate.booleanValue());
            });
    }
}<|MERGE_RESOLUTION|>--- conflicted
+++ resolved
@@ -17,27 +17,15 @@
 public class MCRSimpleModelXMLConverterTest {
 
     private static final String PATHS_TO_CHECK = "count(//mets:structLink/mets:smLink)=3;" +
-<<<<<<< HEAD
-            "count(//mets:structMap[@TYPE='LOGICAL']/mets:div[@LABEL='testRootLabel'])=1;" +
-            "count(//mets:structMap[@TYPE='LOGICAL']/mets:div[@LABEL='testRootLabel']/mets:div[@LABEL='subSection1Label'])=1;" +
-            "count(//mets:structMap[@TYPE='LOGICAL']/mets:div[@LABEL='testRootLabel']/mets:div[@LABEL='subSection2Label'])=1;" +
-            "count(//mets:fileGrp[@USE='MASTER']/mets:file)=3;" +
-            "count(//mets:fileGrp[@USE='ALTO']/mets:file)=3;" +
-            "count(//mets:structMap[@TYPE='PHYSICAL']/mets:div[@TYPE='physSequence']/mets:div[@TYPE='page'])=3;" +
-            "count(//mets:structMap[@TYPE='PHYSICAL']/mets:div[@TYPE='physSequence']/mets:div[@TYPE='page']/mets:fptr)=6";
-=======
         "count(//mets:structMap[@TYPE='LOGICAL']/mets:div[@LABEL='testRootLabel'])=1;" +
-        "count(//mets:structMap[@TYPE='LOGICAL']/mets:div[@LABEL='testRootLabel']/mets:div[@LABEL='subSection1Label' "
-        + "and @ORDER='1'])=1;"
-        + "count(//mets:structMap[@TYPE='LOGICAL']/mets:div[@LABEL='testRootLabel']/mets:div[@LABEL='subSection2Label'"
-        + " and @ORDER='2'])=1;"
+        "count(//mets:structMap[@TYPE='LOGICAL']/mets:div[@LABEL='testRootLabel']/mets:div[@LABEL='subSection1Label'])=1;"
+        + "count(//mets:structMap[@TYPE='LOGICAL']/mets:div[@LABEL='testRootLabel']/mets:div[@LABEL='subSection2Label'])=1;"
         + "count(//mets:fileGrp[@USE='MASTER']/mets:file)=3;"
         + "count(//mets:fileGrp[@USE='ALTO']/mets:file)=3;"
         + "count(//mets:structMap[@TYPE='PHYSICAL']/mets:div[@TYPE='physSequence']/mets:div[@TYPE='page'])=3;"
         + "count(//mets:structMap[@TYPE='PHYSICAL']/mets:div[@TYPE='physSequence']/mets:div[@TYPE='page']/mets:fptr)=6;"
         + "count(//mets:structMap[@TYPE='PHYSICAL']/mets:div[@TYPE='physSequence']/mets:div[@TYPE='page' and "
         + "contains(@CONTENTIDS, 'URN:special-urn')])=3;";
->>>>>>> 44d6f153
 
     private MCRMetsSimpleModel metsSimpleModel;
 
