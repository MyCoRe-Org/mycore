--- conflicted
+++ resolved
@@ -26,13 +26,8 @@
     "grunt-tslint": "^5.0.1",
     "grunt-typedoc": "^0.2.2",
     "serve-static": "^1.9.2",
-<<<<<<< HEAD
     "tslint": "^5.0.0",
-    "jquery": "2.1.3",
-=======
-    "tslint": "^4.3.1",
     "jquery": "3.3.1",
->>>>>>> f9301a9a
     "angular": "1.4.5",
     "angular-resource": "1.3.15",
     "angular-bootstrap": "0.12.2",
