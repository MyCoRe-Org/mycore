--- conflicted
+++ resolved
@@ -78,13 +78,8 @@
         final String xslFolder = MCRConfiguration2.getStringOrThrow("MCR.Layout.Transformer.Factory.XSLFolder");
         MCRContent source = new MCRJDOMContent(xml);
         MCRXSLTransformer transformer =
-<<<<<<< HEAD
-            factoryClass == null ? MCRXSL2XMLTransformer.obtainInstance(xslFolder + "/" + stylesheet)
-                : MCRXSL2XMLTransformer.obtainInstance(factoryClass, xslFolder + "/" + stylesheet);
-=======
-            factoryClass == null ? MCRXSLTransformer.getInstance(xslFolder + "/" + stylesheet)
-                : MCRXSLTransformer.getInstance(factoryClass, xslFolder + "/" + stylesheet);
->>>>>>> 6f06de7b
+            factoryClass == null ? MCRXSLTransformer.obtainInstance(xslFolder + "/" + stylesheet)
+                : MCRXSLTransformer.obtainInstance(factoryClass, xslFolder + "/" + stylesheet);
         MCRContent transformed = transformer.transform(source);
         MCRContent normalized = new MCRNormalizeUnicodeTransformer().transform(transformed);
         return normalized.asXML();
