/*
 * This file is part of ***  M y C o R e  ***
 * See https://www.mycore.de/ for details.
 *
 * MyCoRe is free software: you can redistribute it and/or modify
 * it under the terms of the GNU General Public License as published by
 * the Free Software Foundation, either version 3 of the License, or
 * (at your option) any later version.
 *
 * MyCoRe is distributed in the hope that it will be useful,
 * but WITHOUT ANY WARRANTY; without even the implied warranty of
 * MERCHANTABILITY or FITNESS FOR A PARTICULAR PURPOSE.  See the
 * GNU General Public License for more details.
 *
 * You should have received a copy of the GNU General Public License
 * along with MyCoRe.  If not, see <http://www.gnu.org/licenses/>.
 */

package org.mycore.frontend.xeditor;

import java.io.IOException;
import java.util.HashMap;
import java.util.Map;
import java.util.Objects;

import javax.xml.parsers.DocumentBuilderFactory;
import javax.xml.parsers.ParserConfigurationException;
import javax.xml.transform.TransformerException;

import org.apache.commons.lang3.StringUtils;
import org.apache.xpath.NodeSet;
import org.jaxen.BaseXPath;
import org.jaxen.JaxenException;
import org.jaxen.dom.DocumentNavigator;
import org.jaxen.expr.LocationPath;
import org.jaxen.expr.NameStep;
import org.jdom2.Document;
import org.jdom2.Element;
import org.jdom2.JDOMException;
import org.jdom2.Namespace;
import org.jdom2.Parent;
import org.mycore.common.MCRClassTools;
import org.mycore.common.MCRConstants;
import org.mycore.common.MCRException;
import org.mycore.common.content.MCRContent;
import org.mycore.common.content.MCRWrappedContent;
import org.mycore.common.content.transformer.MCRContentTransformer;
import org.mycore.common.content.transformer.MCRContentTransformerFactory;
import org.mycore.common.content.transformer.MCRParameterizedTransformer;
import org.mycore.common.content.transformer.MCRXSLTransformer;
import org.mycore.common.xml.MCRURIResolver;
import org.mycore.common.xml.MCRXPathEvaluator;
import org.mycore.common.xsl.MCRParameterCollector;
import org.mycore.frontend.xeditor.target.MCRInsertTarget;
import org.mycore.frontend.xeditor.target.MCRRemoveTarget;
import org.mycore.frontend.xeditor.target.MCRSubselectTarget;
import org.mycore.frontend.xeditor.target.MCRSwapTarget;
import org.mycore.frontend.xeditor.validation.MCRValidator;
import org.mycore.services.i18n.MCRTranslation;
import org.w3c.dom.Attr;
import org.w3c.dom.NamedNodeMap;
import org.w3c.dom.Node;
import org.xml.sax.SAXException;

/**
 * @author Frank Lützenkirchen
 */
public class MCRXEditorTransformer {

    private final MCREditorSession editorSession;

    private final MCRParameterCollector transformationParameters;

    private MCRBinding currentBinding;

    public int anchorID;

    private boolean withinSelectElement;

    private boolean withinSelectMultiple;

    public MCRXEditorTransformer(MCREditorSession editorSession, MCRParameterCollector transformationParameters) {
        this.editorSession = editorSession;
        this.transformationParameters = transformationParameters;
    }

    public MCRContent transform(MCRContent editorSource) throws IOException {
        editorSession.getValidator().clearRules();
        editorSession.getSubmission().clear();
        editorSession.resetElementLookupMap();

        MCRContentTransformer transformer = MCRContentTransformerFactory.getTransformer("xeditor");
        if (transformer instanceof MCRParameterizedTransformer parameterizedTransformer) {
            transformationParameters.setParameter("transformer", this);
            transformationParameters.setParameter("sessionID", editorSession.getID());
            
            MCRContent result = parameterizedTransformer.transform(editorSource, transformationParameters);
            if (result instanceof MCRWrappedContent wrappedContent
                && result.getClass().getName().contains(MCRXSLTransformer.class.getName())) {
                //lazy transformation make JUnit tests fail
                result = wrappedContent.getBaseContent();
            }
            editorSession.getValidator().clearValidationResults();
            editorSession.resetElementLookupMap();
            return result;
        } else {
            throw new MCRException("Xeditor needs parameterized MCRContentTransformer: " + transformer);
        }
    }

    public void addNamespace(String prefix, String uri) {
        MCRConstants.registerNamespace(Namespace.getNamespace(prefix, uri));
    }

    public void readSourceXML(String uri) throws JDOMException, IOException, SAXException, TransformerException {
        editorSession.setEditedXML(uri);
    }

    public void setCancelURL(String cancelURL) {
        editorSession.setCancelURL(cancelURL);
    }

    public void initializePostprocessor(Node postProcessorNode) {
        NamedNodeMap attributes = postProcessorNode.getAttributes();
        int attributesLength = attributes.getLength();
        Map<String, String> attributeMap = new HashMap<>();
        for (int i = 0; i < attributesLength; i++) {
            Attr item = (Attr) attributes.item(i); // this should be save because we called getAttributes earlier
            String attrName = item.getName();
            String attrValue = item.getValue();
            attributeMap.put(attrName, attrValue);
        }

        editorSession.getPostProcessor().setAttributes(attributeMap);
    }

    public void setPostProcessor(String clazz) {
        try {
            MCRXEditorPostProcessor instance = ((MCRXEditorPostProcessor) MCRClassTools.forName(clazz)
                .getDeclaredConstructor()
                .newInstance());
            editorSession.setPostProcessor(instance);
        } catch (ReflectiveOperationException e) {
            throw new MCRException("Could not initialize Post-Processor with class" + clazz, e);
        }
    }

    public String replaceParameters(String uri) {
        return getXPathEvaluator().replaceXPaths(uri, false);
    }

    public void bind(Node bindNode) throws JaxenException {
        org.w3c.dom.Element bindElement = (org.w3c.dom.Element)bindNode;
        String xPath = bindElement.getAttribute("xpath");
        String initialValue = bindElement.getAttribute("initially");
        String name = bindElement.getAttribute("name");
        bind(xPath, initialValue, name);
        
        Attr setAttr = bindElement.getAttributeNode("set");
        if (setAttr != null) {
            setValues(setAttr.getValue());
        }

        Attr setDefault = bindElement.getAttributeNode("default");
        if (setDefault != null) {
            setDefault(setDefault.getValue());
        }
    }
    
    public void bind(String xPath, String initialValue, String name) throws JaxenException {
        if (editorSession.getEditedXML() == null) {
            createEmptyDocumentFromXPath(xPath);
        }

        if (currentBinding == null) {
            currentBinding = editorSession.getRootBinding();
        }

        setCurrentBinding(new MCRBinding(xPath, replaceXPaths(initialValue), name, currentBinding));
    }

    private void setCurrentBinding(MCRBinding binding) {
        this.currentBinding = binding;
        editorSession.getValidator().setValidationMarker(currentBinding);
    }

    private void createEmptyDocumentFromXPath(String xPath) throws JaxenException {
        Element root = createRootElement(xPath);
        editorSession.setEditedXML(new Document(root));
        editorSession.setBreakpoint("Starting with empty XML document");
    }

    private Element createRootElement(String xPath) throws JaxenException {
        BaseXPath baseXPath = new BaseXPath(xPath, new DocumentNavigator());
        LocationPath lp = (LocationPath) (baseXPath.getRootExpr());
        NameStep nameStep = (NameStep) (lp.getSteps().getFirst());
        String prefix = nameStep.getPrefix();
        Namespace ns = prefix.isEmpty() ? Namespace.NO_NAMESPACE : MCRConstants.getStandardNamespace(prefix);
        return new Element(nameStep.getLocalName(), ns);
    }

    private void setValues(String value) {
        currentBinding.setValues(replaceXPaths(value));
    }

    private void setDefault(String value) {
        currentBinding.setDefault(replaceXPaths(value));
        editorSession.getSubmission().markDefaultValue(currentBinding.getAbsoluteXPath(), value);
    }

    public void unbind() {
        setCurrentBinding(currentBinding.getParent());
    }

    public String getAbsoluteXPath() {
        return currentBinding.getAbsoluteXPath();
    }

    public String getValue() {
        return currentBinding.getValue();
    }

    public boolean hasValue(String value) {
        editorSession.getSubmission().mark2checkResubmission(currentBinding);
        return currentBinding.hasValue(value);
    }

    public void toggleWithinSelectElement(String attrMultiple) {
        withinSelectElement = !withinSelectElement;
        withinSelectMultiple = Objects.equals(attrMultiple, "multiple");
    }

    public boolean isWithinSelectElement() {
        return withinSelectElement;
    }

    public boolean isWithinSelectMultiple() {
        return withinSelectMultiple;
    }

    public String replaceXPaths(String text) {
        return getXPathEvaluator().replaceXPaths(text, false);
    }

    public String replaceXPathOrI18n(String expression) {
        return getXPathEvaluator().replaceXPathOrI18n(expression);
    }

    public String evaluateXPath(String xPathExpression) {
        return getXPathEvaluator().evaluateXPath(xPathExpression);
    }

    /**
     * Handles the xed:output element
     */
    public String output(String attrValue, String attrI18N) {
        if (!StringUtils.isEmpty(attrI18N)) {
            String key = replaceParameters(attrI18N);

            if (StringUtils.isEmpty(attrValue)) {
                return MCRTranslation.translate(key);
            } else {
                String value = evaluateXPath(attrValue);
                return MCRTranslation.translate(key, value);
            }

        } else if (!StringUtils.isEmpty(attrValue)) {
            return replaceXPathOrI18n(attrValue);
        } else {
            return getValue();
        }
    }

    public boolean test(String xPathExpression) {
        return getXPathEvaluator().test(xPathExpression);
    }

    public MCRXPathEvaluator getXPathEvaluator() {
        if (currentBinding != null) {
            return currentBinding.getXPathEvaluator();
        } else {
            return new MCRXPathEvaluator(editorSession.getVariables(), (Parent) null);
        }
    }

    public String repeat(String xPath, int minRepeats, int maxRepeats, String method)
        throws JaxenException {
        MCRRepeatBinding repeat = new MCRRepeatBinding(xPath, currentBinding, minRepeats, maxRepeats, method);
        setCurrentBinding(repeat);
        return StringUtils.repeat("a ", repeat.getBoundNodes().size());
    }

    private MCRRepeatBinding getCurrentRepeat() {
        MCRBinding binding = currentBinding;
        while (!(binding instanceof MCRRepeatBinding)) {
            binding = binding.getParent();
        }
        return (MCRRepeatBinding) binding;
    }

    private int getNumRepeats() {
        return getCurrentRepeat().getBoundNodes().size();
    }

    private int getMaxRepeats() {
        return getCurrentRepeat().getMaxRepeats();
    }

    private int getRepeatPosition() {
        return getCurrentRepeat().getRepeatPosition();
    }

    public int bindRepeatPosition() {
        setCurrentBinding(getCurrentRepeat().bindRepeatPosition());
        editorSession.getValidator().setValidationMarker(currentBinding);
        return nextAnchorID();
    }
    public NodeSet buildControls(String controlTokens) throws JaxenException, ParserConfigurationException {
        if (StringUtils.isEmpty(controlTokens)) {
            controlTokens = "insert remove up down";
        }

        org.w3c.dom.Document dom = DocumentBuilderFactory.newInstance().newDocumentBuilder().newDocument();
        NodeSet nodeSet = new NodeSet();

        for (String controlToken : controlTokens.split("\\s")) {
            String name = buildControlNameAttribute(controlToken);
            if (name != null) {
                org.w3c.dom.Element element = dom.createElement("control");
                element.setAttribute("name", name);
                element.setTextContent(controlToken);
                nodeSet.addElement(element);
            }
        }

        return nodeSet;
    }

    private String buildControlNameAttribute(String controlToken) throws JaxenException {
        int pos = getRepeatPosition();
        int num = getNumRepeats();
        int max = getMaxRepeats();
        
        if ((MCRSwapTarget.TOKEN_UP.equals(controlToken) && (pos == 1)) ||
            (MCRSwapTarget.TOKEN_DOWN.equals(controlToken) && (pos == num)) ||
            (MCRInsertTarget.isAppendToken(controlToken) && ((pos < num) || (num == max))) ||
            (MCRInsertTarget.isInsertToken(controlToken) && (max == num))) {
            return null;
        }
        
        StringBuilder sb = new StringBuilder("_xed_submit_").append(controlToken).append(':');

        if (MCRInsertTarget.isAppendToken(controlToken) || MCRInsertTarget.isInsertToken(controlToken)) {
            sb.append(MCRInsertTarget.getInsertParameter(getCurrentRepeat()));
        } else if (MCRRemoveTarget.isRemoveToken(controlToken)) {
            sb.append(getAbsoluteXPath());
        } else if (MCRSwapTarget.TOKEN_UP.equals(controlToken)) {
            sb.append(MCRSwapTarget.getSwapParameter(getCurrentRepeat(), MCRSwapTarget.TOKEN_UP));
        } else if (MCRSwapTarget.TOKEN_DOWN.equals(controlToken)) {
            sb.append(MCRSwapTarget.getSwapParameter(getCurrentRepeat(), MCRSwapTarget.TOKEN_DOWN));
        }

        sb.append("|rep-");

        if (MCRRemoveTarget.isRemoveToken(controlToken) && (getRepeatPosition() > 1)) {
            /* redirect to anchor of preceding, since this one will be removed */
            sb.append(previousAnchorID());
        } else {
            sb.append(anchorID);
        }

        return sb.toString();
    }
    
    private int nextAnchorID() {
        return ++anchorID;
    }

    private int previousAnchorID() {
        return (anchorID == 0 ? 1 : anchorID - 1);
    }

    public void loadResource(String uri, String name) {
<<<<<<< HEAD
        Element resource = MCRURIResolver.instance().resolve(replaceXPaths(uri));
=======
        Element resource = MCRURIResolver.obtainInstance().resolve(uri);
>>>>>>> cbf8887b
        editorSession.getVariables().put(name, resource);
    }

    public void addValidationRule(Node ruleElement) {
        editorSession.getValidator().addRule(currentBinding.getAbsoluteXPath(), ruleElement);
    }

    public boolean hasValidationError() {
        return editorSession.getValidator().hasError(currentBinding);
    }

    public Node getFailedValidationRule() {
        return editorSession.getValidator().getFailedRule(currentBinding).getRuleElement();
    }

    public NodeSet getFailedValidationRules() {
        NodeSet nodeSet = new NodeSet();
        for (MCRValidator failedRule : editorSession.getValidator().getFailedRules()) {
            nodeSet.addNode(failedRule.getRuleElement());
        }
        return nodeSet;
    }

    public String getSubselectParam(String href) {
        return currentBinding.getAbsoluteXPath() + ":" + MCRSubselectTarget.encode(href);
    }

    public NodeSet getAdditionalParameters() throws ParserConfigurationException {
        org.w3c.dom.Document dom = DocumentBuilderFactory.newInstance().newDocumentBuilder().newDocument();
        NodeSet nodeSet = new NodeSet();

        Map<String, String[]> parameters = editorSession.getRequestParameters();
        for (String name : parameters.keySet()) {
            for (String value : parameters.get(name)) {
                if ((value != null) && !value.isEmpty()) {
                    nodeSet.addNode(buildAdditionalParameterElement(dom, name, value));
                }
            }
        }

        String xPaths2CheckResubmission = editorSession.getSubmission().getXPaths2CheckResubmission();
        if (!xPaths2CheckResubmission.isEmpty()) {
            nodeSet.addNode(buildAdditionalParameterElement(dom, MCREditorSubmission.PREFIX_CHECK_RESUBMISSION,
                xPaths2CheckResubmission));
        }

        Map<String, String> defaultValues = editorSession.getSubmission().getDefaultValues();
        for (String xPath : defaultValues.keySet()) {
            nodeSet.addNode(buildAdditionalParameterElement(dom, MCREditorSubmission.PREFIX_DEFAULT_VALUE + xPath,
                defaultValues.get(xPath)));
        }

        editorSession.setBreakpoint("After transformation to HTML");
        nodeSet.addNode(buildAdditionalParameterElement(dom, MCREditorSessionStore.XEDITOR_SESSION_PARAM,
            editorSession.getCombinedSessionStepID()));

        return nodeSet;
    }

    private org.w3c.dom.Element buildAdditionalParameterElement(org.w3c.dom.Document doc, String name, String value) {
        org.w3c.dom.Element element = doc.createElement("input");
        element.setAttribute("type", "hidden");
        element.setAttribute("name", name);
        element.setAttribute("value", value);
        return element;
    }

    public void addCleanupRule(String xPath, String relevantIf) {
        editorSession.getXMLCleaner().addRule(xPath, relevantIf);
    }

    public void declareParameter(String name, String defaultValue) {
        Object currentValue = editorSession.getVariables().get(name);

        if ((currentValue == null) || Objects.equals(currentValue, "")) {
            editorSession.getVariables().put(name, defaultValue == null ? "" : defaultValue);
        }
    }
}<|MERGE_RESOLUTION|>--- conflicted
+++ resolved
@@ -381,11 +381,7 @@
     }
 
     public void loadResource(String uri, String name) {
-<<<<<<< HEAD
-        Element resource = MCRURIResolver.instance().resolve(replaceXPaths(uri));
-=======
-        Element resource = MCRURIResolver.obtainInstance().resolve(uri);
->>>>>>> cbf8887b
+        Element resource = MCRURIResolver.obtainInstance().resolve(replaceXPaths(uri));
         editorSession.getVariables().put(name, resource);
     }
 
